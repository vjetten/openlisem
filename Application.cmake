cmake_minimum_required(VERSION 2.9)

# path qwt and gdal build directories on local machine
# following windows MSYS2.0 installation
IF(WIN32)
<<<<<<< HEAD
 SET(QWT_BUILD_DIR "C:/Qwt61ma/qwt-6.1-ma") #"c:/qt/qwtma")
 SET(GDAL_BUILD_DIR "C:/msys/mingw64")
=======
 SET(QWT_BUILD_DIR "c:/qt/qwt-6.1-ma")
 SET(GDAL_BUILD_DIR "c:/qt/msys64/mingw64")
>>>>>>> 0f512897
ENDIF()

# linux ubuntu, qwt installation is a bit messy,
# should be in usr if you followed the instructions
IF(UNIX)
 SET(QWT_BUILD_DIR "/usr/local/qwt-6.1.4")
ENDIF()

INCLUDE(LisemCompiler)
INCLUDE(LisemExternal)

INCLUDE_DIRECTORIES(
    ${CMAKE_CURRENT_SOURCE_DIR}/include
    ${CMAKE_CURRENT_SOURCE_DIR}/ui_full
    ${CMAKE_CURRENT_BINARY_DIR}/.
)

SET(APP_SOURCES
    main
    CsfMap
    CsfRGBMap
    error
    fixture
    io
    operation
    ui_full/LisUItreecheck
    ui_full/LisUIModel
    ui_full/LisUIrunfile
    ui_full/LisUImapnames
    ui_full/LisUItreeitem
    ui_full/LisUItreemodel
    ui_full/LisUIDefaultNames
    ui_full/lisemqt
    ui_full/LisUIplot
    ui_full/LisUImapplot
    swatre/swatstep
    swatre/swatinit
    swatre/soillut
    swatre/lutio
    swatre/lookup
    swatre/swatinp    
    lisChannelErosion
    lisChannelflood
    lisChannelflow
    lisDataInit
    lisErosion
    lisExtendedChannel
    lisFlowBarriers
    lisEvaporation
    lisInfiltration
    lisInterception
    lisKinematic
    lisModel
    lisOverlandflow
    lisPesticide
    lisPercolation
    lisRainfall
    lisDischargein
    lisReportfile
    lisReportmaps
    lisRunfile
    lisSnowmelt
    lisSurfstor
    lisSWOF2D
    lisSWOF2Daux
    lisSWOF2Dopen
    lisSWOF2DSediment
    lisSWOF2DChannel
    lisTiledrainflow
    lisTotalsMB
    include/array.h
    include/CsfMap.h
    include/CsfRGBMap.h
    include/error.h
    include/fixture.h
    include/global.h
    include/io.h
    include/LisUIoutput.h
    include/masked_raster.h
    include/mmath.h
    include/model.h
    include/operation.h
    include/option.h
    include/raster.h
    include/swatre_g.h
    include/swatre_p.h
    include/swatreLookup.h
    include/swatremisc.h
    include/swatresoillut.h
    include/TMmapVariables.h
    include/version.h
    include/pcrtypes.h
    include/csf.h
    include/csfattr.h
    include/csfimpl.h
    include/csftypes.h
    openlisemico.rc
)

SET(PCR_SOURCES
    PCRlib/_getcell.c
    PCRlib/_getrow.c
    PCRlib/_gsomece.c
    PCRlib/_putcell.c
    PCRlib/_rputrow.c
    PCRlib/angle.c
    PCRlib/attravai.c
    PCRlib/attrsize.c
    PCRlib/cellsize.c
    PCRlib/create2.c
    PCRlib/csfglob.c
    PCRlib/csfsup.c
    PCRlib/delattr.c
    PCRlib/dumconv.c
    PCRlib/endian.c
    PCRlib/filename.c
    PCRlib/gattrblk.c
    PCRlib/gattridx.c
    PCRlib/gcellrep.c
    PCRlib/gdattype.c
    PCRlib/getattr.c
    PCRlib/getx0.c
    PCRlib/gety0.c
    PCRlib/ggisfid.c
    PCRlib/gmaxval.c
    PCRlib/gminval.c
    PCRlib/gnrcols.c
    PCRlib/gnrrows.c
    PCRlib/gproj.c
    PCRlib/gputproj.c
    PCRlib/gvalscal.c
    PCRlib/gvartype.c
    PCRlib/gversion.c
    PCRlib/ismv.c
    PCRlib/kernlcsf.c
    PCRlib/legend.c
    PCRlib/mclose.c
    PCRlib/mopen.c
    PCRlib/moreattr.c
    PCRlib/mperror.c
    PCRlib/pgisfid.c
    PCRlib/pmaxval.c
    PCRlib/pminval.c
    PCRlib/putallmv.c
    PCRlib/putattr.c
    PCRlib/putsomec.c
    PCRlib/putx0.c
    PCRlib/puty0.c
    PCRlib/pvalscal.c
    PCRlib/rattrblk.c
    PCRlib/rcomp.c
    PCRlib/rcoords.c
    PCRlib/rdup2.c
    PCRlib/reseterr.c
    PCRlib/rextend.c
    PCRlib/rmalloc.c
    PCRlib/rrowcol.c
    PCRlib/ruseas.c
    PCRlib/setangle.c
    PCRlib/setmv.c
    PCRlib/setvtmv.c
    PCRlib/strconst.c
    PCRlib/strpad.c
    PCRlib/swapio.c
    PCRlib/trackmm.c
    PCRlib/vs2.c
    PCRlib/vsdef.c
    PCRlib/vsis.c
    PCRlib/vsvers.c
    PCRlib/wattrblk.c
)

QT5_WRAP_UI(UI_SOURCES ui_full/lisemqt.ui)

QT5_ADD_RESOURCES(RCC_SOURCES resources/openlisem.qrc)

# change exec name here
add_executable(Lisem WIN32
    ${UI_SOURCES}
    ${RCC_SOURCES}
    ${APP_SOURCES}
    ${PCR_SOURCES}
)
# Use the Widgets module from Qt 5.
TARGET_LINK_LIBRARIES(Lisem Qt5::Widgets Qt5::Gui Qt5::Core  ${LISEM_EXTERNAL_LIBRARIES})
#Qt5::Charts<|MERGE_RESOLUTION|>--- conflicted
+++ resolved
@@ -3,13 +3,8 @@
 # path qwt and gdal build directories on local machine
 # following windows MSYS2.0 installation
 IF(WIN32)
-<<<<<<< HEAD
  SET(QWT_BUILD_DIR "C:/Qwt61ma/qwt-6.1-ma") #"c:/qt/qwtma")
  SET(GDAL_BUILD_DIR "C:/msys/mingw64")
-=======
- SET(QWT_BUILD_DIR "c:/qt/qwt-6.1-ma")
- SET(GDAL_BUILD_DIR "c:/qt/msys64/mingw64")
->>>>>>> 0f512897
 ENDIF()
 
 # linux ubuntu, qwt installation is a bit messy,
