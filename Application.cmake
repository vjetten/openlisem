--- conflicted
+++ resolved
@@ -118,11 +118,7 @@
     lisModel.cpp
     lisOverlandflow.cpp
     lisPesticide.cpp
-<<<<<<< HEAD
     lisPesticide_MC.cpp
-=======
-	lisPesticideMC.cpp
->>>>>>> 983428dc
     lisPercolation.cpp
     lisRainfall.cpp
     lisDischargein.cpp
