cmake_minimum_required(VERSION 3.9)

#============ WIN ========================

IF(WIN32)
 SET(QWT_BUILD_DIR "C:/Qwt61ma/qwt-6.1-ma") #"c:/qt/qwtma")
 SET(GDAL_BUILD_DIR "C:/msys/mingw64")
 SET(MINGW_BUILD_DIR "C:/msys/mingw64")

    SET(GDAL_INCLUDE_DIRS "${MINGW_BUILD_DIR}/include")
    SET(GDAL_LIBRARIES "${MINGW_BUILD_DIR}/lib/libgdal.dll.a")

    # QW{T standard MSYS install
    #   SET(QWT_INCLUDE_DIRS "${QWT_BUILD_DIR}/include/qwt-qt5")
    #   SET(QWT_LIBRARIES "${QWT_BUILD_DIR}/lib/libqwt.dll.a")

    # Lisem uses a QWT branch with quadruple axes support
    SET(QWT_INCLUDE_DIRS "${QWT_BUILD_DIR}/src")
    SET(QWT_LIBRARIES "${CMAKE_CURRENT_SOURCE_DIR}/qwtlib/libqwt.dll.a")

  #  SET(OMP_INCLUDE_DIRS "${MINGW_BUILD_DIR}/lib/gcc/x86_64-w64-mingw32/11.3.0/include")
    FIND_PATH(OMP_INCLUDE_DIRS
        NAMES omp.h
        PATHS "${MINGW_BUILD_DIR}/lib/gcc/x86_64-w64-mingw32"
    )

ENDIF()

#============= LINUX ======================

# linux ubuntu, qwt installation should be in usr if you followed the instructions, version nr may be different
IF(UNIX AND NOT CYGWIN)
<<<<<<< HEAD
 SET(QWT_BUILD_DIR "/usr/local/qwt-6.1.4")
=======
 SET(QWT_BUILD_DIR "/usr/local/qwt-6.4.0-svn")
 SET(GDAL_INCLUDE_DIRS "/usr/include/gdal")
 SET(GDAL_LIBRARIES "/usr/lib/libgdal.so")
>>>>>>> bc48ea93
    SET(CMAKE_SKIP_BUILD_RPATH FALSE)
    SET(CMAKE_BUILD_WITH_INSTALL_RPATH FALSE)
    SET(CMAKE_INSTALL_RPATH "${CMAKE_INSTALL_PREFIX}/lib")
    SET(CMAKE_INSTALL_RPATH_USE_LINK_PATH FALSE)
    SET(QWT_LIBRARIES "${QWT_BUILD_DIR}/lib/libqwt.so")
    SET(QWT_INCLUDE_DIRS "${QWT_BUILD_DIR}/include")
    SET(OpenMP_CXX_INCLUDE_DIRS "/usr/lib/gcc/x86_64-linux-gnu/11/include")
ENDIF()

#============ INCLDUES ====================

INCLUDE_DIRECTORIES(
    ${GDAL_INCLUDE_DIRS}
    ${QWT_INCLUDE_DIRS}
    ${OpenMP_CXX_INCLUDE_DIRS}
    SYSTEM
    ${CMAKE_CURRENT_SOURCE_DIR}/include
    ${CMAKE_CURRENT_SOURCE_DIR}/ui_full
    ${CMAKE_CURRENT_BINARY_DIR}/.
)

#============ OMP ===========================

find_package(OpenMP REQUIRED)

#============ FLAGS =========================

INCLUDE(CheckCXXCompilerFlag)

IF(${CMAKE_CXX_COMPILER_ID} STREQUAL "GNU" OR ${CMAKE_CXX_COMPILER_ID} STREQUAL "Clang")
    SET(CMAKE_CXX_FLAGS "${CMAKE_CXX_FLAGS} -O3 -Wcast-qual -Wwrite-strings -Wno-sign-conversion -Werror=strict-aliasing -std=c++11 ${OpenMP_CXX_FLAGS} -fopenmp")

    IF(UNIX)
       SET(CMAKE_CXX_FLAGS "${CMAKE_CXX_FLAGS} -pthread -Wl,-rpath=${ORIGIN}./lib")
       # extra flags for thread and looking for so libs in ./lib
    ENDIF()
ENDIF()

#============ sourcecode files ===============

SET(APP_SOURCES
    main.cpp
    CsfMap.cpp
    CsfRGBMap.cpp
    error.cpp
    fixture.cpp
    io.cpp
    operation.cpp
    ui_full/LisUItreecheck.cpp
    ui_full/LisUIModel.cpp
    ui_full/LisUIrunfile.cpp
    ui_full/LisUImapnames.cpp
    ui_full/LisUItreeitem.cpp
    ui_full/LisUItreemodel.cpp
    ui_full/LisUIDefaultNames.cpp
    ui_full/lisemqt.cpp
    ui_full/LisUIplot.cpp
    ui_full/LisUImapplot.cpp
    swatre/swatstep.cpp
    swatre/swatinit.cpp
    swatre/soillut.cpp
    swatre/lutio.cpp
    swatre/lookup.cpp
    swatre/swatinp.cpp    
    lisChannelErosion.cpp
    lisChannelflood.cpp
    lisChannelflow.cpp
    lisDataInit.cpp
    lisErosion.cpp
    lisExtendedChannel.cpp
    lisFlowBarriers.cpp
    lisEvaporation.cpp
    lisInfiltration.cpp
    lisInterception.cpp
    lisKinematic.cpp
    lisModel.cpp
    lisOverlandflow.cpp
    lisPesticide.cpp
    lisPercolation.cpp
    lisRainfall.cpp
    lisDischargein.cpp
    lisReportfile.cpp
    lisReportmaps.cpp
    lisRunfile.cpp
    lisSnowmelt.cpp
    lisSurfstor.cpp
    lisSWOF2D.cpp
    lisSWOF2Daux.cpp
    lisSWOF2Dopen.cpp
    lisSWOF2DSediment.cpp
    lisSWOF2DChannel.cpp
    lisTiledrainflow.cpp
    lisTotalsMB.cpp
    include/array.h
    include/CsfMap.h
    include/CsfRGBMap.h
    include/lerror.h
    include/fixture.h
    include/global.h
    include/io.h
    include/LisUIoutput.h
    include/masked_raster.h
    include/mmath.h
    include/model.h
    include/operation.h
    include/option.h
    include/raster.h
    include/swatre_g.h
    include/swatre_p.h
    include/swatreLookup.h
    include/swatremisc.h
    include/swatresoillut.h
    include/TMmapVariables.h
    include/version.h
    include/pcrtypes.h
    include/csf.h
    include/csfattr.h
    include/csfimpl.h
    include/csftypes.h
    openlisemico.rc
)

SET(PCR_SOURCES
    PCRlib/_getcell.c
    PCRlib/_getrow.c
    PCRlib/_gsomece.c
    PCRlib/_putcell.c
    PCRlib/_rputrow.c
    PCRlib/angle.c
    PCRlib/attravai.c
    PCRlib/attrsize.c
    PCRlib/cellsize.c
    PCRlib/create2.c
    PCRlib/csfglob.c
    PCRlib/csfsup.c
    PCRlib/delattr.c
    PCRlib/dumconv.c
    PCRlib/endian.c
    PCRlib/filename.c
    PCRlib/gattrblk.c
    PCRlib/gattridx.c
    PCRlib/gcellrep.c
    PCRlib/gdattype.c
    PCRlib/getattr.c
    PCRlib/getx0.c
    PCRlib/gety0.c
    PCRlib/ggisfid.c
    PCRlib/gmaxval.c
    PCRlib/gminval.c
    PCRlib/gnrcols.c
    PCRlib/gnrrows.c
    PCRlib/gproj.c
    PCRlib/gputproj.c
    PCRlib/gvalscal.c
    PCRlib/gvartype.c
    PCRlib/gversion.c
    PCRlib/ismv.c
    PCRlib/kernlcsf.c
    PCRlib/legend.c
    PCRlib/mclose.c
    PCRlib/mopen.c
    PCRlib/moreattr.c
    PCRlib/mperror.c
    PCRlib/pgisfid.c
    PCRlib/pmaxval.c
    PCRlib/pminval.c
    PCRlib/putallmv.c
    PCRlib/putattr.c
    PCRlib/putsomec.c
    PCRlib/putx0.c
    PCRlib/puty0.c
    PCRlib/pvalscal.c
    PCRlib/rattrblk.c
    PCRlib/rcomp.c
    PCRlib/rcoords.c
    PCRlib/rdup2.c
    PCRlib/reseterr.c
    PCRlib/rextend.c
    PCRlib/rmalloc.c
    PCRlib/rrowcol.c
    PCRlib/ruseas.c
    PCRlib/setangle.c
    PCRlib/setmv.c
    PCRlib/setvtmv.c
    PCRlib/strconst.c
    PCRlib/strpad.c
    PCRlib/swapio.c
    PCRlib/trackmm.c
    PCRlib/vs2.c
    PCRlib/vsdef.c
    PCRlib/vsis.c
    PCRlib/vsvers.c
    PCRlib/wattrblk.c
)
QT5_WRAP_UI(UI_SOURCES ui_full/lisemqt.ui)

QT5_ADD_RESOURCES(RCC_SOURCES resources/openlisem.qrc)

add_executable(Lisem WIN32
    ${UI_SOURCES}
    ${RCC_SOURCES}
    ${APP_SOURCES}
    ${PCR_SOURCES}
)

target_link_libraries(Lisem Qt5::Widgets Qt5::Gui Qt5::Core ${GDAL_LIBRARIES} ${QWT_LIBRARIES} OpenMP::OpenMP_CXX)
<|MERGE_RESOLUTION|>--- conflicted
+++ resolved
@@ -30,13 +30,9 @@
 
 # linux ubuntu, qwt installation should be in usr if you followed the instructions, version nr may be different
 IF(UNIX AND NOT CYGWIN)
-<<<<<<< HEAD
- SET(QWT_BUILD_DIR "/usr/local/qwt-6.1.4")
-=======
  SET(QWT_BUILD_DIR "/usr/local/qwt-6.4.0-svn")
  SET(GDAL_INCLUDE_DIRS "/usr/include/gdal")
  SET(GDAL_LIBRARIES "/usr/lib/libgdal.so")
->>>>>>> bc48ea93
     SET(CMAKE_SKIP_BUILD_RPATH FALSE)
     SET(CMAKE_BUILD_WITH_INSTALL_RPATH FALSE)
     SET(CMAKE_INSTALL_RPATH "${CMAKE_INSTALL_PREFIX}/lib")
