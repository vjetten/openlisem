cmake_minimum_required(VERSION 3.9)

#============ WIN ========================

IF(WIN32)
<<<<<<< HEAD
 SET(QWT_BUILD_DIR "C:/Qwt61ma/qwt-6.1-ma") #"c:/qt/qwtma")
 SET(GDAL_BUILD_DIR "C:/msys/mingw64")
 SET(MINGW_BUILD_DIR "C:/msys/mingw64")
=======
   # NOTE: a branch of QWT is used for double axis display:
   # https://sourceforge.net/p/qwt/code/HEAD/tree/branches/qwt-6.1-multiaxes/
<<<<<<< HEAD
    SET(QWT_BUILD_DIR "c:/qt/qwt-6.1-ma")          # <= give your own folder names here
    SET(MINGW_BUILD_DIR "c:/qt/msys64/mingw64")     # <= give your own folder names here
>>>>>>> main_C
=======
     SET(QWT_BUILD_DIR "C:/Qwt61ma/qwt-6.1-ma")
 	 SET(GDAL_BUILD_DIR "C:/msys/mingw64")
 	 SET(MINGW_BUILD_DIR "C:/msys/mingw64")
>>>>>>> 4f99a559

    SET(GDAL_INCLUDE_DIRS "${MINGW_BUILD_DIR}/include")
    SET(GDAL_LIBRARIES "${MINGW_BUILD_DIR}/lib/libgdal.dll.a")

    # QWT standard MSYS install
    #   SET(QWT_INCLUDE_DIRS "${QWT_BUILD_DIR}/include/qwt-qt5")
    #   SET(QWT_LIBRARIES "${QWT_BUILD_DIR}/lib/libqwt.dll.a")

    # Lisem uses a QWT branch with quadruple axes support
    SET(QWT_INCLUDE_DIRS "${QWT_BUILD_DIR}/src")
    SET(QWT_LIBRARIES "${CMAKE_CURRENT_SOURCE_DIR}/qwtlib/libqwt.dll.a")

  #  SET(OMP_INCLUDE_DIRS "${MINGW_BUILD_DIR}/lib/gcc/x86_64-w64-mingw32/11.3.0/include")
    FIND_PATH(OMP_INCLUDE_DIRS
        NAMES omp.h
        PATHS "${MINGW_BUILD_DIR}/lib/gcc/x86_64-w64-mingw32"
    )

ENDIF()

#============= LINUX ======================

# linux ubuntu, qwt installation should be in usr if you followed the instructions, version nr may be different
IF(UNIX AND NOT CYGWIN)
 SET(QWT_BUILD_DIR "/usr/local/qwt-6.4.0-svn")
 SET(GDAL_INCLUDE_DIRS "/usr/include/gdal")
 SET(GDAL_LIBRARIES "/usr/lib/libgdal.so")
    SET(CMAKE_SKIP_BUILD_RPATH FALSE)
    SET(CMAKE_BUILD_WITH_INSTALL_RPATH FALSE)
    SET(CMAKE_INSTALL_RPATH "${CMAKE_INSTALL_PREFIX}/lib")
    SET(CMAKE_INSTALL_RPATH_USE_LINK_PATH FALSE)
    SET(QWT_LIBRARIES "${QWT_BUILD_DIR}/lib/libqwt.so")
    SET(QWT_INCLUDE_DIRS "${QWT_BUILD_DIR}/include")
    SET(OpenMP_CXX_INCLUDE_DIRS "/usr/lib/gcc/x86_64-linux-gnu/11/include")
ENDIF()

#============ INCLDUES ====================

INCLUDE_DIRECTORIES(
    ${GDAL_INCLUDE_DIRS}
    ${QWT_INCLUDE_DIRS}
    ${OpenMP_CXX_INCLUDE_DIRS}
    SYSTEM
    ${CMAKE_CURRENT_SOURCE_DIR}/include
    ${CMAKE_CURRENT_SOURCE_DIR}/ui_full
    ${CMAKE_CURRENT_BINARY_DIR}/.
)

#============ OMP ===========================

find_package(OpenMP REQUIRED)

#============ FLAGS =========================

INCLUDE(CheckCXXCompilerFlag)

IF(${CMAKE_CXX_COMPILER_ID} STREQUAL "GNU" OR ${CMAKE_CXX_COMPILER_ID} STREQUAL "Clang")
    SET(CMAKE_CXX_FLAGS "${CMAKE_CXX_FLAGS} -O3 -Wcast-qual -Wwrite-strings -Wno-sign-conversion -Werror=strict-aliasing -std=c++11 ${OpenMP_CXX_FLAGS} -fopenmp")

    IF(UNIX)
       SET(CMAKE_CXX_FLAGS "${CMAKE_CXX_FLAGS} -pthread -Wl,-rpath=${ORIGIN}./lib")
       # extra flags for thread and looking for so libs in ./lib
    ENDIF()
ENDIF()

#============ sourcecode files ===============

SET(APP_SOURCES
    fixesandbugs.txt
    main.cpp
    CsfMap.cpp
    CsfRGBMap.cpp
    error.cpp
    fixture.cpp
    io.cpp
    operation.cpp
    ui_full/LisUItreecheck.cpp
    ui_full/LisUIModel.cpp
    ui_full/LisUIrunfile.cpp
    ui_full/LisUImapnames.cpp
    ui_full/LisUItreeitem.cpp
    ui_full/LisUItreemodel.cpp
    ui_full/LisUIDefaultNames.cpp
    ui_full/lisemqt.cpp
    ui_full/LisUIplot.cpp
    ui_full/LisUImapplot.cpp
    ui_full/LisUImapplot.h
    swatre/swatstep.cpp
    swatre/swatinit.cpp
    swatre/soillut.cpp
    swatre/lutio.cpp
    swatre/lookup.cpp
    swatre/swatinp.cpp    
    lisChannelErosion.cpp
    lisChannelflood.cpp
    lisChannelflow.cpp
    lisDataInit.cpp
    lisErosion.cpp
    lisExtendedChannel.cpp
    lisFlowBarriers.cpp
    lisEvaporation.cpp
    lisGWflow.cpp
    lisInfiltration.cpp
    lisInterception.cpp
    lisKinematic.cpp
    lisModel.cpp
    lisOverlandflow.cpp
    lisPesticide.cpp
	lisPesticideMC.cpp
    lisPercolation.cpp
    lisRainfall.cpp
    lisDischargein.cpp
    lisReportfile.cpp
    lisReportmaps.cpp
    lisRunfile.cpp
    lisSnowmelt.cpp
    lisSurfstor.cpp
    lisSWOF2D.cpp
    lisSWOF2Daux.cpp
    lisSWOF2Dopen.cpp
    lisSWOF2DSediment.cpp
    lisSWOF2DChannel.cpp
    lisTiledrainflow.cpp
    lisTotalsMB.cpp
    include/array.h
    include/CsfMap.h
    include/CsfRGBMap.h
    include/lerror.h
    include/fixture.h
    include/global.h
    include/io.h
    include/LisUIoutput.h
    include/masked_raster.h
    include/mmath.h
    include/model.h
    include/operation.h
    include/option.h
    include/raster.h
    include/swatre_g.h
    include/swatre_p.h
    include/swatreLookup.h
    include/swatremisc.h
    include/swatresoillut.h
    include/TMmapVariables.h
    include/version.h
    include/pcrtypes.h
    include/csf.h
    include/csfattr.h
    include/csfimpl.h
    include/csftypes.h
    openlisemico.rc
)

SET(PCR_SOURCES
    PCRlib/_getcell.c
    PCRlib/_getrow.c
    PCRlib/_gsomece.c
    PCRlib/_putcell.c
    PCRlib/_rputrow.c
    PCRlib/angle.c
    PCRlib/attravai.c
    PCRlib/attrsize.c
    PCRlib/cellsize.c
    PCRlib/create2.c
    PCRlib/csfglob.c
    PCRlib/csfsup.c
    PCRlib/delattr.c
    PCRlib/dumconv.c
    PCRlib/endian.c
    PCRlib/filename.c
    PCRlib/gattrblk.c
    PCRlib/gattridx.c
    PCRlib/gcellrep.c
    PCRlib/gdattype.c
    PCRlib/getattr.c
    PCRlib/getx0.c
    PCRlib/gety0.c
    PCRlib/ggisfid.c
    PCRlib/gmaxval.c
    PCRlib/gminval.c
    PCRlib/gnrcols.c
    PCRlib/gnrrows.c
    PCRlib/gproj.c
    PCRlib/gputproj.c
    PCRlib/gvalscal.c
    PCRlib/gvartype.c
    PCRlib/gversion.c
    PCRlib/ismv.c
    PCRlib/kernlcsf.c
    PCRlib/legend.c
    PCRlib/mclose.c
    PCRlib/mopen.c
    PCRlib/moreattr.c
    PCRlib/mperror.c
    PCRlib/pgisfid.c
    PCRlib/pmaxval.c
    PCRlib/pminval.c
    PCRlib/putallmv.c
    PCRlib/putattr.c
    PCRlib/putsomec.c
    PCRlib/putx0.c
    PCRlib/puty0.c
    PCRlib/pvalscal.c
    PCRlib/rattrblk.c
    PCRlib/rcomp.c
    PCRlib/rcoords.c
    PCRlib/rdup2.c
    PCRlib/reseterr.c
    PCRlib/rextend.c
    PCRlib/rmalloc.c
    PCRlib/rrowcol.c
    PCRlib/ruseas.c
    PCRlib/setangle.c
    PCRlib/setmv.c
    PCRlib/setvtmv.c
    PCRlib/strconst.c
    PCRlib/strpad.c
    PCRlib/swapio.c
    PCRlib/trackmm.c
    PCRlib/vs2.c
    PCRlib/vsdef.c
    PCRlib/vsis.c
    PCRlib/vsvers.c
    PCRlib/wattrblk.c
)
QT5_WRAP_UI(UI_SOURCES ui_full/lisemqt.ui)

QT5_ADD_RESOURCES(RCC_SOURCES resources/openlisem.qrc)

add_executable(Lisem WIN32
    ${UI_SOURCES}
    ${RCC_SOURCES}
    ${APP_SOURCES}
    ${PCR_SOURCES}
)

target_link_libraries(Lisem Qt5::Widgets Qt5::Gui Qt5::Core ${GDAL_LIBRARIES} ${QWT_LIBRARIES} OpenMP::OpenMP_CXX)
<|MERGE_RESOLUTION|>--- conflicted
+++ resolved
@@ -3,22 +3,13 @@
 #============ WIN ========================
 
 IF(WIN32)
-<<<<<<< HEAD
  SET(QWT_BUILD_DIR "C:/Qwt61ma/qwt-6.1-ma") #"c:/qt/qwtma")
  SET(GDAL_BUILD_DIR "C:/msys/mingw64")
  SET(MINGW_BUILD_DIR "C:/msys/mingw64")
-=======
    # NOTE: a branch of QWT is used for double axis display:
    # https://sourceforge.net/p/qwt/code/HEAD/tree/branches/qwt-6.1-multiaxes/
-<<<<<<< HEAD
     SET(QWT_BUILD_DIR "c:/qt/qwt-6.1-ma")          # <= give your own folder names here
     SET(MINGW_BUILD_DIR "c:/qt/msys64/mingw64")     # <= give your own folder names here
->>>>>>> main_C
-=======
-     SET(QWT_BUILD_DIR "C:/Qwt61ma/qwt-6.1-ma")
- 	 SET(GDAL_BUILD_DIR "C:/msys/mingw64")
- 	 SET(MINGW_BUILD_DIR "C:/msys/mingw64")
->>>>>>> 4f99a559
 
     SET(GDAL_INCLUDE_DIRS "${MINGW_BUILD_DIR}/include")
     SET(GDAL_LIBRARIES "${MINGW_BUILD_DIR}/lib/libgdal.dll.a")
