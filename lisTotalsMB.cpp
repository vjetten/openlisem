--- conflicted
+++ resolved
@@ -124,23 +124,13 @@
     }
 
     //=== surf store ===//
-<<<<<<< HEAD
-    fill(*tm, 0);
-    calcMapValue(*tm, *WHstore, 1000, MUL); //mm
-    double SStot = 0;
-    FOR_ROW_COL_MV
-    {
-        SStot += WHstore->Drc * SoilWidthDX->Drc*DX->Drc;
-    }
-    SurfStoremm = SStot * catchmentAreaFlatMM;
-    // surface storage CHECK THIS
-=======
+
     double SStot = 0;
     FOR_ROW_COL_MV {
         SStot += WHstore->Drc * SoilWidthDX->Drc*DX->Drc;
     }
     SurfStoremm = SStot * catchmentAreaFlatMM;
->>>>>>> fb62f63f
+
     // does not go to MB, is already in tot water vol
 
     //TODO: check init WH
@@ -160,26 +150,6 @@
     floodVolTotmm = floodVolTot * catchmentAreaFlatMM; // to mm
     // flood water above user defined threshold
 
-<<<<<<< HEAD
-    WaterVolTot = mapTotal(*WaterVolall);//m3
-    WaterVolTotmm = WaterVolTot*catchmentAreaFlatMM; //mm
-    if (SwitchKinematic2D == K2D_METHOD_KINDYN)
-       WaterVolTot += floodVolTot;
-    // in KINDYN the flood and ro are really split spatially so the flood vol is added here
-
-    // split into runoff and flood for screen reporting
-    WaterVolRunoffmm = 0;
-    WaterVolRunoffmm_F = 0;
-    FOR_ROW_COL_MV
-    {
-        WaterVolRunoffmm += WHrunoff->Drc * ChannelAdj->Drc * DX->Drc;
-        WaterVolRunoffmm_F += std::min(WHrunoff->Drc,minReportFloodHeight) * ChannelAdj->Drc * DX->Drc;
-    }
-    if (SwitchKinematic2D == K2D_METHOD_DYN || SwitchKinematic2D == K2D_METHOD_KINDYN)
-       WaterVolRunoffmm = WaterVolRunoffmm_F;
-    WaterVolRunoffmm *= catchmentAreaFlatMM;
-    // water on the surface in runoff mm
-=======
     if (SwitchKinematic2D == K2D_METHOD_DYN || SwitchKinematic2D == K2D_METHOD_KINDYN) {
        WaterVolRunoffmm = mapTotal(*RunoffWaterVol)* catchmentAreaFlatMM;//m3
        // runoff water below user defined threshold
@@ -191,7 +161,7 @@
         WaterVolRunoffmm *= catchmentAreaFlatMM;
     }
     // water on the surface in runoff in mm
->>>>>>> fb62f63f
+
 
     // runoff fraction per cell calc as in-out/rainfall, indication of sinks and sources of runoff
     // exclude channel cells
