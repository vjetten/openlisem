--- conflicted
+++ resolved
@@ -320,17 +320,11 @@
     #pragma omp parallel for num_threads(userCores)
     FOR_ROW_COL_MV_L
     {
-<<<<<<< HEAD
-        Qoutput->Drc = factor*(Qn->Drc + Qflood->Drc);// factor means in l/s or m3/s
-        if(SwitchIncludeChannel)
-            Qoutput->Drc += factor*ChannelQn->Drc;
-=======
         Qoutput->Drc = factor*(Qn->Drc + Qflood->Drc);// in l/s or m3/s
 
         if(SwitchIncludeChannel)
             Qoutput->Drc = factor*ChannelQn->Drc;
 
->>>>>>> ca57115c
         Qoutput->Drc = Qoutput->Drc < 1e-6 ? 0.0 : Qoutput->Drc;
     }}
     // Total outflow in m3 for all timesteps
