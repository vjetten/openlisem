
/*************************************************************************
**  openLISEM: a spatial surface water balance and soil erosion model
**  Copyright (C) 2010,2011  Victor Jetten
**  contact:
**
**  This program is free software: you can redistribute it and/or modify
**  it under the terms of the GNU General Public License as published by
**  the Free Software Foundation, either version 3 of the License, or
**  (at your option) any later version.
**
**  This program is distributed in the hope that it will be useful,
**  but WITHOUT ANY WARRANTY; without even the implied warranty of
**  MERCHANTABILITY or FITNESS FOR A PARTICULAR PURPOSE.  See the
**  GNU General Public License for more details.
**
**  You should have received a copy of the GNU General Public License
**  along with this program.  If not, see <http://www.gnu.org/licenses/>.
**
**  Author: Victor Jetten
**  Developed in: MingW/Qt/
**  website, information and code: http://lisem.sourceforge.net
**
*************************************************************************/

/*!
  \file lisTotalsMB.cpp
  \brief calculate water and sediment flux totals and mass balance

functions: \n
- void TWorld::Totals() calculate the totals for all water and fluxes for mss balance and output\n
- void TWorld::MassBalance() water and sediment mass balance\n
 */


#include <algorithm>
#include "model.h"
#include "operation.h"


//---------------------------------------------------------------------------
// totals for screen and file output and mass balance
void TWorld::Totals(void)
{
    double rainfall, snowmelt;
    double oldrainpeak, oldsnowpeak;
    double catchmentAreaFlatMM = 1000.0/(_dx*_dx*nrCells);

    /***** WATER *****/


    FOR_ROW_COL_MV
    {
<<<<<<< HEAD
       WHmax->Drc = std::max(WHmax->Drc, WH->Drc);
=======
 //      WHmax->Drc = std::max(WHmax->Drc, WH->Drc);
>>>>>>> 79c397b8
    }

    //=== precipitation ===//
    if (SwitchRainfall)
    {
        RainAvgmm = mapAverage(*Rain)*1000.0;
        RainTotmm += RainAvgmm;
        // spatial avg area rainfall in mm

        calcMapValue(*tm, *Rain, (_dx*_dx), MUL); //in m3
        rainfall = mapTotal(*tm);
        RainTot += rainfall; // in m3

        oldrainpeak  = Rainpeak;
        Rainpeak = std::max(Rainpeak, rainfall);
        if (oldrainpeak  < Rainpeak)
            RainpeakTime = time;
    }

    if (SwitchSnowmelt)
    {
        SnowAvgmm += mapAverage(*Snowmelt)*1000;
        SnowTotmm += SnowAvgmm;

        calcMapValue(*tm, *Snowmelt, (_dx*_dx), MUL); //in m3
        snowmelt = mapTotal(*tm);
        SnowTot += snowmelt; // in m3

        oldsnowpeak = Snowpeak;
        Snowpeak = std::max(Snowpeak, snowmelt);
        if (oldsnowpeak < Snowpeak)
            SnowpeakTime = time;
    }
    
    //=== interception ===//
    IntercTot = mapTotal(*Interc);
    IntercTotmm = IntercTot*catchmentAreaFlatMM;
    // interception in mm and m3

    //houses
    IntercHouseTot = mapTotal(*IntercHouse);
    IntercHouseTotmm = IntercHouseTot*catchmentAreaFlatMM;
    // interception in mm and m3

    //=== infiltration ===//
    InfilTot += mapTotal(*InfilVol) + mapTotal(*InfilVolKinWave) + mapTotal(*InfilVolFlood); //m3
    difkinTot =0;//+=  difkin->mapTotal(); obsolete: already done

    InfilKWTot += mapTotal(*InfilVolKinWave); // not really used, available for output when needed
    InfilTotmm = std::max(0.0 ,(InfilTot)*catchmentAreaFlatMM);
    // infiltration mm and m3

    // flood infil
    // used for reporting only
    FOR_ROW_COL_MV
    {
        InfilVolCum->Drc += InfilVol->Drc + InfilVolKinWave->Drc + InfilVolFlood->Drc;
        InfilmmCum->Drc = std::max(0.0, InfilVolCum->Drc*1000.0/(_dx*_dx));//CellArea->Drc);
        //??? how can total be based on _dx*_dx and Drc not, on cellarea???
    }

    //=== surf store ===//
    calcMapValue(*tm, *WHstore, 1000, MUL); //mm
    SurfStoremm = mapAverage(*tm);
    // surface storage CHECK THIS
    // does not go to MB, is already in tot water vol

    WaterVolTot = mapTotal(*WaterVolall);//m3
    WaterVolTotmm = WaterVolTot*catchmentAreaFlatMM; //mm
    // water on the surface in runoff in m3 and mm
    //NOTE: surface storage is already in here so does not need to be accounted for in MB

    // runoff fracyion per cell calc as in-out/rainfall, indication of sinks and sources of runoff
    // exclude channel cells
    FOR_ROW_COL_MV
            if(ChannelWidthUpDX->Drc == 0)
    {
        runoffTotalCell->Drc += Qn->Drc * _dt;
    }
    upstream(LDD, runoffTotalCell, tm);

    FOR_ROW_COL_MV
    {
        runoffFractionCell->Drc = RainCumFlat->Drc > 0 ? (runoffTotalCell->Drc-tm->Drc)/(RainCumFlat->Drc*_dx*_dx) : 0;
    }

    //=== all discharges ===//
    
    // sum outflow m3 for all timesteps for the outlet
    FOR_ROW_COL_MV
    {
        if (LDD->Drc == 5) {
            Qtot += Qn->Drc*_dt;
        }
    }
    // sum outflow m3 for all timesteps for all outlets, in m3
    // needed for mass balance

    QtotOutlet += Qn->DrcOutlet*_dt;
    // for screen output, total main outlet in m3

    QtotPlot += Qn->DrcPlot * _dt;
    //QPlot = Qn->DrcPlot;
    //VJ 110701 for screen output, total in hydrograph point n in m3

    if (SwitchIncludeChannel)
    {
        WaterVolTot += mapTotal(*ChannelWaterVol); //m3
        // add channel vol to total
        WaterVolTotmm = WaterVolTot*catchmentAreaFlatMM; //mm
        // recalc in mm for screen output
        FOR_ROW_COL_MV_CH
        {
            if (LDDChannel->Drc == 5)
                Qtot += ChannelQn->Drc*_dt;
            ChannelQntot->Drc += ChannelQn->Drc*_dt;  //m3 spatial for output

        }
        // add channel outflow (in m3) to total for all pits
        //Qtotmm = Qtot*catchmentAreaFlatMM;
        // recalc in mm for screen output

        QtotOutlet += ChannelQn->DrcOutlet * _dt;
        // sum: add channel outflow (in m3) to total for main outlet
        QtotPlot += ChannelQn->DrcPlot * _dt;
        // sum: add channel outflow (in m3) to total for main outlet

        if (SwitchChannelFlood)
        {
       //     WaterVolTot += mapTotal(*FloodWaterVol); //m3
            // add channel vol to total
       //     WaterVolTotmm = WaterVolTot*catchmentAreaFlatMM; //mm

            floodVolTot = mapTotal(*FloodWaterVol);
            floodTotmm = floodVolTot * catchmentAreaFlatMM; // to mm
        }
        if (runstep == 1)
            floodVolTotInit = floodVolTot;
        // save initial flood level for mass balance if start with flood

    }

    if (SwitchIncludeTile)
    {
        WaterVolSoilTot = mapTotal(*TileWaterVolSoil);
        // input for mass balance, is the water seeping from the soil, input
        // this is the water before the kin wave
        calc2Maps(*tm, *TileDrainSoil, *TileWidth, MUL); //in m3
        calcMap(*tm, *TileDX, MUL); //in m3
        // tm->calcV(_dx, MUL); //in m3 ??? or DX?
        TileVolTot += mapTotal(*tm); // in m3

        // water after kin wave
        WaterVolTot += mapTotal(*TileWaterVol); //m3
        // add tile vol to total
        WaterVolTotmm = WaterVolTot*catchmentAreaFlatMM; //mm
        // recalc in mm for screen output

        FOR_ROW_COL_MV_TILE
                if (LDDTile->Drc == 5)
                Qtot += TileQn->Drc * _dt;
        // add tile outflow (in m3) to total for all pits
        //Qtotmm = Qtot*catchmentAreaFlatMM;
        // recalc in mm for screen output

        QtotOutlet += TileQn->DrcOutlet * _dt;
        // add channel outflow (in m3) to total for main outlet
        QtotPlot += TileQn->DrcPlot * _dt;
        // add channel outflow (in m3) to total for subcatch outlet

    }

    if (SwitchBuffers)
    {
        BufferVolTot = mapTotal(*BufferVol); // in m3
        if (SwitchIncludeChannel)
            BufferVolTot += mapTotal(*ChannelBufferVol);
        //sum up all volume remaining in all buffers (so the non-water!)
        BufferVolin = BufferVolTotInit - BufferVolTot;
        //subtract this from the initial volume to get the total water inflow in the buffers
    }

    // output fluxes for reporting to file and screen in l/s!
    FOR_ROW_COL_MV
    {
        Qoutput->Drc = 1000*(Qn->Drc + ChannelQn->Drc + TileQn->Drc); // in l/s
        if (Qoutput->Drc < 0.0001)
            Qoutput->Drc = 0.0001;
        // added minimum here to avoid strange maps
    }
    QPlot = 1000*(Qn->DrcPlot + ChannelQn->DrcPlot + TileQn->DrcPlot);
    // plot point output in l/s

    // add flood boundary losses
    Qtotmm = (Qtot+floodBoundaryTot)*catchmentAreaFlatMM;
    // recalc to mm for screen output

    oldrainpeak = Qpeak;
    Qpeak = std::max(Qpeak, Qoutput->DrcOutlet);
    if (oldrainpeak < Qpeak)
        QpeakTime = time;
    // peak flow and peak time calculation, based on sum channel and runoff

    QpeakPlot = std::max(QpeakPlot, Qoutput->DrcPlot);



    /***** SEDIMENT *****/
    // note DETFLOW, DETSPLASH AND DEP ARE IN KG/CELL
    if (SwitchErosion)
    {
        DetSplashTot += mapTotal(*DETSplash);
        DetFlowTot += mapTotal(*DETFlow);
        DepTot += mapTotal(*DEP);
        DetTot += mapTotal(*DETSplash) + mapTotal(*DETFlow);
        SedTot = mapTotal(*Sed);
        // all in kg/cell

        //SoilLossTot += Qsoutflow->DrcOutlet;
        FOR_ROW_COL_MV
                if (LDD->Drc == 5)
                SoilLossTot += Qsn->Drc * _dt;
        // sum all sed in all pits (in kg), needed for mass balance

        SoilLossTotOutlet += Qsn->DrcOutlet * _dt;
        // for screen output, total main outlet sed loss in kg
        copy(*TotalSed, *Sed);
        // for sed conc

        if (SwitchIncludeChannel)
        {
            // units here in kg, conversion to ton in report functions
            ChannelDetTot += mapTotal(*ChannelDetFlow);
            ChannelDepTot += mapTotal(*ChannelDep);
            ChannelSedTot = mapTotal(*ChannelSed);

            FOR_ROW_COL_MV_CH
                    if (LDDChannel->Drc == 5)
                    SoilLossTot += ChannelQsn->Drc * _dt;
            // add sed outflow for all pits to total soil loss

            SoilLossTotOutlet += ChannelQsn->DrcOutlet * _dt;
            // add channel outflow (in kg) to total for main outlet

            calcMap(*TotalSed, *ChannelSed, ADD);
            // needed for sed conc in file output
        }

        if (SwitchBuffers || SwitchSedtrap)
        {
            BufferSedTot = mapTotal(*BufferSed);
            if (SwitchIncludeChannel)
                BufferSedTot += mapTotal(*ChannelBufferSed);

        }
        /** TODO add gully, wheeltracks etc */

        // spatial totals for output all in kg/cell
        FOR_ROW_COL_MV
        {
            Qsoutput->Drc = Qsn->Drc + ChannelQsn->Drc;  // sum channel and OF sed output in kg/s

            TotalDetMap->Drc += DETSplash->Drc + DETFlow->Drc;
            TotalDepMap->Drc += DEP->Drc;
            if (SwitchIncludeChannel)
            {
                TotalDetMap->Drc += ChannelDetFlow->Drc;
                TotalDepMap->Drc += ChannelDep->Drc;
            }
            TotalSoillossMap->Drc = TotalDetMap->Drc + TotalDepMap->Drc;
        }

        SoilLossTotPlot += Qsoutput->DrcPlot * _dt;

        FOR_ROW_COL_MV
        {
            double Q = Qoutput->Drc/1000;
            TotalConc->Drc = (Q > 1e-6 ? Qsoutput->Drc/Q : 0);
        }
    }

    if (SwitchPesticide)
    {
        FOR_ROW_COL_MV
        {
            // = WHoutavg->Drc*_dx*DX->Drc*C->Drc*1000*1000*1000; //µg
            PDisMixing->Drc = CM->Drc*epsil->Drc*poro->Drc*_dx*_dx*1000*1000*1000; //µg
            PSorMixing->Drc = CS->Drc*epsil->Drc*rhob->Drc*_dx*_dx*1000*1000*1000; //µg
            PInfilt->Drc = pestiinf->Drc*CM->Drc*_dx*_dx*_dt*1000*1000*1000; //µg
            PStorage->Drc= WHstore->Drc*_dx*_dx*C->Drc*1000*1000*1000; //µg
            PRunoffSpatial->Drc = Pest->Drc*1000*1000*1000; //µg

            //            PRunoffSpatialex->Drc= WHoutavg->Drc*_dx*DX->Drc*C_Kexplicit->Drc*1000*1000*1000; //µg
            //            PDisMixingex->Drc = CM_Kexplicit->Drc*epsil->Drc*poro->Drc*_dx*DX->Drc*1000*1000*1000; //µg
            //            PSorMixingex->Drc = CS_Kexplicit->Drc*epsil->Drc*rhob->Drc*_dx*DX->Drc*1000*1000*1000; //µg
            //            PInfiltex->Drc = pestiinf->Drc*CM_Kexplicit->Drc*_dx*DX->Drc*_dt*1000*1000*1000; //µg

        }

        Pestdetach += mapTotal(*Pdetach); //KCM
        PestCinfilt += mapTotal(*PCinfilt); //fc
        PestCfilmexit += mapTotal(*PCfilmexit); //KC
        PestLossTotOutlet += Qn->DrcOutlet*C->DrcOutlet*_dt*1000*1000*1000; //µg
        PestRunoffSpatial = mapTotal(*PRunoffSpatial);
        PestDisMixing = mapTotal(*PDisMixing);
        PestSorMixing = mapTotal(*PSorMixing);
        PestInfilt += mapTotal(*PInfilt);
        PestStorage = mapTotal(*PStorage);

        // double MBtest=0.0;

        // if (PestLossTotOutlet > 1e-9)
        // MBtest = (Pestdetach-PestCinfilt-PestRunoffSpatial-PestLossTotOutlet)*100/Pestdetach;

        //if (Pestdetach > 1e-9)
        // MBtest = Pestdetach-PestCinfilt-PestCfilmexit-PestLossTotOutlet;
        // qDebug()<< "pestdetach" << Pestdetach << "pestCinfilt"<< PestCinfilt << "pestCfilmexit"<< PestCfilmexit<< "pestlosstotoutlet"<<PestLossTotOutlet;
        // qDebug()<< "MBtest" << MBtest;
        double test=0.0;
        test += mapTotal(*InfilVolKinWave);

        //        PestLossTotOutletex += Qn->DrcOutlet*C_Kexplicit->DrcOutlet*_dt*1000*1000*1000; //µg
        //        PestRunoffSpatialex = PRunoffSpatialex->mapTotal();
        //        PestDisMixingex = PDisMixingex->mapTotal();
        //        PestSorMixingex = PSorMixingex->mapTotal();
        //        PestInfiltex += PInfiltex->mapTotal();

        // flux en µg
        //        double flux1=epsil->DrcOutlet*rhob->DrcOutlet*kr->DrcOutlet*KD->DrcOutlet*CM->DrcOutlet*_dx*DX->DrcOutlet*_dt*1000*1000*1000;
        //        double flux2=kr->DrcOutlet*CS->DrcOutlet*rhob->DrcOutlet*epsil->DrcOutlet*_dx*DX->DrcOutlet*_dt*1000*1000*1000;
        //        double flux3=pestiinf->DrcOutlet*CM->DrcOutlet*_dx*DX->DrcOutlet*_dt*1000*1000*1000;
        //        double flux4=Kfilm->DrcOutlet*CM->DrcOutlet*_dx*DX->DrcOutlet*_dt*1000*1000*1000;
        //        double flux5=(Kfilm->DrcOutlet+pestiinf->DrcOutlet)*C->DrcOutlet*_dx*DX->DrcOutlet*_dt*1000*1000*1000;
        //        double flux6=(Kfilm->DrcOutlet+RainNet->DrcOutlet/_dt)*C->DrcOutlet*_dx*DX->DrcOutlet*_dt*1000*1000*1000;


        //            QFile fout("massbalancenew.txt");
        //            fout.open(QIODevice::Append | QIODevice::Text);
        //            QTextStream out(&fout);
        //            out.setRealNumberPrecision(3);
        //            out.setFieldWidth(0);
        //            out.setRealNumberNotation(QTextStream::FixedNotation);

        //            out << time/60 << " " << PestMassApplied << " " << PestDisMixing << " " << PestSorMixing << " " << PestLossTotOutlet << " " << PestRunoffSpatial
        //                 << " " << PestInfilt << " " << (PestMassApplied-PestLossTotOutlet-PestRunoffSpatial-PestDisMixing-PestSorMixing-PestInfilt-PestStorage)*100/PestMassApplied << " "
        //                 << RainTot << " " << WaterVolSoilTot << " " << IntercTot << " " << InfilTot << " " << Qtot*1000*1000 << " "
        //                 << MBtest << " " << test << " "<< flux3 << " "<< flux4 << " "<< flux5 << " "<< flux6 <<" "<< pestiinf->DrcOutlet*pow(10.0,9)<< " "<<CM->DrcOutlet*pow(10.0,6)<<" "
        //                 << CS->DrcOutlet*pow(10.0,6)<<" "<< fact->DrcOutlet*1000<< " "<< InfilVol->DrcOutlet*1000*1000<<" "<<Qn->DrcOutlet*pow(10.0,6) << " "<< PDisMixing->DrcOutlet << " "<< poro->DrcOutlet
        //                 << " "<< epsil->DrcOutlet<< " "<< DX->DrcOutlet << " " << switchrunoff << " "<< K1->DrcOutlet << " "<< Q->DrcOutlet*pow(10.0,6)<< " "<< C->DrcOutlet*pow(10.0,10)
        //                 << " "<< WHoutavg->DrcOutlet << " "<< WHoutavgold->DrcOutlet<<" "<< (PestMassApplied-PestLossTotOutletex-PestRunoffSpatialex-PestDisMixingex-PestSorMixingex-PestInfiltex)*100/PestMassApplied
        //                 << " " << InfilVol->DrcOutlet*1000*1000 << " " << InfilVolold->DrcOutlet*1000*1000<< " " << Vup->DrcOutlet << " " << Vup_old->DrcOutlet << " "<< Cold->DrcOutlet*pow(10.0,10);
        //            out << "\n";
        //            out << MBp << "\n";
        //            fout.close();

    }

}
//---------------------------------------------------------------------------
void TWorld::MassBalance()
{
    // Mass Balance water, all in m3
    // VJ 110420 added tile volume here, this is the input volume coming from the soil after swatre
    if (RainTot + SnowTot > 0)
    {

  //      MB = (RainTot - IntercTot - InfilTot - WaterVolTot - Qtot)/(RainTot)*100;
        MB = (RainTot + SnowTot + WaterVolSoilTot + floodVolTotInit
              - IntercTot - IntercHouseTot - InfilTot - WaterVolTot - floodVolTot - Qtot - BufferVolin - difkinTot - floodBoundaryTot)/
                (RainTot + SnowTot + WaterVolSoilTot + floodVolTotInit)*100;
//        MB = (RainTotmm + SnowTotmm) - ((WaterVolTotmm-SurfStoremm) + Qtotmm + InfilTotmm + SurfStoremm + IntercTotmm + IntercHouseTotmm + floodTotmm);
//        MB = MB/(RainTotmm + SnowTotmm) * 100;
    }
    //watervoltot includes channel and tile
//    qDebug() << MB << RainTot << IntercTot << IntercHouseTot << InfilTot << WaterVolTot << floodVolTot << BufferVolin << Qtot<< InfilKWTot;

    // Mass Balance sediment, all in kg
    //   if (SwitchErosion && (DetTot + ChannelDetTot) > 0)
    //      MBs = (DetTot + ChannelDetTot - SoilLossTot - SedTot - ChannelSedTot +
    //             DepTot + ChannelDepTot - BufferSedTot)/(DetTot + ChannelDetTot)*100;
    //VJ 110825 forgot to include channeldettot in denominator in MBs!
    if (SwitchErosion && SoilLossTot > 1e-9)
        MBs = (1-(DetTot + ChannelDetTot - SedTot - ChannelSedTot +
                  DepTot + ChannelDepTot - BufferSedTot)/(SoilLossTot))*100;
    //VJ 121212 changed to mass balance relative to soil loss

    if (SwitchPesticide)
    {
        MBp = (PestMassApplied-PestLossTotOutlet-PestRunoffSpatial-PestDisMixing-PestSorMixing-PestInfilt-PestStorage)*100/PestMassApplied;
        //MBpex = (PestMassApplied-PestLossTotOutletex-PestRunoffSpatialex-PestDisMixingex-PestSorMixingex-PestInfiltex)*100/PestMassApplied;
        //(PestMassApplied-PestLossTotOutlet-PestRunoffSpatial-PestDisMixing-PestSorMixing-PestInfilt-PestStorage)*100/PestMassApplied
        debug(QString("mbp: %1").arg(MBp));
    }
}
//---------------------------------------------------------------------------<|MERGE_RESOLUTION|>--- conflicted
+++ resolved
@@ -51,11 +51,8 @@
 
     FOR_ROW_COL_MV
     {
-<<<<<<< HEAD
+
        WHmax->Drc = std::max(WHmax->Drc, WH->Drc);
-=======
- //      WHmax->Drc = std::max(WHmax->Drc, WH->Drc);
->>>>>>> 79c397b8
     }
 
     //=== precipitation ===//
