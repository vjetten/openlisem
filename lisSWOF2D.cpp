--- conflicted
+++ resolved
@@ -1037,11 +1037,11 @@
 
           setZero(hs, us, vs);
 
-          FOR_ROW_COL_MV {
+          FOR_ROW_COL_MV_MV {
             h->Drc = hs->Drc;
             u->Drc = us->Drc;
             v->Drc = vs->Drc;
-          }
+          }}
 
       //findFloodDomain(h);
 
@@ -1141,11 +1141,7 @@
               simpleScheme(h, u, v);
               // used to fill the arrays in the boundary cells where c+1 etc is MV
               if (F_diffScheme == (int)FMUSCL)
-<<<<<<< HEAD
-                MUSCL(h,u,v,z);
-=======
                 MUSCL(h,u,v,z);//MUSCL(hs,us,vs,z);
->>>>>>> a52218ae
               else
                 //if (F_diffScheme == (int)FENO)
                 ENO(h,u,v,z);//ENO(hs,us,vs,z);
