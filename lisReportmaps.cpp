
/*************************************************************************
**  openLISEM: a spatial surface water balance and soil erosion model
**  Copyright (C) 2010,2011,2020  Victor Jetten
**  contact:
**
**  This program is free software: you can redistribute it and/or modify
**  it under the terms of the GNU General Public License GPLv3 as published by
**  the Free Software Foundation, either version 3 of the License, or
**  (at your option) any later version.
**
**  This program is distributed in the hope that it will be useful,
**  but WITHOUT ANY WARRANTY; without even the implied warranty of
**  MERCHANTABILITY or FITNESS FOR A PARTICULAR PURPOSE.  See the
**  GNU General Public License for more details.
**
**  You should have received a copy of the GNU General Public License
**  along with this program.  If not, see <http://www.gnu.org/licenses/>.
**
**  Authors: Victor Jetten, Bastian van de Bout
**  Developed in: MingW/Qt/
**  website, information and code: http://lisem.sourceforge.net
**
*************************************************************************/

/*!
  \file lisReportfile.cpp
  \brief reporting maps, hydrographs, outlet/area totals and land unit stats

functions: \n
- void TWorld::OutputUI() fill output structure 'op' with results to talk to the interface.\n
- void TWorld::reportAll() \n
- void TWorld::ReportTimeseriesNew() report outlet data to textfile\n
- void TWorld::ReportTotalsNew() report totals to text file\n
- void TWorld::ReportMaps() report maps and mapseries\n
- void TWorld::CountLandunits() make a list of landunit numbers\n
- void TWorld::ReportLandunits() report text data per landunit\n
 */

#include <algorithm>
#include "lisemqt.h"
#include "model.h"
#include "operation.h"
#include "global.h"

//---------------------------------------------------------------------------
// Make the maps to bedrawn in the interface as a copy in the op starcture
// reason is that all pointers are destroyed after the run so when lisem finishes
// the information on the output screen points to an empty pointer
// by copying the info remains available
// initialize maps for output to screen
// must be done after Initialize Data because then we know how large the map is
void TWorld::setupDisplayMaps()
{
    if (op.baseMap != 0)
    {
        delete op.baseMap;
        delete op.baseMapDEM;
        delete op.channelMap;
        delete op.outletMap;
        delete op.roadMap;
        delete op.houseMap;
        delete op.flowbarriersMap;
    }

    op.baseMap = new cTMap();
    op.baseMapDEM = new cTMap();
    op.channelMap = new cTMap();
    op.outletMap = new cTMap();
    op.roadMap = new cTMap();
    op.houseMap = new cTMap();
    op.flowbarriersMap = new cTMap();

    op.baseMap->MakeMap(LDD, 0);
    op.baseMapDEM->MakeMap(LDD, 0);
    op.channelMap->MakeMap(LDD, 0);
    op.outletMap->MakeMap(LDD, 0);
    op.roadMap->MakeMap(LDD, 0);
    op.houseMap->MakeMap(LDD, 0);
    op.flowbarriersMap->MakeMap(LDD, 0);
}
//---------------------------------------------------------------------------
void TWorld::setLegendColors()
{
    Legend.clear();
    LegendMap.clear();

    Colormap.clear();
    Colormap.append(0.0);
    Colormap.append(0.01);
    Colormap.append(0.1);
    Colormap.append(0.3);
    Colormap.append(1.0);

    Colors.clear();
    Colors.append("#9eccee");
    Colors.append("#427dc6");
    Colors.append("#204ab5");
    Colors.append("#072a9c");
    Colors.append("#df2a36");

    Legend<<Colors; //0
    LegendMap << Colormap;

    Colormap.clear();
    Colormap.append(0.0);
    Colormap.append(0.25);
    Colormap.append(0.5);
    Colormap.append(0.75);
    Colormap.append(1.0);

    Colors.clear();
    Colors.append("#ffffb2");
    Colors.append("#fecc5c");
    Colors.append("#fd8d3c");
    Colors.append("#f03b20");
    Colors.append("#bd0026");

    Legend<<Colors; //1
    LegendMap << Colormap;

    Colormap.clear();
    Colormap.append(0.0);
    Colormap.append(0.25);
    Colormap.append(0.5);
    Colormap.append(0.75);
    Colormap.append(1.0);

    Colors.clear();
    Colors.append("#9eccee");
    Colors.append("#427dc6");
    Colors.append("#204ab5");
    Colors.append("#072a9c");
    Colors.append("#07215e");

    Legend<<Colors; //2
    LegendMap << Colormap;

    Colormap.clear();
    Colormap.append(0.0);
    Colormap.append(0.15);
    Colormap.append(0.3);
    Colormap.append(0.5);
    Colormap.append(0.75);
    Colormap.append(1.0);

    Colors.clear();
    Colors.append("#ffff99");
    Colors.append("#ffff51");
    Colors.append("#c7e55a");
    Colors.append("#32b1df");
    Colors.append("#3271ca");
    Colors.append("#2c3898");

    Legend<<Colors; //3
    LegendMap << Colormap;

    Colormap.clear();
    Colormap.append(0.001);
    Colormap.append(0.5);
    Colormap.append(1.0);
    Colors.clear();

    Colors.append("#77aa66");
    Colors.append("#32b1df");
    Colors.append("#3271ca");

    Legend<<Colors; //4
    LegendMap << Colormap;

    Colormap.clear();
    Colormap.append(0.0);
    Colormap.append(0.25);
    Colormap.append(0.5);
    Colormap.append(0.75);
    Colormap.append(1.0);

    Colors.clear();
    Colors.append("#d7191c");
    Colors.append("#fdae61");
    Colors.append("#fdfd7e");
    Colors.append("#abdda4");
    Colors.append("#2b83ba");

    Legend<<Colors; //5
    LegendMap << Colormap;

    Colormap.clear();
    Colormap.append(0.0);
    Colormap.append(0.25);
    Colormap.append(0.5);
    Colormap.append(0.75);
    Colormap.append(1.0);

    Colors.clear();
    Colors.append("#2b83ba");
    Colors.append("#a4ddd9");
    Colors.append("#ffffef");
    Colors.append("#d3b03e");
    Colors.append("#d7191c");

    Legend<<Colors; //6
    LegendMap << Colormap;

    Colormap.clear();
    Colormap.append(0.0);
    Colormap.append(0.3);
    Colormap.append(0.5);
    Colormap.append(0.70);
    Colormap.append(1.0);
    Colors.clear();
    Colors.append("#616ca2");
    Colors.append("#50B547");
    Colors.append("#FFFFFF");
    Colors.append("#ffff88");
    Colors.append("#FF0000");

    Legend<<Colors; //7
    LegendMap << Colormap;

    Colormap.clear();
    Colormap.append(0.0);
    Colormap.append(0.25);
    Colormap.append(0.5);
    Colormap.append(0.75);
    Colormap.append(1.0);
    Colors.clear();
    Colors.append("#ffffd4");
    Colors.append("#fed98e");
    Colors.append("#fe9929");
    Colors.append("#d95f0e");
    Colors.append("#a94400");

    Legend<<Colors; //8
    LegendMap << Colormap;

    Colormap.clear();
    Colormap.append(0.0);
    Colormap.append(0.25);
    Colormap.append(0.5);
    Colormap.append(0.75);
    Colormap.append(1.0);
    Colors.clear();
    Colors.append("#f0f9e8");
    Colors.append("#bae4bc");
    Colors.append("#7bccc4");
    Colors.append("#43a2ca");
    Colors.append("#0868ac");

    Legend<<Colors; //9
    LegendMap << Colormap;

}
//---------------------------------------------------------------------------

// setup display list of maps in combo boxes
//create combo box maps, once before run
void TWorld::GetComboMaps()
{
    ClearComboMaps();

    setLegendColors();

    int cl = 0;
    if (QUnits == 0)
        AddComboMap(0,"Total Discharge","l/s",Qoutput,LegendMap[cl],Legend[cl],true,false,1.0, 1.0);
    else
        AddComboMap(0,"Total Discharge","m3/s",Qoutput,LegendMap[cl],Legend[cl],true,false,1.0, 0.001);

    //  if (FlowBoundaryType > 0)
  //  AddComboMap(0,"Boundary Discharge","l/s",K2DQ,LegendMap[cl],Legend[cl],true,false,1000.0, 1.0);

    cl = 2;
    AddComboMap(0,"Water Height","m",hmxWH,LegendMap[cl],Legend[cl],false,false,1.0,0.01);
//    if (Switch2DDiagonalFlow)
//       AddComboMap(0,"Diagonal Discharge","l/s",Qdiag,LegendMap[cl],Legend[cl],false,false,1.0, 0.01);
    cl = 1;
    AddComboMap(0,"Flow Velocity","m/s",V /*COMBO_VOFCH*/,LegendMap[cl],Legend[cl],false,false,1.0, 0.01);
    AddComboMap(0,"Flow Momentum","m2/s",VH,LegendMap[cl],Legend[cl],false,false,1.0, 0.01); //VH
   // AddComboMap(0,"flow calc","",flowmask,LegendMap[cl],Legend[cl],false,false,1.0,0.01);
   // AddComboMap(0,"flow calc","",WHstore,LegendMap[cl],Legend[cl],false,false,1.0,0.01);

    if(SwitchIncludeChannel)
    {
//        setColor(1);
//        AddComboMap(0,"Channel Discharge","l/s",extQCH,Colormap,Colors,true,false,1000.0, 1.0);
//        setColor(3);
//        AddComboMap(0,"Channel Water Height","m",extWHCH,Colormap,Colors,false,false,1.0,0.01);
//        setColor(2);
//        AddComboMap(0,"Channel Velocity","m/s",extVCH,Colormap,Colors,false,false,1.0,0.01);
        cl = 0;
        if (QUnits == 0)
            AddComboMap(0,"Channel Discharge","l/s",ChannelQn,LegendMap[cl],Legend[cl],true,false,1000.0, 1.0);
        else
            AddComboMap(0,"Channel Discharge","m3/s",ChannelQn,LegendMap[cl],Legend[cl],true,false,1.0, 0.001);
        cl = 2;
        AddComboMap(0,"Channel Water Height","m",ChannelWH,LegendMap[cl],Legend[cl],false,false,1.0,0.01);
        cl = 1;
        AddComboMap(0,"Channel Velocity","m/s",ChannelV,LegendMap[cl],Legend[cl],false,false,1.0,0.01);


    }

    if(SwitchIncludeTile || SwitchIncludeStormDrains) {
        cl = 0;
        AddComboMap(0,"Storm Drain Volume","m3",TileWaterVol,LegendMap[cl],Legend[cl],false,false,1.0,1.0);
        AddComboMap(0,"Storm Drain Discharge","l/s",TileQn,LegendMap[cl],Legend[cl],false,false,1000.0,1.0);
    }

    cl = 3;
    AddComboMap(0,"Interception","mm",InterceptionmmCum,LegendMap[cl],Legend[cl],false,false,1.0,1.0);

    if(InfilMethod != INFIL_NONE)
    {
        AddComboMap(0,"Infiltration","mm",InfilmmCum,LegendMap[cl],Legend[cl],false,false,1.0,1.0);
        if (InfilMethod > 1)
            AddComboMap(0,"Depth wetting front","mm",Lw,LegendMap[cl],Legend[cl],false,false,1000.0,1.0);  // swatre?
<<<<<<< HEAD
        if (SwitchChannelBaseflow)
            AddComboMap(0,"Groundwater level","m",GWWH,LegendMap[cl],Legend[cl],false,false,1.0,0.001);
    //    AddComboMap(0,"SD2","m",SoilDepth2,LegendMap[cl],Legend[cl],false,false,1.0,0.001);
=======
        if (SwitchChannelBaseflow) {
            AddComboMap(0,"Groundwater level","m",GWWH,LegendMap[cl],Legend[cl],false,false,1.0,0.001);
            AddComboMap(0,"Groundwater level max","m",GWWHmax,LegendMap[cl],Legend[cl],false,false,1.0,0.001);
            AddComboMap(0,"SD2","m",SoilDepth2,LegendMap[cl],Legend[cl],false,false,1.0,0.001);
        }
        cl = 6;
        if (SwitchSlopeStability)
            AddComboMap(0,"Slope Stability","m",FSlope,LegendMap[cl],Legend[cl],false,false,1.0,0.001);

>>>>>>> 71104947

        if (InfilMethod != INFIL_SWATRE) {
            //AddComboMap(0,"Avg Moisture content layer 1","-",Thetaeff,LegendMap[cl],Legend[cl],false,false,1.0,1.0);
            AddComboMap(0,"Avg Moisture content layer 1","-",ThetaI1a,LegendMap[cl],Legend[cl],false,false,1.0,1.0);
            if (SwitchTwoLayer)
                AddComboMap(0,"Avg Moisture content layer 2","-",ThetaI2a,LegendMap[cl],Legend[cl],false,false,1.0,1.0);
            if (!SwitchImpermeable || SwitchChannelBaseflow)
                AddComboMap(0,"Percolation","mm",Perc,LegendMap[cl],Legend[cl],false,false,1000,1.0);
        }
    }

    cl = 4;
    double factor = 3600000.0/_dt; //from m to mm/h

    AddComboMap(0,"Rainfall Cumulative","mm",RainCumFlat,LegendMap[cl],Legend[cl],false,false,1000.0,0.1);
    AddComboMap(0,"Rainfall Intensity","mm/h",Rain,LegendMap[cl],Legend[cl],false,false,factor,0.1);
    //  AddComboMap(0,"ETa cumulative","mm",ETa,LegendMap[cl],Legend[cl],false,false,1000.0,0.1);
    if (SwitchIncludeET) {
        AddComboMap(0,"ETa Cumulative","mm",ETaCum,LegendMap[3],Legend[3],false,false,1000.0,0.1);
       // AddComboMap(0,"ETp Cumulative","mm",ETpCum,LegendMap[3],Legend[3],false,false,1000.0,0.1);
       }

    if (SwitchKinematic2D == K2D_METHOD_DYN || SwitchKinematic2D == K2D_METHOD_KINDYN) {
        cl = 2;
        QString txt = QString("Max flood Height (h>%1m)").arg(minReportFloodHeight);

        //        AddComboMap(0,txt,"m",hmxflood,LegendMap[cl],Legend[cl],false,false,1.0,0.01);
        //        setColor(3);
        AddComboMap(0,txt,"m",floodHmxMax,LegendMap[cl],Legend[cl],false,false,1.0,0.01);
        cl = 5;
        AddComboMap(0,"Flood Start Time","min",floodTimeStart,LegendMap[cl],Legend[cl],false,false,1.0,1.0);
        cl = 6;
        AddComboMap(0,"Flood duration","min",floodTime,LegendMap[cl],Legend[cl],false,false,1.0,1.0);
        cl = 5;
        //        if (SwitchVariableTimestep) {
        AddComboMap(0,"Timestep","s",FloodDT,LegendMap[cl],Legend[cl],false,false,1.0,0.01);
        // AddComboMap(0,"Steps pr cell","-",FloodT,LegendMap[cl],Legend[cl],false,false,1.0,1.0);
        //       }
    }

    if(SwitchErosion)
    {
        double step = 0.01;
        cl = 6;

        QString unit = "kg/cell";
        double factor = 1.0;
        if(ErosionUnits == 2)
        {
            factor = 1.0/(_dx*_dx);
            unit = "kg/m2";
        }else if (ErosionUnits == 0)
        {
            factor = 10.0/(_dx*_dx);
            unit = "t/ha";
        }
        AddComboMap(1,"Total Soil Loss",unit,TotalSoillossMap,LegendMap[cl],Legend[cl],false,true,factor, step);

        cl = 8;
        AddComboMap(1,"Splash detachment",unit,DETSplashCum,LegendMap[cl],Legend[cl],false,false,factor, step);
        AddComboMap(1,"Flow detachment",unit,DETFlowCum,LegendMap[cl],Legend[cl],false,false,factor, step);
        AddComboMap(1,"Sed. Concentration","kg/m3",TotalConc,LegendMap[cl],Legend[cl],false,false,1.0, step);
        if (SwitchSedtrap)
        AddComboMap(1,"Sed trap","kg/m3",SedMaxVolume,LegendMap[cl],Legend[cl],false,false,1.0, step);

        if(SwitchUse2Phase) {
            AddComboMap(1,"Suspended sed.",unit,COMBO_SS/*SSFlood*/,LegendMap[cl],Legend[cl],false,false,factor, step);
            AddComboMap(1,"Bedload sed.",unit,COMBO_BL /*BLFlood*/,LegendMap[cl],Legend[cl],false,false,factor, step);
            AddComboMap(1,"TC suspended","kg/m3",SSTCFlood,LegendMap[cl],Legend[cl],false,false,1.0, step);
            AddComboMap(1,"TC bedload","kg/m3",BLTCFlood,LegendMap[cl],Legend[cl],false,false,1.0, step);
         //   AddComboMap(1,"SS depth","m",SSDepthFlood,LegendMap[cl],Legend[cl],false,false,1.0, step);
         //   AddComboMap(1,"BL depth","m",BLDepthFlood,LegendMap[cl],Legend[cl],false,false,1.0, step);
        } else {
            AddComboMap(1,"Sediment load",unit,COMBO_SED,LegendMap[cl],Legend[cl],false,false,factor, step);
            AddComboMap(1,"Transport Capacity","kg/m3",COMBO_TC,LegendMap[cl],Legend[cl],false,false,1.0, step);
        }

        cl = 9;
        AddComboMap(1,"Deposition",unit,DEPCum,LegendMap[cl],Legend[cl],false,false,-factor, step);

        if(SwitchUseMaterialDepth) {
            AddComboMap(1,"Storage",unit,Storage,LegendMap[cl],Legend[cl],false,false,-factor, step);
        AddComboMap(1,"Storage",unit,StorageDep,LegendMap[cl],Legend[cl],false,false,-factor, step);
        }
    }
}
//---------------------------------------------------------------------------
void TWorld::ClearComboMaps()
{

    for(int i =op.ComboMapsSafe.length() - 1; i >-1 ; i--)
    {
        delete op.ComboMapsSafe.at(i);
    }
    op.ComboMapsSafe.clear();

    op.ComboLists.clear();
    op.ComboMaps.clear();
    op.ComboColorMap.clear();
    op.ComboColors.clear();
    op.ComboLogaritmic.clear();
    op.ComboSymColor.clear();
    op.ComboMapNames.clear();
    op.ComboUnits.clear();
    op.ComboScaling.clear();
    op.userMinV.clear();
    op.userMaxV.clear();
    op.comboStep.clear();

    op.comboboxset = false;
}
//---------------------------------------------------------------------------
void TWorld::AddComboMap(int listn, QString name, QString unit,cTMap * map,QList<double> ColorMap, QList<QString> Colors,
                         bool log,bool symcol, double scale, double step)
{
    op.ComboLists.append(listn);
    op.ComboMaps.append(map);
    // copy pointer or make a map and copy content
    op.ComboMapsSafe.append(new cTMap());
    op.ComboMapsSafe.at(op.ComboMapsSafe.length()-1)->MakeMap(LDD,0.0);

    op.ComboColorMap.append(ColorMap);
    op.ComboColors.append(Colors);
    op.ComboLogaritmic.append(log);
    op.ComboSymColor.append(symcol);
    op.ComboMapNames.append(name);
    op.ComboUnits.append(unit);
    op.ComboScaling.append(scale);  // multiplier for display
    op.userMinV.append(0);  //initialize to 0, used to save users choice
    op.userMaxV.append(0);
    op.comboStep.append(step);

    op.comboboxset = false;
}

//void TWorld::ReplaceComboMaps()
//{
//    for(int i = 0; i < op.ComboMapsSafe.length(); i++)
//    {
//        #pragma omp parallel for num_threads(userCores)
//        FOR_ROW_COL_MV_L {
//            op.ComboMapsSafe[i]->Drc = op.ComboMaps[i]->Drc * op.ComboScaling.at(i);
//        }}
//    }

//}<|MERGE_RESOLUTION|>--- conflicted
+++ resolved
@@ -315,11 +315,6 @@
         AddComboMap(0,"Infiltration","mm",InfilmmCum,LegendMap[cl],Legend[cl],false,false,1.0,1.0);
         if (InfilMethod > 1)
             AddComboMap(0,"Depth wetting front","mm",Lw,LegendMap[cl],Legend[cl],false,false,1000.0,1.0);  // swatre?
-<<<<<<< HEAD
-        if (SwitchChannelBaseflow)
-            AddComboMap(0,"Groundwater level","m",GWWH,LegendMap[cl],Legend[cl],false,false,1.0,0.001);
-    //    AddComboMap(0,"SD2","m",SoilDepth2,LegendMap[cl],Legend[cl],false,false,1.0,0.001);
-=======
         if (SwitchChannelBaseflow) {
             AddComboMap(0,"Groundwater level","m",GWWH,LegendMap[cl],Legend[cl],false,false,1.0,0.001);
             AddComboMap(0,"Groundwater level max","m",GWWHmax,LegendMap[cl],Legend[cl],false,false,1.0,0.001);
@@ -329,7 +324,6 @@
         if (SwitchSlopeStability)
             AddComboMap(0,"Slope Stability","m",FSlope,LegendMap[cl],Legend[cl],false,false,1.0,0.001);
 
->>>>>>> 71104947
 
         if (InfilMethod != INFIL_SWATRE) {
             //AddComboMap(0,"Avg Moisture content layer 1","-",Thetaeff,LegendMap[cl],Legend[cl],false,false,1.0,1.0);
