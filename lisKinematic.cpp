--- conflicted
+++ resolved
@@ -169,15 +169,9 @@
     else
         Qkx =  0;
 
-<<<<<<< HEAD
 //   Qkx   = std::isnan(Qkx) ? 0.0 : std::max(Qkx, 0.0);
-   if (Qkx < MIN_FLUX)       
-      return(0);
-=======
-   Qkx   = std::isnan(Qkx) ? 0.0 : std::max(Qkx, 0.0);
 //   if (Qkx < MIN_FLUX)
 //      return(0);
->>>>>>> 5f4a3b2e
 
     // avoid spurious iteration
     count = 0;
