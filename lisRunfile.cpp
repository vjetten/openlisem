/*************************************************************************
**  openLISEM: a spatial surface water balance and soil erosion model
**  Copyright (C) 2010,2011, 2020  Victor Jetten
**  contact: v.g.jetten AD utwente DOT nl
**
**  This program is free software: you can redistribute it and/or modify
**  it under the terms of the GNU General Public License GPLv3 as published by
**  the Free Software Foundation, either version 3 of the License, or
**  (at your option) any later version.
**
**  This program is distributed in the hope that it will be useful,
**  but WITHOUT ANY WARRANTY; without even the implied warranty of
**  MERCHANTABILITY or FITNESS FOR A PARTICULAR PURPOSE.  See the
**  GNU General Public License v3 for more details.
**
**  You should have received a copy of the GNU General Public License GPLv3
**  along with this program.  If not, see <http://www.gnu.org/licenses/>.
**
**  Authors: Victor Jetten, Bastian van de Bout
**  Developed in: MingW/Qt/
**  website, information and code: https://github.com/vjetten/openlisem
**
*************************************************************************/

#include "lisemqt.h"
#include "global.h"

/*!
  \file lisRunfile.cpp
  \brief Read and parse the temporary runfile produce by the interface.

  Functions in here are doubled from the interface. The idea is to keep interface and model\n
  completely separate. In principle the model could be called directly with a runfile (not implemented). \n

functions: \n
- QString TWorld::getvaluename(QString vname) \n
- double TWorld::getvaluedouble(QString vname) \n
- int TWorld::getvalueint(QString vname) \n
- QString TWorld::CheckDir(QString p, bool makeit) \n
- QString TWorld::GetName(QString p) \n
- void TWorld::ParseRunfileData() \n
- void TWorld::GetRunFile() \n
*/

//---------------------------------------------------------------------------
QString TWorld::getvaluename(QString vname)
{
    for (int i = 0; i < nrrunnamelist; i++)
    {
        if(vname.toUpper() == runnamelist[i].name.toUpper())
        {
            // VJ 110420 special case
            if (InfilMethod == INFIL_SWATRE && runnamelist[i].name.toUpper() == QString("INITHEAD"))
            {
                QFileInfo info(inputDir + runnamelist[i].value + QString(".001"));
                if (!info.exists())
                {
                    ErrorString = "Filename not found for map \"<I>"+runnamelist[i].name + "\" - " + info.fileName();
                    throw 1;
                }
                else
                {
                    return inputDir + info.baseName();
                }
            }
            else
            {
                //qDebug() << runnamelist[i].value << runnamelist[i].name ;
                QFileInfo info(inputDir + runnamelist[i].value);
                if (runnamelist[i].value.isEmpty() || !info.exists())
                {
                    ErrorString = "Filename not found for map (VAR NAME: " +runnamelist[i].value+ ")\"<I>"+runnamelist[i].name + "\" - " + info.fileName();
                    throw 1;
                }
                else
                {
                    return inputDir + info.fileName();
                }
            }
        }
    }

    ErrorString = QString("Map ID: \"%1\" not found! You could be using an old runfile,\nor a map is not present.").arg(vname);
    throw 3;
}
//---------------------------------------------------------------------------
double TWorld::getvaluedouble(QString vname)
{
    for (int i = 0; i < nrrunnamelist; i++) {
        if(vname.toUpper() == runnamelist[i].name.toUpper())
        {
            //            return runnamelist[i].value.replace(",",".").toDouble();
           // QString s = runnamelist[i].value.replace(',','.');
           // qDebug() << runnamelist[i].name << runnamelist[i].value.toDouble() << s;
            QString s = runnamelist[i].value;

            return loc.toDouble(s);//runnamelist[i].value.toDouble();
        }
    }

    ErrorString = QString("Variable double ID: \"%1\" not found! You could be using an old runfile,\nor a variable has been added that is not present.").arg(vname);
    throw 3;
}
//---------------------------------------------------------------------------
QString TWorld::getvaluestring(QString vname)
{
    for (int i = 0; i < nrrunnamelist; i++)
        if(vname.toUpper() == runnamelist[i].name.toUpper())
        {
            return runnamelist[i].value;
        }

    ErrorString = QString("Variable string ID: \"%1\" not found! You could be using an old runfile,\nor a variable has been added that is not present.").arg(vname);
    throw 3;
}
//---------------------------------------------------------------------------
int TWorld::getvalueint(QString vname)
{
    for (int i = 0; i < nrrunnamelist; i++)
        if(vname.toUpper() == runnamelist[i].name.toUpper())
        {
            return runnamelist[i].value.toInt();
        }

    ErrorString = QString("Variable int ID: \"%1\" not found! You could be using an old runfile,\nor a variable has been added that is not present.").arg(vname);
    throw 3;
}
//---------------------------------------------------------------------------
QString TWorld::CheckDir(QString p, bool makeit)
{
    QString path;
    path = QDir(p).fromNativeSeparators(p);
    path = QDir(path).absoluteFilePath(path);

    if (!path.endsWith("/") && !path.endsWith("\\"))
        path = path + '/';

    if (!QDir(path).exists())
    {
        if (makeit)
        {
            QDir(path).mkpath(path);
            DEBUG("NOTE: Result dir created !");
            //qDebug() << "NOTE: Result dir created !";
        }
        else
            path.clear();
    }

    return path;
}
//---------------------------------------------------------------------------
QString TWorld::GetName(QString p)
{
    QFileInfo fi(p);
    QStringList ss = fi.filePath().split("/");
    int n = ss.count();
    return(ss[n-1]);
}
//---------------------------------------------------------------------------
QString TWorld::checkOutputMapName(QString p, QString S, int i)
{
    if (p.isEmpty())
    {
        ErrorString = "Please give a name for the "+S+".";
        throw 1;
    }
    if (!p.contains("."))
    {
        if (i == 0)
            ErrorString = "Please give a name with an extention, such as \".map\".";
        else
            ErrorString = "Please give a name with an extention, such as \".txt\" or \".csv\".";
        throw 1;
    }
    return p;
}
//---------------------------------------------------------------------------
void TWorld::ParseRunfileData(void)
{
    int j=0;
    SwitchRainfall = true;
    SwitchSV = 1;

    // do all switches (checkbox options) first
    for (j = 0; j < nrrunnamelist; j++)
    {
        int iii = runnamelist[j].value.toInt();
        QString p1 = runnamelist[j].name;
        QString p = runnamelist[j].value;

        //if (p1.compare("Include Snowmelt")==0)                  SwitchSnowmelt =         iii == 1
        if (p1.compare("Event based")==0)              SwitchEventbased = iii == 1;
        if (p1.compare("Use Rainfall maps")==0)        SwitchRainfallSatellite = iii == 1;
        if (p1.compare("Include ET")==0)               SwitchIncludeET = iii == 1;
        if (p1.compare("Use ET maps")==0)              SwitchETSatellite = iii == 1;
        if (p1.compare("Daily ET")==0)                 SwitchDailyET = iii == 1;
        if (p1.compare("Rainfall ID interpolation")==0)SwitchIDinterpolation = iii == 1;

        //options in the main code, order is not important
        if (p1.compare("Include Erosion simulation")==0)        SwitchErosion =          iii == 1;
        if (p1.compare("Include main channels")==0)             SwitchIncludeChannel =   iii == 1;
        if (p1.compare("Include channel infil")==0)             SwitchChannelInfil     = iii == 1;
        if (p1.compare("Include channel baseflow")==0)          SwitchChannelBaseflow  = iii == 1;
        if (p1.compare("Include stationary baseflow")==0)       SwitchChannelBaseflowStationary  = iii == 1;
        if (p1.compare("Adjust channel crosssection")==0)       SwitchChannelAdjustCHW  = iii == 1;
        if (p1.compare("Include channel culverts")==0)          SwitchCulverts  = iii == 1;
        if (p1.compare("Include channel inflow")==0)            SwitchChannelInflow  = iii == 1;
<<<<<<< HEAD
        if (p1.compare("Include Pesticides")==0)                SwitchPest = iii == 1;
        if (p1.compare("Report Pesticides")==0)                 SwitchReportPest = iii == 1;
        if (p1.compare("GW flow explicit")==0)                  SwitchExplicitGWflow  = iii == 1;
      //  if (p1.compare("GW flow SWAT")==0)                      SwitchSWATGWflow  = iii == 1;
=======
        if (p1.compare("GW flow explicit")==0)                  SwitchGWflow  = iii == 1;
        if (p1.compare("GW flow LDD")==0)                       SwitchLDDGWflow  = iii == 1;
        if (p1.compare("GW flow SWAT")==0)                      SwitchSWATGWflow  = iii == 1;
>>>>>>> 4e373dd8

      //  if (p1.compare("Variable Timestep")==0)                 SwitchVariableTimestep = iii == 1;
        if (p1.compare("Use time avg V")==0)                    SwitchTimeavgV = iii == 1;
        if (p1.compare("Use Channel Kinwave dt")==0)            SwitchChannelKinwaveDt = iii == 1;
        if (p1.compare("Use Channel Max GV")==0)                SwitchChannelMaxV = iii == 1;

        if (p1.compare("Correct DEM")==0)                       SwitchCorrectDEM = iii == 1;
        if (p1.compare("Use 2D Diagonal flow")==0)              Switch2DDiagonalFlow = iii == 1;
        if (p1.compare("Use 2D Diagonal flow new")==0)          Switch2DDiagonalFlowNew = iii == 1;
  //      if (p1.compare("Use SWOF watersheds")==0)               SwitchSWOFWatersheds = iii == 1;
        if (p1.compare("Flow Boundary 2D")==0)                  FlowBoundaryType = iii;
        if (p1.compare("Advanced Options")==0)                  SwitchAdvancedOptions = iii == 1;

        if (p1.compare("Detachment efficiency")==0)             SwitchEfficiencyDET = iii;
        if (p1.compare("Detachment efficiency channel")==0)     SwitchEfficiencyDETCH = iii;
        //if (p1.compare("Direct efficiency channel")==0)     SwitchEfficiencyDETCH = iii;
        if (p1.compare("Splash equation")==0)                   SwitchSplashEQ = iii;
        if (p1.compare("SettlingVelocity")==0)                  SwitchSV = iii-1;
        if (p1.compare("Use material depth")==0)                SwitchUseMaterialDepth  = iii == 1;
        if (p1.compare("No detachment boundary")==0)            SwitchNoBoundarySed  = iii == 1;
        if (p1.compare("Use 2 phase flow")==0)                  SwitchUse2Phase = iii;
        if (p1.compare("Include River diffusion")==0)           SwitchIncludeRiverDiffusion = iii == 1;
        if (p1.compare("Include diffusion")==0)                 SwitchIncludeDiffusion = iii == 1;

//        if (p1.compare("Use grain size distribution")==0)       SwitchMulticlass = iii == 1;
//        if (p1.compare("Estimate grain size distribution")==0)  SwitchEstimateGrainSizeDistribution = iii == 1;
//        if (p1.compare("Read grain distribution maps")==0)      SwitchReadGrainSizeDistribution    = iii == 1;
        //   if (p1.compare("Number of grain size classes (simulated)")==0)  numgrainclasses    = iii ;
        //   if (p1.compare("Grain size class maps")==0)     GrainMaps  = p;

        if (p1.compare("Flood initial level map")==0)           SwitchFloodInitial     = iii == 1;
        if (p1.compare("Include house storage")==0)             SwitchHouses =   iii == 1;
        if (p1.compare("Include buildings")==0)                 SwitchHouses =   iii == 1;
        if (p1.compare("Add buildings to DEM")==0)              SwitchAddBuildingsDEM    =   iii == 1;        
        if (p1.compare("Include raindrum storage")==0)          SwitchRaindrum  =   iii == 1;

        if (p1.compare("Include Satellite Image")==0)           SwitchImage =            iii == 1;
        if (p1.compare("Hard Surfaces")==0)                     SwitchHardsurface      = iii == 1;
        if (p1.compare("Include road system")==0)               SwitchRoadsystem     = iii == 1;
        if (p1.compare("Include tile drains")==0)               SwitchIncludeTile      = iii == 1;
        if (p1.compare("Include storm drains")==0)              SwitchIncludeStormDrains      = iii == 1;
        if (p1.compare("Include litter interception")==0)       SwitchLitter =           iii == 1;

        if (p1.compare("Include flow barriers")==0)             SwitchFlowBarriers = iii == 1;
        if (p1.compare("Flow barrier table filename")==0)       FlowBarriersFileName = p;
        if (p1.compare("Include buffers")==0)                   SwitchBuffers = iii == 1;

        if (p1.compare("Include Sediment traps")==0)            SwitchSedtrap =          iii == 1;
        if (p1.compare("Include compacted")==0)                 SwitchInfilCompact =     iii == 1;
        if (p1.compare("Include grass strips")==0)              SwitchGrassStrip =       iii == 1;
        if (p1.compare("Include crusts")==0)                    SwitchInfilCrust =       iii == 1;
        if (p1.compare("Impermeable sublayer")==0)              SwitchImpermeable =      iii == 1;
        if (p1.compare("Two layer")==0)                         SwitchTwoLayer =         iii == 1;

        if (p1.compare("Matric head files")==0)                 SwitchDumphead =         iii == 1;
        if (p1.compare("Geometric mean Ksat")==0)               SwitchGeometric =        iii == 1;
     //   if (p1.compare("Use Water Repellency")==0)            SwitchWaterRepellency  = iii == 1;
        if (p1.compare("Timeplot as PCRaster")==0) {
            SwitchWritePCRtimeplot = iii == 1;
            SwitchWriteCommaDelimited = iii < 1;
        }
        if (p1.compare("Regular runoff output")==0)             SwitchOutputTimeStep =   iii == 1;
        if (p1.compare("User defined output")==0)               SwitchOutputTimeUser =   iii == 1;
        if (p1.compare("Output interval")==0)                   printinterval = iii;
        if (p1.compare("Report point output separate")==0)      SwitchSeparateOutput =   iii == 1;
        if (p1.compare("Report digits out")==0)                 ReportDigitsOut = iii;
        if (p1.compare("Report end run")==0)                    SwitchEndRun = iii == 1;

        if (p1.compare("KE parameters EQ1")==0)
        {
            QStringList param;
            param = p.split(";",Qt::SkipEmptyParts);
            if (param[0].toInt() == 1)
                KEequationType = KE_EXPFUNCTION;
            KEParamater_a1 = param[1].toDouble();
            KEParamater_b1 = param[2].toDouble();
            KEParamater_c1 = param[3].toDouble();
        }
        if (p1.compare("KE parameters EQ2")==0)
        {
            QStringList param;
            param = p.split(";",Qt::SkipEmptyParts);
            if (param[0].toInt() == 1)
                KEequationType = KE_LOGFUNCTION;
            KEParamater_a2 = param[1].toDouble();
            KEParamater_b2 = param[2].toDouble();
        }
        if (p1.compare("KE parameters EQ3")==0)
        {
            QStringList param;
            param = p.split(";",Qt::SkipEmptyParts);
            if (param[0].toInt() == 1)
                KEequationType = KE_POWERFUNCTION;
            KEParamater_a3 = param[1].toDouble();
            KEParamater_b3 = param[2].toDouble();
        }
        if (p1.compare("KE time based")==0)     SwitchKETimebased = iii == 1;

        if (p1.compare("OutRunoff")==0)         SwitchOutrunoff = iii == 1;
        if (p1.compare("OutWH")==0)             SwitchOutwh = iii == 1;
        if (p1.compare("OutV")==0)              SwitchOutvelo = iii == 1;
        if (p1.compare("OutInterception")==0)   SwitchOutInt = iii == 1;
        if (p1.compare("OutSurfStor")==0)       SwitchOutss = iii == 1;
        if (p1.compare("OutInf")==0)            SwitchOutinf = iii == 1;
        if (p1.compare("OutTileDrain")==0)      SwitchOutTiledrain = iii == 1;
        if (p1.compare("OutTileVolume")==0)     SwitchOutTileVol = iii == 1;
        if (p1.compare("OutTheta")==0)          SwitchOutTheta= iii == 1;
        if (p1.compare("OutDet")==0)            SwitchOutDet = iii == 1;
        if (p1.compare("OutDep")==0)            SwitchOutDep = iii == 1;
        if (p1.compare("OutTC")==0)             SwitchOutTC = iii == 1;
        if (p1.compare("OutConc")==0)           SwitchOutConc = iii == 1;
        if (p1.compare("OutSed")==0)            SwitchOutSed = iii == 1;
        if (p1.compare("OutSL")==0)             SwitchOutSL = iii == 1;
        if (p1.compare("OutSedSS")==0)          SwitchOutSedSS = iii == 1;
        if (p1.compare("OutSedBL")==0)          SwitchOutSedBL = iii == 1;

        if (p1.compare("Erosion map units (0/1/2)")==0)  ErosionUnits = iii;
        if (p1.compare("Report discharge units")==0) QUnits = iii;
    }// first loop of runnamelist

    //##########################

    InfilMethod = getvalueint("Infil Method");
    if (InfilMethod == INFIL_GREENAMPT2) InfilMethod = INFIL_GREENAMPT;
    if (InfilMethod == INFIL_SMITH2) InfilMethod = INFIL_SMITH;
    //prob onsolete: deal with old runfil pre 6.6

    // check a few things

    if (InfilMethod == INFIL_SWATRE)
    {
        swatreDT = _dt/10; //getvaluedouble("SWATRE internal minimum timestep");

        SwitchGeometric = (getvalueint("Geometric mean Ksat") == 1);
        //  initheadName = getvaluename("inithead");
        // only map name is needed, data is read in swatre lib
        //profileName = getname("profile");//?????????????????????
        // profile map name
    }

    //SwitchUseGrainSizeDistribution = (getvalueint("Use grain size distribution") == 1);
    //qDebug() << SwitchUse2Phase << SwitchAdvancedSed;

    //SwitchChannelFlood = true; // always true
    if (!SwitchIncludeChannel)
    {
        SwitchChannelBaseflow = false;
        SwitchChannelBaseflowStationary = false;
        SwitchChannelInfil = false;
    } else {
        if (SwitchChannelInfil)
            SwitchChannelBaseflow = false;
        if (!SwitchChannelBaseflow)
            SwitchChannelBaseflowStationary = false;
    }

//    if (SwitchChannelBaseflow)
//        SwitchImpermeable = false; //!!!!!!!!!!!!!
// no because this is not the case when there is stationary baselfow

    if (SwitchChannelBaseflow && (SwitchGWflow || SwitchLDDGWflow)) {
        SwitchImpermeable = false;
    }   
    // stationary baseflow and impermeable soil allowed (ignoring where the stationary flow comes form !

    // next get the main input directory
    for (j = 0; j < nrrunnamelist; j++)
    {
        QString p1 = runnamelist[j].name;
        QString p = runnamelist[j].value;

        // input ourput dirs and file names
        if (p1.compare("Map Directory")==0) {
            inputDir=CheckDir(p);
            //qDebug() << p << inputDir;
        }
    }
    // start again and do the rest of the variables, map names etc.
    // choice of options in first loop determines what happens in this loop
    for (j = 0; j < nrrunnamelist; j++)
    {
        QString p1 = runnamelist[j].name;
        QString p = runnamelist[j].value;

        if (InfilMethod == INFIL_SWATRE)
        {
            if (p1.compare("Table Directory")==0)
                SwatreTableDir = CheckDir(p);
            if (p1.compare("Table File")==0)
                SwatreTableName = p;
            initheadName = getvaluename("inithead");
        }

        if (SwitchRainfall)
        {
            if (p1.compare("Rainfall Directory")==0) rainFileDir = CheckDir(p);
            if (p1.compare("Rainfall file")==0) rainFileName = p; //rainFileDir + "/" + p;
            if (SwitchRainfallSatellite) {
                if (p1.compare("Rainfall Map Directory")==0) rainSatFileDir = CheckDir(p);
                if (p1.compare("Rainfall maplist name")==0) rainSatFileName = p;//rainFileDir +p;
            }
        }

        if (SwitchIncludeET)
        {
            if (p1.compare("ET Directory")==0) ETFileDir = CheckDir(p);
            if (p1.compare("ET file")==0) ETFileName = p;
            if (SwitchETSatellite) {
                if (p1.compare("ET Map Directory")==0) ETSatFileDir = CheckDir(p);
                if (p1.compare("ET maplist name")==0) ETSatFileName = p;//rainFileDir +p;
            }

        }

        if (SwitchSnowmelt)
        {
            if (p1.compare("Snowmelt Directory")==0) snowmeltFileDir = CheckDir(p);
            if (p1.compare("Snowmelt file")==0) snowmeltFileName = p;
            if (SwitchSnowmeltSatellite) {
                if (p1.compare("Snowmelt Map Directory")==0) snowmeltSatFileDir = CheckDir(p);
                if (p1.compare("Snowmelt maplist name")==0) snowmeltSatFileName = p;//rainFileDir +p;
            }

        }

        if (SwitchChannelInflow)
        {
            if (p1.compare("Discharge inflow Directory")==0) dischargeinFileDir = CheckDir(p);
            if (p1.compare("Discharge inflow file")==0) dischargeinFileName = dischargeinFileDir + "/" + p;
        }

        if (SwitchImage)
        {
            if (p1.compare("satImage Directory")==0) satImageFileDir = CheckDir(p);
            if (p1.compare("satImage file")==0) satImageFileName = satImageFileDir + "/" + p;
            //qDebug() << satImageFileName;
        }

        // OUTPUT FILES
        if (p1.compare("Result Directory")==0) {
            resultDir = CheckDir(p, true);
        }

        if (p1.compare("Main results file")==0)
            resultFileName = checkOutputMapName(p, "main results file", 1);
        if (p1.compare("Total Series file")==0)
            totalSeriesFileName = checkOutputMapName(p, "Total Series file", 1);
        if (p1.compare("Filename point output")==0)
            outflowFileName = checkOutputMapName(p, "hydrograph file(s)", 1);
        if (p1.compare("Filename landunit output")==0) {
            totalLandunitFileName = QString("totlandunit.csv");
        }

        if (p1.compare("Rainfall map")==0)
            rainfallMapFileName = checkOutputMapName(p, "rainfall map", 0);
        if (p1.compare("Interception map")==0)
            interceptionMapFileName = checkOutputMapName(p, "interception map", 0);
        if (p1.compare("Infiltration map")==0)
            infiltrationMapFileName = checkOutputMapName(p, "infiltration map", 0);
        if (p1.compare("Runoff map")==0)
            runoffMapFileName = checkOutputMapName(p, "runoff map", 0);
        if (p1.compare("WH max level map")==0)
            floodWHmaxFileName = checkOutputMapName(p, "WH max level map",0);
        if (p1.compare("Max Velocity")==0)
            floodMaxVFileName = checkOutputMapName(p, "Max Velocity",0);
        if (p1.compare("Max Momentum")==0)
            floodMaxVHFileName = checkOutputMapName(p, "Max Momentum",0);

        if (SwitchIncludeChannel)
        {
            if (p1.compare("Channel discharge map")==0)
                channelDischargeMapFileName = checkOutputMapName(p, "Channel discharge map", 0);
            if (p1.compare("Channel Max Q")==0)
                floodMaxQFileName =  p = checkOutputMapName(p, "channel max discharge",0);
            if (p1.compare("Channel Max WH")==0)
                floodMaxChanWHFileName =  p = checkOutputMapName(p, "channel max water height",0);
        }
        if(SwitchErosion)
        {
            if (p1.compare("Erosion map")==0)
                totalErosionFileName = checkOutputMapName(p, "detachment map",0);
            if (p1.compare("Deposition map")==0)
                totalDepositionFileName = checkOutputMapName(p, "deposition map",0);
            if (p1.compare("Soilloss map")==0)
                totalSoillossFileName = checkOutputMapName(p, "soil loss map",0);
            if (p1.compare("Channel detachment map")==0)
                totalChanErosionFileName = checkOutputMapName(p, "Channel detachment map",0);
            if (p1.compare("Channel deposition map")==0)
                totalChanDepositionFileName = checkOutputMapName(p, "Channel deposition map",0);
        }

        if (p1.compare("Flood time map")==0)
            floodTimeFileName = checkOutputMapName(p, "flood time map",0);
        if (p1.compare("Flood stats")==0)
            floodStatsFileName =  p = checkOutputMapName(p, "flood statistics file",1);
        if (p1.compare("Flood start time")==0)
            floodFEWFileName =  p = checkOutputMapName(p, "flood start time",0);

    }


    if (SwitchRainfallSatellite)
        rainSatFileName = rainSatFileDir+rainSatFileName;
    else
        rainFileName = rainFileDir+rainFileName;

    if (SwitchIncludeET) {
        if (SwitchETSatellite)
            ETSatFileName = ETSatFileDir + ETSatFileName;
        else
            ETFileName = ETFileDir + ETFileName;
    }

    if(SwitchSnowmelt) {
        if (SwitchSnowmeltSatellite)
            snowmeltSatFileName = snowmeltSatFileDir+snowmeltSatFileName;
        else
            snowmeltFileName = snowmeltFileDir+snowmeltFileName;
    }

    SwitchResultDatetime = getvalueint("Result datetime") == 1;
    SwitchOutputTimestamp = SwitchResultDatetime;//getvalueint("Add timestamp") == 1;

    if (SwitchResultDatetime) {
        QDir(resultDir).mkpath(QString("res"+op.timeStartRun+"/"));
        resultDir = resultDir + QString("res"+op.timeStartRun+"/");
    }       

    totalLandunitFileName = QString("totlandunit.csv");

    if(SwitchOutputTimestamp) {
        QString name = QFileInfo(resultFileName).baseName()+"-"+op.timeStartRun+"."+QFileInfo(resultFileName).suffix();
        resultFileName = name;

        name = QFileInfo(outflowFileName).baseName()+"-"+op.timeStartRun+"."+QFileInfo(outflowFileName).suffix();
        outflowFileName = name;

        name = QFileInfo(totalSeriesFileName).baseName()+"-"+op.timeStartRun+"."+QFileInfo(totalSeriesFileName).suffix();
        totalSeriesFileName = name;

        name = QFileInfo(floodStatsFileName).baseName()+"-"+op.timeStartRun+"."+QFileInfo(floodStatsFileName).suffix();
        floodStatsFileName = name;

        name = QFileInfo(totalLandunitFileName).baseName()+"-"+op.timeStartRun+".csv";
        totalLandunitFileName = name;
   }

    Outrunoff = "ro";
    OutQ      = "q";
    OutQn     = "qn";
    OutQinKW  = "qin";
    Outconc   = "conc";
    Outwh     = "wh";
    Outrwh    = "";
    OutInt    = "int";
    Outtc     = "tc";
    Outeros   = "det";
    Outdepo   = "dep";
    Outvelo   = "v";
    Outinf    = "inf";
    Outinfilvol = "ivol";
//    OutinfilvolKinWave = "ivkw";
    Outss     = "sstor";
    Outchvol  = "";
    OutTiledrain = "Qtile";
    OutTheta1 = "thetaa";
    OutTheta2 = "thetab";
    OutTileVol = "Voltile";
    OutTileV = "Vtile";
    OutHmx  = "";
    OutQf  = "Qf";
    OutVf  = "";
    OutHmxWH  = "";
    OutSL  = "sloss";
    OutSed  = "sed";
    OutSedSS  = "sedSS";
    OutSedBL  = "sedBL";
    OutSn    = "sn";
    OutSin   = "sin";
    OutS     = "s";
    OutFW = "fw";
    OutSS = "ss";
    Outerosion = "me";
    Outchtheta = "cht";
    Outchlw = "chlw";

}
//------------------------------------------------------------------------------
void TWorld::GetRunFile(void)
{    
    QFile fin(temprunname);

    if (!fin.open(QIODevice::ReadOnly | QIODevice::Text))
    {
        ErrorString = "Cannot open runfile: " + temprunname;
        throw 2;
    }

    for (int i = 0; i < NUMNAMES; i++)
    {
        runnamelist[i].name.clear();
        runnamelist[i].value.clear();
    }
    nrrunnamelist = 0;

    while (!fin.atEnd())
    {
        QString S = fin.readLine();
        if (!S.trimmed().isEmpty())
        {
            if (S.contains("="))
            {
                QStringList SL = S.split(QRegExp("="));
                runnamelist[nrrunnamelist].name = SL[0].trimmed();
                runnamelist[nrrunnamelist].value = SL[1].trimmed();
                nrrunnamelist++;
            }
        }
    }
    fin.close();
}
//------------------------------------------------------------------------------<|MERGE_RESOLUTION|>--- conflicted
+++ resolved
@@ -206,16 +206,9 @@
         if (p1.compare("Adjust channel crosssection")==0)       SwitchChannelAdjustCHW  = iii == 1;
         if (p1.compare("Include channel culverts")==0)          SwitchCulverts  = iii == 1;
         if (p1.compare("Include channel inflow")==0)            SwitchChannelInflow  = iii == 1;
-<<<<<<< HEAD
-        if (p1.compare("Include Pesticides")==0)                SwitchPest = iii == 1;
-        if (p1.compare("Report Pesticides")==0)                 SwitchReportPest = iii == 1;
-        if (p1.compare("GW flow explicit")==0)                  SwitchExplicitGWflow  = iii == 1;
-      //  if (p1.compare("GW flow SWAT")==0)                      SwitchSWATGWflow  = iii == 1;
-=======
         if (p1.compare("GW flow explicit")==0)                  SwitchGWflow  = iii == 1;
         if (p1.compare("GW flow LDD")==0)                       SwitchLDDGWflow  = iii == 1;
         if (p1.compare("GW flow SWAT")==0)                      SwitchSWATGWflow  = iii == 1;
->>>>>>> 4e373dd8
 
       //  if (p1.compare("Variable Timestep")==0)                 SwitchVariableTimestep = iii == 1;
         if (p1.compare("Use time avg V")==0)                    SwitchTimeavgV = iii == 1;
@@ -267,12 +260,12 @@
         if (p1.compare("Include compacted")==0)                 SwitchInfilCompact =     iii == 1;
         if (p1.compare("Include grass strips")==0)              SwitchGrassStrip =       iii == 1;
         if (p1.compare("Include crusts")==0)                    SwitchInfilCrust =       iii == 1;
-        if (p1.compare("Impermeable sublayer")==0)              SwitchImpermeable =      iii == 1;
+        if (p1.compare("Impermeable sublayer")==0)              SwitchImpermeable = iii == 1;
         if (p1.compare("Two layer")==0)                         SwitchTwoLayer =         iii == 1;
 
         if (p1.compare("Matric head files")==0)                 SwitchDumphead =         iii == 1;
         if (p1.compare("Geometric mean Ksat")==0)               SwitchGeometric =        iii == 1;
-     //   if (p1.compare("Use Water Repellency")==0)            SwitchWaterRepellency  = iii == 1;
+     //   if (p1.compare("Use Water Repellency")==0)              SwitchWaterRepellency  = iii == 1;
         if (p1.compare("Timeplot as PCRaster")==0) {
             SwitchWritePCRtimeplot = iii == 1;
             SwitchWriteCommaDelimited = iii < 1;
