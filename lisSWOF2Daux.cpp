
#include <algorithm>
#include "lisemqt.h"
//#include "model.h"
#include "operation.h"
#include "global.h"

#define he_ca 1e-10
#define ve_ca 1e-10

#define GRAV 9.8067
#define EPSILON 1e-10
//--------------------------------------------------------------------------------------------
// correct mass balance
double TWorld::getMass(cTMap *M, double th)
{
    double sum2 = 0;
#pragma omp parallel for reduction(+:sum2) collapse(2) num_threads(userCores)
    FOR_ROW_COL_MV
    {
        if(M->Drc > th)
            sum2 += M->Drc*DX->Drc*ChannelAdj->Drc;
    }
    return sum2;
}
//---------------------------------------------------------------------------
// correct mass balance
void TWorld::correctMassBalance(double sum1, cTMap *M, double th)
{
    double sum2 = 0;
    double n = 0;

#pragma omp parallel for reduction(+:sum2) collapse(2) num_threads(userCores)
    FOR_ROW_COL_MV_L {
        if(M->Drc > th)
        {
            sum2 += M->Drc*DX->Drc*ChannelAdj->Drc;
            n += 1;
        }
    }
    // total and cells active for M
    double dhtot = fabs(sum2) > 0 ? (sum1 - sum2)/sum2 : 0;

#pragma omp parallel for collapse(2) num_threads(userCores)
    FOR_ROW_COL_MV_L
    {
        if(M->Drc > th)
        {
            M->Drc = M->Drc*(1.0 + dhtot);            // <- distribution weighted to h
            M->Drc = std::max(M->Drc , 0.0);
        }
    }
}
//---------------------------------------------------------------------------
// used in datainit, done once
void TWorld::prepareFloodZ(cTMap *z)
{
    prepareFlood = false;

    fill(*delz1,0);
    fill(*delz2,0);
    // diff between z cell and adjacent
    for (int r = 0; r < _nrRows; r++)
        for (int c = 1; c < _nrCols; c++)
            if(!pcr::isMV(LDD->data[r][c]) && !pcr::isMV(LDD->data[r][c-1]))
            {
                delz1->data[r][c-1] = (z->Drc) - z->data[r][c-1];
                // needed in maincalcflux for 1D scheme, is calculated in MUSCL for 2D scheme
            }
    for (int r = 1; r < _nrRows; r++)
        for (int c = 0; c < _nrCols; c++)
            if(!pcr::isMV(LDD->data[r][c]) && !pcr::isMV(LDD->data[r-1][c]))
            {
                delz2->data[r-1][c] = z->Drc - z->data[r-1][c];
                // needed in maincalcflux for 1D scheme, is calculated in MUSCL for 2D scheme
            }

    //    FOR_ROW_COL_MV_L {
    //        if (!MV(r,c+1) && !MV(r,c-1) && c > 0 && c < _nrCols-1) {
    //            delzc1->Drc = limiter((z->data[r][c+1] - z->Drc),(z->Drc - z->data[r][c-1]));
    //        }
    //        if (!MV(r+1,c) && !MV(r-1,c) && r > 0 && r < _nrRows-1) {
    //            delzc2->Drc = limiter((z->data[r+1][c] - z->Drc),(z->Drc - z->data[r-1][c]));
    //        }
    //    }
}
//---------------------------------------------------------------------------
/**
 * @brief TWorld::limiter: Flux limiters are used in high resolution schemes to avoid occilations
 * @param a slope on one side
 * @param b slope on oposite side
 * @return rec
 *
 * ONLY used in MUSCL or ENO
 * WIKI: Flux limiters are used in high resolution schemes, such as the MUSCL scheme, to avoid
 * the spurious oscillations (wiggles) that would otherwise occur with high order spatial
 * discretisation schemes due to shocks, discontinuities or sharp changes in the solution domain.
 * Use of flux limiters, together with an appropriate high resolution scheme, make the solutions
 * total variation diminishing (TVD).
 */
double TWorld::limiter(double a, double b)
{
    double eps = 1.e-15;
    double rec = 0.;
    // F_fluxLimiter=1;
    if (F_fluxLimiter == (int)MINMOD)
    {
        if (a >= 0 && b >= 0)
            rec = std::min(a, b);
        else
            if (a <= 0 && b <= 0)
                rec = std::max(a, b);
    }
    else
    {
        double ab = a*b;

        if (F_fluxLimiter == (int)VANLEER)
        {
            if (ab > 0)
                return (2*ab/(a+b));
        }
        else
            if (F_fluxLimiter == (int)VANALBEDA)
            {
                double aa = a*a;
                double bb = b*b;
                if (ab > 0)
                    rec=(a*(bb+eps)+b*(aa+eps))/(aa+bb+2*eps);
            }
    }
    return(rec);
}

/// Numerical flux calculation on which the new velocity is based
/// U_n+1 = U_n + dt/dx* [flux]  when flux is calculated by HLL, HLL2, Rusanov
/// HLL = Harten, Lax, van Leer numerical solution

vec4 TWorld::F_HLL3(double h_L,double u_L,double v_L,double h_R,double u_R,double v_R)
{
    vec4 hll;
    double f1, f2, f3, cfl,tmp;
    double c;
    if (h_L<=0. && h_R<=0.){
        c = 0.;
        f1 = 0.;
        f2 = 0.;
        f3 = 0.;
        cfl = 0.;
    }else{
        double grav_h_L = GRAV*h_L;
        double grav_h_R = GRAV*h_R;
        double sqrt_grav_h_L = sqrt(grav_h_L);  // wave velocity
        double sqrt_grav_h_R = sqrt(grav_h_R);
        double q_R = u_R*h_R;
        double q_L = u_L*h_L;
        double c1;// = std::min(u_L - sqrt_grav_h_L,u_R - sqrt_grav_h_R); //we already have u_L - sqrt_grav_h_L<u_L + sqrt_grav_h_L and u_R - sqrt_grav_h_R<u_R + sqrt_grav_h_R
        double c2;// = std::max(u_L + sqrt_grav_h_L,u_R + sqrt_grav_h_R); //so we do not need all the eigenvalues to get c1 and c2
        if(h_L < he_ca) {
            c1 = u_R - 2*sqrt(GRAV*h_R);
        }else{
            c1 = std::min(u_L-sqrt_grav_h_L,u_R-sqrt_grav_h_R); // as u-sqrt(grav_h) <= u+sqrt(grav_h)
        }
        if(h_R < he_ca) {
            c2 = u_L + 2*sqrt(GRAV*h_L);
        }else{
            c2 = std::max(u_L+sqrt_grav_h_L,u_R+sqrt_grav_h_R); // as u+sqrt(grav_h) >= u-sqrt(grav_h)
        }
        tmp = 1./std::max(0.1,c2-c1);
        double t1 = (std::min(c2,0.) - std::min(c1,0.))*tmp;
        double t2 = 1. - t1;
        double t3 = (c2*fabs(c1) - c1*fabs(c2))*0.5*tmp;
        double c_star = (c1*h_R *(u_R - c2) - c2*h_L *(u_L - c1))/(h_R *(u_R - c2) - h_L *(u_L - c1)) ;

        f1 = t1*q_R+t2*q_L-t3*(h_R-h_L);
        f2 = t1*(q_R*u_R+grav_h_R*h_R*0.5)+t2*(q_L*u_L+grav_h_L*h_L*0.5)-t3*(q_R-q_L);
        if(c_star > EPSILON) {
            f3=f1*v_L;
        }else{
            f3=f1*v_R;
        }
        cfl = std::max(fabs(c1),fabs(c2)); //cfl is the velocity to compute the cfl condition max(fabs(c1),fabs(c2))*tx with tx=dt/dx
    }
    hll.v[0] = f1;
    hll.v[1] = f2;
    hll.v[2] = f3;
    hll.v[3] = cfl;
    return hll;
}

vec4 TWorld::F_HLL2(double h_L,double u_L,double v_L,double h_R,double u_R,double v_R)
{
    vec4 hll;
    double f1, f2, f3, cfl, tmp = 0;
    if (h_L<=0. && h_R<=0.){
        f1 = 0.;
        f2 = 0.;
        f3 = 0.;
        cfl = 0.;
    }
    else
    {
        double grav_h_L = GRAV*h_L;
        double grav_h_R = GRAV*h_R;
        double sqrt_grav_h_L = sqrt(grav_h_L);  // wave velocity
        double sqrt_grav_h_R = sqrt(grav_h_R);
        double q_R = u_R*h_R;
        double q_L = u_L*h_L;

        double c1 = std::min(u_L - sqrt_grav_h_L,u_R - sqrt_grav_h_R); //we already have u_L - sqrt_grav_h_L<u_L + sqrt_grav_h_L and u_R - sqrt_grav_h_R<u_R + sqrt_grav_h_R
        double c2 = std::max(u_L + sqrt_grav_h_L,u_R + sqrt_grav_h_R); //so we do not need all the eigenvalues to get c1 and c2
        tmp = 1./std::max(0.1,c2-c1);
        double t1 = (std::min(c2,0.) - std::min(c1,0.))*tmp;
        double t2 = 1. - t1;
        double t3 = (c2*fabs(c1) - c1*fabs(c2))*0.5*tmp;

        f1 = t1*q_R + t2*q_L - t3*(h_R - h_L);
        f2 = t1*(q_R*u_R + grav_h_R*h_R*0.5) + t2*(q_L*u_L + grav_h_L*h_L*0.5) - t3*(q_R - q_L);
        f3 = t1*q_R*v_R + t2*q_L*v_L - t3*(h_R*v_R - h_L*v_L);
        cfl = std::max(fabs(c1),fabs(c2)); //cfl is the velocity to compute the cfl condition std::max(fabs(c1),fabs(c2))*tx with tx=dt/dx
    }
    hll.v[0] = f1;
    hll.v[1] = f2;
    hll.v[2] = f3;
    hll.v[3] = cfl;
    return hll;
}

vec4 TWorld::F_HLL(double h_L,double u_L,double v_L,double h_R,double u_R,double v_R)
{
    vec4 hll;
    double f1, f2, f3, cfl, tmp = 0;
    if (h_L<=0. && h_R<=0.){
        f1 = 0.;
        f2 = 0.;
        f3 = 0.;
        cfl = 0.;
    }else{
        double grav_h_L = GRAV*h_L;
        double grav_h_R = GRAV*h_R;
        double q_R = u_R*h_R;
        double q_L = u_L*h_L;
        double c1 = std::min(u_L-sqrt(grav_h_L),u_R-sqrt(grav_h_R));
        double c2 = std::max(u_L+sqrt(grav_h_L),u_R+sqrt(grav_h_R));

        //cfl is the velocity to calculate the real cfl=std::max(fabs(c1),fabs(c2))*tx with tx=dt/dx
        if (fabs(c1)<EPSILON && fabs(c2)<EPSILON){              //dry state
            f1=0.;
            f2=0.;
            f3=0.;
            cfl=0.; //std::max(fabs(c1),fabs(c2))=0
        }else if (c1>=EPSILON){ //supercritical flow, from left to right : we have std::max(abs(c1),abs(c2))=c2>0
            f1=q_L;   //flux
            f2=q_L*u_L+GRAV*h_L*h_L*0.5;  //flux*velocity + 0.5*(wave velocity squared)
            f3=q_L*v_L; //flux *velocity
            cfl=c2; //std::max(fabs(c1),fabs(c2))=c2>0
        }else if (c2<=-EPSILON){ //supercritical flow, from right to left : we have std::max(abs(c1),abs(c2))=-c1>0
            f1=q_R;
            f2=q_R*u_R+GRAV*h_R*h_R*0.5;
            f3=q_R*v_R;
            cfl=fabs(c1); //std::max(fabs(c1),fabs(c2))=fabs(c1)
        }else{ //subcritical flow
            tmp = 1./(c2-c1);
            f1=(c2*q_L-c1*q_R)*tmp+c1*c2*(h_R-h_L)*tmp;
            f2=(c2*(q_L*u_L+GRAV*h_L*h_L*0.5)-c1*(q_R*u_R+GRAV*h_R*h_R*0.5))*tmp+c1*c2*(q_R-q_L)*tmp;
            f3=(c2*(q_L*v_L)-c1*(q_R*v_R))*tmp+c1*c2*(h_R*v_R-h_L*v_L)*tmp;
            cfl=std::max(fabs(c1),fabs(c2));
        }
    }
    hll.v[0] = f1;
    hll.v[1] = f2;
    hll.v[2] = f3;
    hll.v[3] = cfl;
    return hll;
}

vec4 TWorld::F_Rusanov(double h_L,double u_L,double v_L,double h_R,double u_R,double v_R)
{
    vec4 hll;
    double f1, f2, f3, cfl;
    double c;
    if (h_L<=0. && h_R<=0.){
        c = 0.;
        f1 = 0.;
        f2 = 0.;
        f3 = 0.;
        cfl = 0.;
    }else{
        c = std::max(fabs(u_L)+sqrt(GRAV*h_L),fabs(u_R)+sqrt(GRAV*h_R));
        double cd = c*0.5;
        double q_R = u_R*h_R;
        double q_L = u_L*h_L;
        f1 = (q_L+q_R)*0.5-cd*(h_R-h_L); //m*m/s
        f2 = ((u_L*q_L)+(GRAV*0.5*h_L*h_L)+(u_R*q_R)+(GRAV*0.5*h_R*h_R))*0.5-cd*(q_R-q_L); //m/s*m2/s
        f3 = (q_L*v_L+q_R*v_R)*0.5-cd*(h_R*v_R-h_L*v_L);
        cfl = c;//*tx;
    }
    hll.v[0] = f1;
    hll.v[1] = f2;
    hll.v[2] = f3;
    hll.v[3] = cfl;
    return hll;
}

vec4 TWorld::F_Riemann(double h_L,double u_L,double v_L,double h_R,double u_R,double v_R)
{
    vec4 rec;// = {0,0,0,0};
    if (F_scheme == 1)
        rec = F_Rusanov( h_L, u_L, v_L, h_R, u_R, v_R);
    else
        if (F_scheme == 2)
            rec = F_HLL(h_L, u_L, v_L, h_R, u_R, v_R);
        else
            if (F_scheme == 3)
                rec = F_HLL2(h_L, u_L, v_L, h_R, u_R, v_R);
            else
                if (F_scheme == 4)
                    rec = F_HLL3(h_L, u_L, v_L, h_R, u_R, v_R);
    return (rec);
}
//---------------------------------------------------------------------------
//OBSOLETE
void TWorld::correctSpuriousVelocities(int r, int c, cTMap *hes, cTMap *ves1, cTMap *ves2) //, double thv, double dv, double dt)
{
    double sign1 = ves1->Drc > 0 ? 1.0 : -1.0;
    double sign2 = ves2->Drc > 0 ? 1.0 : -1.0;
    double s1 = Grad->Drc, s2 = Grad->Drc;
    double G = sqrt(2*GRAV*hes->Drc); // bernouilly pressure velocity

    if (sign1 < 0) {
        if (c > 0 && !MV(r, c-1))
            s1 = sin(atan(fabs(hes->Drc-hes->data[r][c-1])));
    } else {
        if (c < _nrCols-1 && !MV(r, c+1))
            s1 = sin(atan(fabs(hes->Drc-hes->data[r][c+1])));
    }
    if (sign2 < 0) {
        if (r > 0 && !MV(r-1, c))
            s2 = sin(atan(fabs(hes->Drc-hes->data[r-1][c])));
    } else {
        if (r < _nrRows-1 && !MV(r+1, c))
            s2 = sin(atan(fabs(hes->Drc-hes->data[r+1][c])));
    }

    double U1 =  (pow(hes->Drc,2.0/3.0)*sqrt(s1+Grad->Drc)/N->Drc + G);
    double V1 =  (pow(hes->Drc,2.0/3.0)*sqrt(s2+Grad->Drc)/N->Drc + G);

    ves1->Drc = sign1 * std::min(fabs(ves1->Drc), U1);
    ves2->Drc = sign2 * std::min(fabs(ves2->Drc), V1);
    // when V is much larger than kinematic wave V + pressure flow, limit it to that

}
//---------------------------------------------------------------------------

void TWorld::simpleSchemeOF(cTMap *_h,cTMap *_u,cTMap *_v)
{
#pragma omp parallel for collapse(2) num_threads(userCores)
    FOR_ROW_COL_MV_L{
        h1r->Drc = _h->Drc;
        u1r->Drc = _u->Drc;
        v1r->Drc = _v->Drc;
        h1l->Drc = _h->Drc;
        u1l->Drc = _u->Drc;
        v1l->Drc = _v->Drc;

        h2r->Drc = _h->Drc;
        u2r->Drc = _u->Drc;
        v2r->Drc = _v->Drc;
        h2l->Drc = _h->Drc;
        u2l->Drc = _u->Drc;
        v2l->Drc = _v->Drc;
    }
}

void TWorld::setZeroOF(cTMap *_h, cTMap *_u, cTMap *_v)
{
#pragma omp parallel for collapse(2) num_threads(userCores)
    FOR_ROW_COL_MV_L  {
        if (_h->Drc <= he_ca)
        {
            _h->Drc = 0;
            _u->Drc = 0;
            _v->Drc = 0;
        }

        if (fabs(_u->Drc) <= ve_ca)
            _u->Drc = 0;
        if (fabs(_v->Drc) <= ve_ca)
            _v->Drc = 0;
    }
}
//---------------------------------------------------------------------------

void TWorld::MUSCLOF(cTMap *_h, cTMap *_u, cTMap *_v, cTMap *_z)
{

#pragma omp parallel for collapse(2) num_threads(userCores)
    FOR_ROW_COL_MV_L {
        if (_h->Drc > he_ca)
        {
            double delta_h1 = 0;
            double delta_u1 = 0;
            double delta_v1 = 0;
            double delta_h2 = 0;
            double delta_u2 = 0;
            double delta_v2 = 0;
            double dz1 = 0;
            double dz2 = 0;

            double hx = _h->Drc;
            double ux = _u->Drc;
            double vx = _v->Drc;
            double zx = _z->Drc;

            if(c > 0 && !MV(r,c-1)) {
                double hx1 = _h->data[r][c-1];
                double ux1 = _u->data[r][c-1];
                double vx1 = _v->data[r][c-1];
                double zx1 = _z->data[r][c-1];

                delta_h1 = hx - hx1;
                delta_u1 = ux - ux1;
                delta_v1 = vx - vx1;
                dz1 = zx - zx1;
            }
            if(c < _nrCols-1 && !MV(r,c+1)) {

                double hx2 = _h->data[r][c+1];
                double ux2 = _u->data[r][c+1];
                double vx2 = _v->data[r][c+1];
                double zx2 = _z->data[r][c+1];

                delta_h2 = hx2 - hx;
                delta_u2 = ux2 - ux;
                delta_v2 = vx2 - vx;
                dz2 = zx2 - zx;
            }

            double dh   = 0.5*limiter(delta_h1, delta_h2);
            double dz_h = 0.5*limiter(delta_h1 + dz1, delta_h2 + dz2);

            double du   = 0.5*limiter(delta_u1, delta_u2);
            double dv   = 0.5*limiter(delta_v1, delta_v2);

            double _h1r = hx+dh;
            double _h1l = hx-dh;

            double _z1r = zx+(dz_h-dh);
            double _z1l = zx+(dh-dz_h);

            double _delzc1 = _z1r-_z1l;

            double hlh = _h1l/hx;
            double hrh = _h1r/hx;

            double _u1r = ux + hlh * du;
            double _u1l = ux - hrh * du;
            double _v1r = vx + hlh * dv;
            double _v1l = vx - hrh * dv;

            h1r->Drc = _h1r;
            h1l->Drc = _h1l;
            z1r->Drc = _z1r;
            z1l->Drc = _z1l;
            delzc1->Drc = _delzc1;
            u1r->Drc = _u1r;
            u1l->Drc = _u1l;
            v1r->Drc = _v1r;
            v1l->Drc = _v1l;
        }
    }

//#pragma omp parallel for collapse(2) num_threads(userCores)
    FOR_ROW_COL_MV_L {
        if (_h->Drc > he_ca) {
            if (c > 0 && !MV(r,c-1))
                delz1->data[r][c-1] = z1l->Drc - z1r->data[r][c-1];
        }
    }

#pragma omp parallel for collapse(2) num_threads(userCores)
    FOR_ROW_COL_MV_L {
        if (_h->Drc > he_ca)
        {
            double delta_h1 = 0;
            double delta_u1 = 0;
            double delta_v1 = 0;
            double delta_h2 = 0;
            double delta_u2 = 0;
            double delta_v2 = 0;
            double dz1 = 0;
            double dz2 = 0;
            double hx = _h->Drc;
            double ux = _u->Drc;
            double vx = _v->Drc;
            double zx = _z->Drc;

            if(r > 0 && !MV(r-1,c)) {
                double hx1 = _h->data[r-1][c];
                double ux1 = _u->data[r-1][c];
                double vx1 = _v->data[r-1][c];
                double zx1 = _z->data[r-1][c];
                delta_h1 = hx - hx1;
                delta_u1 = ux - ux1;
                delta_v1 = vx - vx1;
                dz1 = zx - zx1;
            }
            if(r < _nrRows-1 && !MV(r+1, c)) {
                double hx2 = _h->data[r+1][c];
                double ux2 = _u->data[r+1][c];
                double vx2 = _v->data[r+1][c];
                double zx2 = _z->data[r+1][c];
                delta_h2 = hx2 - hx;
                delta_u2 = ux2 - ux;
                delta_v2 = vx2 - vx;
                dz2 = zx2 - zx;
            }
            double dh   = 0.5*limiter(delta_h1, delta_h2);
            double dz_h = 0.5*limiter(delta_h1+dz2,delta_h2+dz2);
            double du   = 0.5*limiter(delta_u1, delta_u2);
            double dv   = 0.5*limiter(delta_v1, delta_v2);

            double _h2r = hx+dh;
            double _h2l = hx-dh;

            double _z2r = zx+(dz_h-dh);
            double _z2l = zx+(dh-dz_h);

            double _delzc2 = _z2r-_z2l;

            double hlh = _h2l/hx;
            double hrh = _h2r/hx;

            double _u2r = ux + hlh * du;
            double _u2l = ux - hrh * du;
            double _v2r = vx + hlh * dv;
            double _v2l = vx - hrh * dv;

            h2r->Drc = _h2r;
            h2l->Drc = _h2l;
            z2r->Drc = _z2r;
            z2l->Drc = _z2l;
            delzc2->Drc = _delzc2;
            u2r->Drc = _u2r;
            u2l->Drc = _u2l;
            v2r->Drc = _v2r;
            v2l->Drc = _v2l;
        }
    }

//#pragma omp parallel for collapse(2) num_threads(userCores)
    FOR_ROW_COL_MV_L {
        if (_h->Drc > he_ca) {
            if(r > 0 && !MV(r-1,c))
                delz2->data[r-1][c] = z2l->Drc - z2r->data[r-1][c];
        }
    }
}
//---------------------------------------------------------------------------

double TWorld::maincalcfluxOF(cTMap *_h,double dt, double dt_max)
{
    double dt_tmp, dtx, dty;
    cTMap *fbw = FlowBarrierW;
    cTMap *fbe = FlowBarrierE;
    cTMap *fbn = FlowBarrierN;
    cTMap *fbs = FlowBarrierS;

<<<<<<< HEAD
#pragma omp parallel for collapse(2) num_threads(userCores)
=======
    //#pragma omp parallel for collapse(2) num_threads(userCores)
>>>>>>> daf566ea
    FOR_ROW_COL_MV_L {
        double _f1=0;
        double _f2=0;
        double _f3=0;
        double _cflx=0;
        double _f1o=0;
        double _f2o=0;
        double _f3o=0;
        double _h1d = 0;
        double _h1g = 0;
        vec4 rec;
        double _h1r = h1r->Drc;
        double _h1l = h1l->Drc;
        double _fbe = fbe->Drc;
        double _fbw = fbw->Drc;
        double _u1r = u1r->Drc;
        double _u1l = u1l->Drc;
        double _v1r = v1r->Drc;
        double _v1l = v1l->Drc;

        if(_h->Drc > he_ca)
        {
            if(c > 0 && !MV(r,c-1)) {
                _h1r = h1r->data[r][c-1];
                double _delz1 = delz1->data[r][c-1];
                _fbe = fbe->data[r][c-1];
                _u1r = u1r->data[r][c-1];
                _v1r = v1r->data[r][c-1];
                _h1d = std::max(0.0, _h1r - std::max(0.0,  _delz1  + std::max(_fbw,_fbe)));
                _h1g = std::max(0.0, _h1l - std::max(0.0, -_delz1  + std::max(_fbw,_fbe)));

                rec = F_Riemann(_h1d, _u1r, _v1r,_h1g, _u1l, _v1l);
                _f1 =   rec.v[0];
                _f2 =   rec.v[1];
                _f3 =   rec.v[2];
                _cflx = rec.v[3];
            }

            // left hand side boundary
            if (c == 0 || MV(r,c-1))
            {
//                _h1l = h1l->Drc;
//                _fbe = fbe->Drc;
//                _u1l = u1l->Drc;
//                _v1l = v1l->Drc;
                _h1g = std::max(0.0, _h1l - _fbe);

                rec = F_Riemann(0,0,0, _h1g, _u1l, _v1l);
                _f1 = rec.v[0];
                _f2 = rec.v[1];
                _f3 = rec.v[2];
                _cflx = rec.v[3];
            }

            // right hand side boundary
            if(c == _nrCols-1 || MV(r, c+1)) {
//                _h1r = h1r->Drc;
//                _fbw = fbw->Drc;
//                _u1r = u1r->Drc;
//                _v1r = v1r->Drc;
                _h1d = std::max(0.0, _h1r - _fbw);

                rec = F_Riemann(_h1d,_u1r,_v1r,0.,0.,0.);
                _f1o = rec.v[0];
                _f2o = rec.v[1];
                _f3o = rec.v[2];
            }
        }
        f1->Drc = _f1;
        f2->Drc = _f2;
        f3->Drc = _f3;
        cflx->Drc = _cflx;
        f1o->Drc = _f1o;
        f2o->Drc = _f2o;
        f3o->Drc = _f3o;

        if(c > 0 && !MV(r,c-1))
            h1d->data[r][c-1] = _h1d;
        h1g->Drc = _h1g;
    }

<<<<<<< HEAD
#pragma omp parallel for collapse(2) num_threads(userCores)
=======
    //#pragma omp parallel for collapse(2) num_threads(userCores)
>>>>>>> daf566ea
    FOR_ROW_COL_MV_L {
        double _g1=0;
        double _g2=0;
        double _g3=0;
        double _cfly=0;
        double _g1o=0;
        double _g2o=0;
        double _g3o=0;
        vec4 rec;
        double _h2d = 0;
        double _h2g = 0;
        double _h2r = h2r->Drc;
        double _h2l = h2l->Drc;
        double _fbn = fbn->Drc;
        double _fbs = fbs->Drc;
        double _u2r = u2r->Drc;
        double _u2l = u2l->Drc;
        double _v2r = v2r->Drc;
        double _v2l = v2l->Drc;


        if(_h->Drc > he_ca)
        {
            if(r > 0 && !MV(r-1,c)) {
<<<<<<< HEAD
                h2d->data[r-1][c] = std::max(0.0, h2r->data[r-1][c] - std::max(0.0,  delz2->data[r-1][c]  + std::max(fbs->Drc,fbn->data[r-1][c])));
                h2g->Drc          = std::max(0.0, h2l->Drc          - std::max(0.0, -delz2->data[r-1][c]  + std::max(fbs->Drc,fbn->data[r-1][c])));

                rec = F_Riemann(h2d->data[r-1][c],v2r->data[r-1][c],u2r->data[r-1][c], h2g->Drc,v2l->Drc,u2l->Drc);

                g1->Drc = rec.v[0];
                g2->Drc = rec.v[2];
                g3->Drc = rec.v[1];
                cfly->Drc = rec.v[3];
            } else {
                double _h2g = std::max(0.0, h2l->Drc - fbn->Drc);
                rec = F_Riemann(0,0,0,_h2g,v2l->Drc,u2l->Drc);
                g1->Drc = rec.v[0];
                g2->Drc = rec.v[2];
                g3->Drc = rec.v[1];
                cfly->Drc = rec.v[3];
=======
                _h2r = h2r->data[r-1][c];
                 double _delz2 = delz2->data[r-1][c];
                _fbn = fbn->data[r-1][c];
                _u2r = u2r->data[r-1][c];
                _v2r = v2r->data[r-1][c];
                _h2d = std::max(0.0, _h2r - std::max(0.0,  _delz2  + std::max(_fbs,_fbn)));
                _h2g = std::max(0.0, _h2l - std::max(0.0, -_delz2  + std::max(_fbs,_fbn)));

                rec = F_Riemann(_h2d,_v2r,_u2r, _h2g,_v2l,_u2l);
                _g1 = rec.v[0];
                _g2 = rec.v[2]; //!!!!!!!
                _g3 = rec.v[1]; //!!!!!!!
                _cfly = rec.v[3];
>>>>>>> daf566ea
            }

            // upper side boundary
            if (r == 0 || MV(r-1,c))
            {
                _h2g = std::max(0.0, _h2l - _fbn);

                rec = F_Riemann(0,0,0,_h2g,_v2l,_u2l);
                _g1 = rec.v[0];
                _g2 = rec.v[2];
                _g3 = rec.v[1];
                _cfly = rec.v[3];
            }
            // lower side boundary
            if (r == _nrRows-1 || MV(r+1, c)) {
<<<<<<< HEAD
                double _h2d = std::max(0.0, h2d->Drc - fbs->Drc);
                rec = F_Riemann(_h2d,v2l->Drc,u2l->Drc,0.,0.,0.);
                g1o->Drc = rec.v[0];
                g2o->Drc = rec.v[2];
                g3o->Drc = rec.v[1];
=======
                _h2d = std::max(0.0, _h2d - _fbs);

                rec = F_Riemann(_h2d,_v2l,_u2l,0.,0.,0.);
                _g1o = rec.v[0];
                _g2o = rec.v[2];
                _g3o = rec.v[1];
>>>>>>> daf566ea
            }
        }

        g1->Drc = _g1;
        g2->Drc = _g2;
        g3->Drc = _g3;
        cfly->Drc = _cfly;
        g1o->Drc = _g1o;
        g2o->Drc = _g2o;
        g3o->Drc = _g3o;
        if(r > 0 && !MV(r-1,c))
            h2d->data[r-1][c] = _h2d;
        h2g->Drc = _h2g;

    }

    dtx = dt_max;
    dty = dt_max;
//    #pragma omp parallel for collapse(2) num_threads(userCores)
    FOR_ROW_COL_MV
            if (_h->Drc > he_ca)
    {
        double dx = _dx;//ChannelAdj->Drc;//FlowWidth->Drc;//
        if (qFabs(cflx->Drc*dt/dx) < 1e-10)
            dt_tmp = dt_max;
        else
            dt_tmp = courant_factor*dx/cflx->Drc;
        dtx = std::min(std::min(dt, dt_tmp), dtx);
//        dtx = std::min(dt_tmp, dtx);
    }

//#pragma omp parallel for collapse(2) num_threads(userCores)
    FOR_ROW_COL_MV
            if (_h->Drc > he_ca)
    {
        double dy = _dx;//DX->Drc;
        if (qFabs(cfly->Drc*dt/dy) < 1e-10)
            dt_tmp = dt_max;
        else
            dt_tmp = courant_factor*dy/cfly->Drc;
        dty = std::min(std::min(dt, dt_tmp), dty);
//        dty = std::min(dt_tmp, dty);
    }

    return(std::max(TimestepfloodMin, std::min(dtx,dty)));
}

void TWorld::maincalcschemeOF(double dt, cTMap *he, cTMap *ve1, cTMap *ve2,cTMap *hes, cTMap *ves1, cTMap *ves2)
{
#pragma omp parallel for collapse(2) num_threads(userCores)
    FOR_ROW_COL_MV_L {
        double Hes, Ves1, Ves2;
        double tx = dt/ChannelAdj->Drc;
        double ty = dt/DX->Drc;
        double _f1=0, _f2=0, _f3=0, _g1=0, _g2=0, _g3=0;

        //choose left hand boundary and normal (f1), or right hand boundary values (f1o)
        if (c < _nrCols-1 && !MV(r, c+1)){
            _f1 = f1->data[r][c+1];
            _f2 = f2->data[r][c+1];
            _f3 = f3->data[r][c+1];
        }
        if (c == _nrCols-1 || MV(r, c+1)){
            _f1 = f1o->Drc;
            _f2 = f2o->Drc;
            _f3 = f3o->Drc;
        }
        if (r < _nrRows-1 && !MV(r+1, c)) {
            _g1 = g1->data[r+1][c];
            _g2 = g2->data[r+1][c];
            _g3 = g3->data[r+1][c];
        }
        if (r == _nrRows-1 || MV(r+1, c)) {
            _g1 = g1o->Drc;
            _g2 = g2o->Drc;
            _g3 = g3o->Drc;
        }

//        double C = 0.25;
//        double h_x1 =  c > 0 && !MV(r,c-1)         ? he->data[r][c-1] : he->Drc;
//        double h_x2 =  c < _nrCols-1 && !MV(r,c+1) ? he->data[r][c+1] : he->Drc;
//        double h_y1 =  r > 0 && !MV(r-1,c)         ? he->data[r-1][c] : he->Drc;
//        double h_y2 =  r < _nrRows-1 && !MV(r+1,c) ? he->data[r+1][c] : he->Drc;
//        double flux_x1 = std::max(C*-he->Drc, std::min(-tx*_f1,      C*h_x2));
//        double flux_x2 = std::max(C*-he->Drc, std::min(+tx* f1->Drc, C*h_x1));
//        double flux_y1 = std::max(C*-he->Drc, std::min(-ty*_g1,      C*h_y2));
//        double flux_y2 = std::max(C*-he->Drc, std::min(+ty* g1->Drc, C*h_y1));

        //Hes = std::max(0.0, he->Drc + flux_x1 + flux_x2 + flux_y1 + flux_y2);
        Hes = std::max(0.0, he->Drc - tx*(_f1 - f1->Drc) - ty*(_g1 - g1->Drc));

        if (Hes > he_ca)
        {
            //Solution of the equation of momentum (Second and third equation of Saint-venant)
            double qes1;
            double qes2;

            qes1 = he->Drc*ve1->Drc -
                    ty*(_g2 - g2->Drc) -
                    tx*(_f2 - f2->Drc +
                        GRAV*0.5*((h1g->Drc-h1l->Drc)*(h1g->Drc+h1l->Drc) +
                                  (h1r->Drc-h1d->Drc)*(h1r->Drc+h1d->Drc)
                                  + (h1l->Drc+h1r->Drc)*delzc1->Drc)) ;

            qes2 = he->Drc*ve2->Drc -
                    tx*(_f3 - f3->Drc) -
                    ty*(_g3 - g3->Drc +
                        GRAV*0.5*((h2g->Drc-h2l->Drc)*(h2g->Drc+h2l->Drc) +
                                  (h2r->Drc-h2d->Drc)*(h2r->Drc+h2d->Drc)
                                  + (h2l->Drc+h2r->Drc)*delzc2->Drc));


            double sqUV = qSqrt(ve1->Drc*ve1->Drc+ve2->Drc*ve2->Drc);
            double nsq1 = (0.001+N->Drc)*(0.001+N->Drc)*GRAV/std::max(0.01, qPow(Hes,4.0/3.0));
            double nsq = nsq1*sqUV*dt;

            Ves1 = (qes1/(1.0+nsq))/std::max(0.01, Hes);
            Ves2 = (qes2/(1.0+nsq))/std::max(0.01, Hes);

            if (SwitchTimeavgV) {
                double fac = 0;
                fac = 0.5+0.5*std::min(1.0,4*Hes)*std::min(1.0,4*Hes);
                fac = fac *exp(- std::max(1.0,dt) / nsq1);
                Ves1 = fac * ve1->Drc + (1.0-fac) *Ves1;
                Ves2 = fac * ve2->Drc + (1.0-fac) *Ves2;
            }

            //       correctSpuriousVelocities(r, c, hes, ves1, ves2);
            // gives instability!

//            double threshold = 0.001 * _dx;
//            if(Hes < threshold) {
//                double h23 = pow(Hes, 2.0/3.0);//Hes*sqrt(Hes);
//                double kinfac = std::max(0.0,(threshold - Hes) / (0.025 * _dx));
//                double sx_zh = delz1->Drc;
//                double sy_zh = delz2->Drc;
//                double v_kin = (sx_zh>0?1:-1) * h23 * std::max(0.001, sqrt(sx_zh > 0 ? sx_zh : -sx_zh))/(0.001+N->Drc);
//                Ves1 = kinfac * v_kin + Ves1*(1.0-kinfac);
//                v_kin = (sy_zh>0?1:-1) * h23 * std::max(0.001, sqrt(sy_zh > 0 ? sy_zh : -sy_zh))/(0.001+N->Drc);
//                Ves2 = kinfac * v_kin + Ves2*(1.0-kinfac);
//            }

            double vmax = 0.25*_dx/dt;
            Ves1 = std::max(-vmax, std::min(vmax, Ves1));
            Ves2 = std::max(-vmax, std::min(vmax, Ves2));
        }
        else
        {
            Hes = 0;
            Ves1 = 0;
            Ves2 = 0;
        }

        // dan maar even met geweld!
        if (std::isnan(Ves1) || std::isnan(Ves2))
        {
            //   qDebug() << "Ves nan" << Ves1 << Ves2;
            Ves1 = 0;
            Ves2 = 0;
            Hes = 0;
        }

        hes->Drc = Hes;
        ves1->Drc = Ves1;
        ves2->Drc = Ves2;
    }
}
//---------------------------------------------------------------------------
double TWorld::fullSWOF2RO(cTMap *h, cTMap *u, cTMap *v, cTMap *z)
{
    double dt_max = std::min(_dt, _dx*0.5);
    double dt1 = dt_max, timesum = 0;
    int n = 0;
    double sumh = 0;
    bool stop;


    if (startFlood)
    {
        sumh = getMass(h, 0);

        do {

         //   dt1 = dt_max;

            setZeroOF(h, u, v);
            simpleSchemeOF(h,u,v);
            // MUSCL: build left and right pressures anbd velocities with flux limiters
            if (SwitchMUSCL)
                MUSCLOF(h,u,v,z);

            // non openmp version
            //if (SwitchMUSCL)
            //MUSCL(h,u,v,z);
            //dt1 = maincalcflux(h, dt1, dt_max);
            //dt1 = std::min(dt1, _dt-timesum);
            //maincalcscheme(dt1, h,u,v, hs,us,vs);

            // riemann solvers
            dt1 = maincalcfluxOF(h, dt1, dt_max);
            dt1 = std::min(dt1, _dt-timesum);
            // st venant equations
            maincalcschemeOF(dt1, h,u,v, hs,us,vs);

            // for erosion
#pragma omp parallel for collapse(2) num_threads(userCores)
            FOR_ROW_COL_MV_L {
                FloodDT->Drc = dt1;
            }

            if (SwitchErosion)
                SWOFSediment(FloodDT,h,u,v);

            setZeroOF(hs, us, vs);
#pragma omp parallel for collapse(2) num_threads(userCores)
            FOR_ROW_COL_MV_L {
                h->Drc = hs->Drc;
                u->Drc = us->Drc;
                v->Drc = vs->Drc;
            }


            timesum = timesum + dt1;
            stop = timesum  > _dt-1e-6;
            n++;

            if (n > F_MaxIter)
                break;

        } while (!stop);
    } // if floodstart

    correctMassBalance(sumh, h, 0);

    iter_n = n;
    dt1 = n > 0? _dt/n : dt1;

    return(dt1);
}

<|MERGE_RESOLUTION|>--- conflicted
+++ resolved
@@ -560,135 +560,69 @@
 
 double TWorld::maincalcfluxOF(cTMap *_h,double dt, double dt_max)
 {
+    vec4 rec;
     double dt_tmp, dtx, dty;
     cTMap *fbw = FlowBarrierW;
     cTMap *fbe = FlowBarrierE;
     cTMap *fbn = FlowBarrierN;
     cTMap *fbs = FlowBarrierS;
 
-<<<<<<< HEAD
-#pragma omp parallel for collapse(2) num_threads(userCores)
-=======
-    //#pragma omp parallel for collapse(2) num_threads(userCores)
->>>>>>> daf566ea
+#pragma omp parallel for collapse(2) num_threads(userCores)
     FOR_ROW_COL_MV_L {
-        double _f1=0;
-        double _f2=0;
-        double _f3=0;
-        double _cflx=0;
-        double _f1o=0;
-        double _f2o=0;
-        double _f3o=0;
-        double _h1d = 0;
-        double _h1g = 0;
-        vec4 rec;
-        double _h1r = h1r->Drc;
-        double _h1l = h1l->Drc;
-        double _fbe = fbe->Drc;
-        double _fbw = fbw->Drc;
-        double _u1r = u1r->Drc;
-        double _u1l = u1l->Drc;
-        double _v1r = v1r->Drc;
-        double _v1l = v1l->Drc;
-
-        if(_h->Drc > he_ca)
-        {
+        if(_h->Drc > he_ca){
+            f1->Drc = 0;
+            f2->Drc = 0;
+            f3->Drc = 0;
+            f1o->Drc = 0;
+            f2o->Drc = 0;
+            f3o->Drc = 0;
+
             if(c > 0 && !MV(r,c-1)) {
-                _h1r = h1r->data[r][c-1];
-                double _delz1 = delz1->data[r][c-1];
-                _fbe = fbe->data[r][c-1];
-                _u1r = u1r->data[r][c-1];
-                _v1r = v1r->data[r][c-1];
-                _h1d = std::max(0.0, _h1r - std::max(0.0,  _delz1  + std::max(_fbw,_fbe)));
-                _h1g = std::max(0.0, _h1l - std::max(0.0, -_delz1  + std::max(_fbw,_fbe)));
-
-                rec = F_Riemann(_h1d, _u1r, _v1r,_h1g, _u1l, _v1l);
-                _f1 =   rec.v[0];
-                _f2 =   rec.v[1];
-                _f3 =   rec.v[2];
-                _cflx = rec.v[3];
-            }
-
-            // left hand side boundary
-            if (c == 0 || MV(r,c-1))
-            {
-//                _h1l = h1l->Drc;
-//                _fbe = fbe->Drc;
-//                _u1l = u1l->Drc;
-//                _v1l = v1l->Drc;
-                _h1g = std::max(0.0, _h1l - _fbe);
-
-                rec = F_Riemann(0,0,0, _h1g, _u1l, _v1l);
-                _f1 = rec.v[0];
-                _f2 = rec.v[1];
-                _f3 = rec.v[2];
-                _cflx = rec.v[3];
+                h1d->data[r][c-1] = std::max(0.0, h1r->data[r][c-1] - std::max(0.0,  delz1->data[r][c-1]  + std::max(fbw->Drc,fbe->data[r][c-1])));
+                h1g->Drc          = std::max(0.0, h1l->Drc          - std::max(0.0, -delz1->data[r][c-1]  + std::max(fbw->Drc,fbe->data[r][c-1])));
+                rec = F_Riemann(h1d->data[r][c-1], u1r->data[r][c-1], v1r->data[r][c-1],h1g->Drc, u1l->Drc, v1l->Drc);
+                f1->Drc =   rec.v[0];
+                f2->Drc =   rec.v[1];
+                f3->Drc =   rec.v[2];
+                cflx->Drc = rec.v[3];
+            } else {
+                double _h1g = std::max(0.0, h1l->Drc - fbe->Drc);
+                rec = F_Riemann(0,0,0, _h1g, u1l->Drc, v1l->Drc);
+                f1->Drc = rec.v[0];
+                f2->Drc = rec.v[1];
+                f3->Drc = rec.v[2];
+                cflx->Drc = rec.v[3];
             }
 
             // right hand side boundary
-            if(c == _nrCols-1 || MV(r, c+1)) {
-//                _h1r = h1r->Drc;
-//                _fbw = fbw->Drc;
-//                _u1r = u1r->Drc;
-//                _v1r = v1r->Drc;
-                _h1d = std::max(0.0, _h1r - _fbw);
-
-                rec = F_Riemann(_h1d,_u1r,_v1r,0.,0.,0.);
-                _f1o = rec.v[0];
-                _f2o = rec.v[1];
-                _f3o = rec.v[2];
-            }
-        }
-        f1->Drc = _f1;
-        f2->Drc = _f2;
-        f3->Drc = _f3;
-        cflx->Drc = _cflx;
-        f1o->Drc = _f1o;
-        f2o->Drc = _f2o;
-        f3o->Drc = _f3o;
-
-        if(c > 0 && !MV(r,c-1))
-            h1d->data[r][c-1] = _h1d;
-        h1g->Drc = _h1g;
-    }
-
-<<<<<<< HEAD
-#pragma omp parallel for collapse(2) num_threads(userCores)
-=======
-    //#pragma omp parallel for collapse(2) num_threads(userCores)
->>>>>>> daf566ea
+            if(c == _nrCols-1 || MV(r, c+1)){
+                double _h1d = std::max(0.0, h1r->Drc - fbw->Drc);
+                rec = F_Riemann(_h1d,u1r->Drc,v1r->Drc,0.,0.,0.);
+                f1o->Drc = rec.v[0];
+                f2o->Drc = rec.v[1];
+                f3o->Drc = rec.v[2];
+            }
+        }
+    }
+
+#pragma omp parallel for collapse(2) num_threads(userCores)
     FOR_ROW_COL_MV_L {
-        double _g1=0;
-        double _g2=0;
-        double _g3=0;
-        double _cfly=0;
-        double _g1o=0;
-        double _g2o=0;
-        double _g3o=0;
-        vec4 rec;
-        double _h2d = 0;
-        double _h2g = 0;
-        double _h2r = h2r->Drc;
-        double _h2l = h2l->Drc;
-        double _fbn = fbn->Drc;
-        double _fbs = fbs->Drc;
-        double _u2r = u2r->Drc;
-        double _u2l = u2l->Drc;
-        double _v2r = v2r->Drc;
-        double _v2l = v2l->Drc;
-
-
-        if(_h->Drc > he_ca)
-        {
+        if(_h->Drc > he_ca){
+            g1->Drc = 0;
+            g2->Drc = 0;
+            g3->Drc = 0;
+            g1o->Drc = 0;
+            g2o->Drc = 0;
+            g3o->Drc = 0;
+
             if(r > 0 && !MV(r-1,c)) {
-<<<<<<< HEAD
                 h2d->data[r-1][c] = std::max(0.0, h2r->data[r-1][c] - std::max(0.0,  delz2->data[r-1][c]  + std::max(fbs->Drc,fbn->data[r-1][c])));
                 h2g->Drc          = std::max(0.0, h2l->Drc          - std::max(0.0, -delz2->data[r-1][c]  + std::max(fbs->Drc,fbn->data[r-1][c])));
 
                 rec = F_Riemann(h2d->data[r-1][c],v2r->data[r-1][c],u2r->data[r-1][c], h2g->Drc,v2l->Drc,u2l->Drc);
 
                 g1->Drc = rec.v[0];
-                g2->Drc = rec.v[2];
+                g2->Drc = rec.v[2]; //!!!!!!!!!!!!
                 g3->Drc = rec.v[1];
                 cfly->Drc = rec.v[3];
             } else {
@@ -698,64 +632,16 @@
                 g2->Drc = rec.v[2];
                 g3->Drc = rec.v[1];
                 cfly->Drc = rec.v[3];
-=======
-                _h2r = h2r->data[r-1][c];
-                 double _delz2 = delz2->data[r-1][c];
-                _fbn = fbn->data[r-1][c];
-                _u2r = u2r->data[r-1][c];
-                _v2r = v2r->data[r-1][c];
-                _h2d = std::max(0.0, _h2r - std::max(0.0,  _delz2  + std::max(_fbs,_fbn)));
-                _h2g = std::max(0.0, _h2l - std::max(0.0, -_delz2  + std::max(_fbs,_fbn)));
-
-                rec = F_Riemann(_h2d,_v2r,_u2r, _h2g,_v2l,_u2l);
-                _g1 = rec.v[0];
-                _g2 = rec.v[2]; //!!!!!!!
-                _g3 = rec.v[1]; //!!!!!!!
-                _cfly = rec.v[3];
->>>>>>> daf566ea
-            }
-
-            // upper side boundary
-            if (r == 0 || MV(r-1,c))
-            {
-                _h2g = std::max(0.0, _h2l - _fbn);
-
-                rec = F_Riemann(0,0,0,_h2g,_v2l,_u2l);
-                _g1 = rec.v[0];
-                _g2 = rec.v[2];
-                _g3 = rec.v[1];
-                _cfly = rec.v[3];
-            }
-            // lower side boundary
+            }
+            // left hand side boundary
             if (r == _nrRows-1 || MV(r+1, c)) {
-<<<<<<< HEAD
                 double _h2d = std::max(0.0, h2d->Drc - fbs->Drc);
                 rec = F_Riemann(_h2d,v2l->Drc,u2l->Drc,0.,0.,0.);
                 g1o->Drc = rec.v[0];
                 g2o->Drc = rec.v[2];
                 g3o->Drc = rec.v[1];
-=======
-                _h2d = std::max(0.0, _h2d - _fbs);
-
-                rec = F_Riemann(_h2d,_v2l,_u2l,0.,0.,0.);
-                _g1o = rec.v[0];
-                _g2o = rec.v[2];
-                _g3o = rec.v[1];
->>>>>>> daf566ea
-            }
-        }
-
-        g1->Drc = _g1;
-        g2->Drc = _g2;
-        g3->Drc = _g3;
-        cfly->Drc = _cfly;
-        g1o->Drc = _g1o;
-        g2o->Drc = _g2o;
-        g3o->Drc = _g3o;
-        if(r > 0 && !MV(r-1,c))
-            h2d->data[r-1][c] = _h2d;
-        h2g->Drc = _h2g;
-
+            }
+        }
     }
 
     dtx = dt_max;
@@ -820,17 +706,6 @@
             _g3 = g3o->Drc;
         }
 
-//        double C = 0.25;
-//        double h_x1 =  c > 0 && !MV(r,c-1)         ? he->data[r][c-1] : he->Drc;
-//        double h_x2 =  c < _nrCols-1 && !MV(r,c+1) ? he->data[r][c+1] : he->Drc;
-//        double h_y1 =  r > 0 && !MV(r-1,c)         ? he->data[r-1][c] : he->Drc;
-//        double h_y2 =  r < _nrRows-1 && !MV(r+1,c) ? he->data[r+1][c] : he->Drc;
-//        double flux_x1 = std::max(C*-he->Drc, std::min(-tx*_f1,      C*h_x2));
-//        double flux_x2 = std::max(C*-he->Drc, std::min(+tx* f1->Drc, C*h_x1));
-//        double flux_y1 = std::max(C*-he->Drc, std::min(-ty*_g1,      C*h_y2));
-//        double flux_y2 = std::max(C*-he->Drc, std::min(+ty* g1->Drc, C*h_y1));
-
-        //Hes = std::max(0.0, he->Drc + flux_x1 + flux_x2 + flux_y1 + flux_y2);
         Hes = std::max(0.0, he->Drc - tx*(_f1 - f1->Drc) - ty*(_g1 - g1->Drc));
 
         if (Hes > he_ca)
