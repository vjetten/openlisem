--- conflicted
+++ resolved
@@ -311,8 +311,16 @@
             }
         }
     }
-<<<<<<< HEAD
-
+    ChannelQBLsn->setAllMV();
+    ChannelQSSsn->setAllMV();
+    if(SwitchUseGrainSizeDistribution)
+    {
+        FOR_GRAIN_CLASSES
+        {
+            Tempb_D.at(d)->setAllMV();
+            Tempd_D.at(d)->setAllMV();
+        }
+    }
 
     ChannelQn->setAllMV();
     fill(*QinKW, 0.0);
@@ -327,18 +335,6 @@
         Tempd_D.at(d)->setAllMV();
     }
 
-=======
-    ChannelQBLsn->setAllMV();
-    ChannelQSSsn->setAllMV();
-    if(SwitchUseGrainSizeDistribution)
-    {
-        FOR_GRAIN_CLASSES
-        {
-            Tempb_D.at(d)->setAllMV();
-            Tempd_D.at(d)->setAllMV();
-        }
-    }
->>>>>>> c3a6a99c
     FOR_ROW_COL_MV_CH
     {
         if (LDDChannel->Drc == 5)
@@ -358,19 +354,10 @@
                 {
                     FOR_GRAIN_CLASSES
                     {
-<<<<<<< HEAD
-//                        Tempb_D.at(d)->setAllMV();
-//                        Tempd_D.at(d)->setAllMV();
-=======
->>>>>>> c3a6a99c
                         routeSubstance(r,c, LDDChannel, ChannelQ, ChannelQn, Tempa_D.at(d), Tempb_D.at(d), ChannelAlpha, ChannelDX, ChannelWaterVol, RBL_D.at(d), ChannelBufferVol, ChannelBufferSed);
                         routeSubstance(r,c, LDDChannel, ChannelQ, ChannelQn, Tempc_D.at(d), Tempd_D.at(d), ChannelAlpha, ChannelDX, ChannelWaterVol, RSS_D.at(d), ChannelBufferVol, ChannelBufferSed);
-
-
                     }
-
                 }
-
             }
         }
     }
