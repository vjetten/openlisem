--- conflicted
+++ resolved
@@ -286,11 +286,8 @@
 
         ChannelWaterVol->Drc = ChannelArea * ChannelDX->Drc;
         // new channel water volume
-<<<<<<< HEAD
-}
-=======
-    }
->>>>>>> 79c397b8
+
+    }
 
 /*
  *
@@ -336,11 +333,9 @@
 
     }
 
-<<<<<<< HEAD
+
 */
-=======
-
->>>>>>> 79c397b8
+
     FOR_ROW_COL_MV_CH
     {
 
@@ -354,7 +349,7 @@
             // CHANGED, MORE STABLE CONC 19/9/13
         }
     }
-*/
+
     cover(*ChannelWH, *LDD, 0);
 
     FOR_ROW_COL_MV_CH
