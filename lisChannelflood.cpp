--- conflicted
+++ resolved
@@ -192,11 +192,7 @@
     }
 }
 //---------------------------------------------------------------------------
-<<<<<<< HEAD
-// change flood parameters while running
-=======
  //change flood parameters while running
->>>>>>> 79c397b8
 void TWorld::getFloodParameters(void)
 {
     SwitchFloodSWOForder2 = (op.F_solution == 2);
@@ -219,10 +215,7 @@
         return;
 
     getFloodParameters();
-<<<<<<< HEAD
-=======
-
->>>>>>> 79c397b8
+
     ChannelOverflow();
     // mix overflow water and flood water in channel cells
 
@@ -253,10 +246,7 @@
 //            {
 //                dtflood = floodExplicit();
 //            }
-<<<<<<< HEAD
-=======
-
->>>>>>> 79c397b8
+
     FloodSpuriousValues();
     //correct extremes
 
