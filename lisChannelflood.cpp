/*************************************************************************
**  openLISEM: a spatial surface water balance and soil erosion model
**  Copyright (C) 2010,2011  Victor Jetten
**  contact:
**
**  This program is free software: you can redistribute it and/or modify
**  it under the terms of the GNU General Public License as published by
**  the Free Software Foundation, either version 3 of the License, or
**  (at your option) any later version.
**
**  This program is distributed in the hope that it will be useful,
**  but WITHOUT ANY WARRANTY; without even the implied warranty of
**  MERCHANTABILITY or FITNESS FOR A PARTICULAR PURPOSE.  See the
**  GNU General Public License for more details.
**
**  You should have received a copy of the GNU General Public License
**  along with this program.  If not, see <http://www.gnu.org/licenses/>.
**
**  Author: Victor Jetten
**  Developed in: MingW/Qt/
**  website, information and code: http://lisem.sourceforge.net
**
*************************************************************************/

/*!
 \file lisChannelflood.cpp
 \brief Channel flood using a various solutions of St Venant equations: \n
        and more stable 1st and 2nd order st Venant following the fullSWOF2D code (univ Orleans)\n
        called before ChannelFlow(), takes old channel overflow height and spreads it out, puts new channelWH \n
        back into channel before kin wave of channel is done in ChannelFlow()
        
functions: \n
- void TWorld::ChannelOverflow(void) Mixing of flood and overflow in channel cells, source of overflow
- void TWorld::ChannelFlood(void) Calculate channelflood height maps (hmx, QFlood, UVFlood) and FloodDomain
*/

#include <algorithm>
#include "lisemqt.h"
#include "model.h"
#include "operation.h"
#include "global.h"

#define MINHMX 0.0
//---------------------------------------------------------------------------
//! Get flood level in channel from 1D kin wave channel
//! Instantaneous mixing of flood water and channel water in channel cells
//! note: ChannelDepth lets you also control which channels flood:
//! those that are 0 react as usual (infinite capacity)
void TWorld::ChannelOverflow(void)
{
    FOR_ROW_COL_MV_CH
    {
        if (ChannelDepth->Drc > 0 && ChannelMaxQ->Drc == 0 && LDD->Drc != 5)// && FloodZonePotential->Drc > 0)
        {
            double levee = ChannelLevee->Drc;
            double chdepth = ChannelDepth->Drc + levee; // levee always assumed on both sides channel
            double dH = std::max(0.0, ChannelWH->Drc-chdepth);
<<<<<<< HEAD
            if (dH == 0 && hmx->Drc <= levee)
=======

            if (dH <= 0 && hmx->Drc <= levee)
>>>>>>> 5f4a3b2e
                continue;
            // no flow activity then continue

            double fracA = std::min(1.0, _dt*UVflood->Drc/(0.5*ChannelAdj->Drc));
            // fraction from hmx to channel based on avefrage flood velocity
            double fracC = std::min(1.0, _dt*sqrt(ChannelWH->Drc*9.8067)/(0.5*ChannelWidthUpDX->Drc));
            // fraction from channel to surrounding adj area based on gravity flow perpedicular to channel
            double fc = ChannelWidthUpDX->Drc/_dx; // 1-fc = (dx-chw)/dx = chanadj/dx
            // fraction reaching the channel
            double whlevel = (ChannelWH->Drc - chdepth)*fc + std::max(0.0, hmx->Drc-levee)*(1-fc);
            // equilibrium water level = weighed values of channel surplus level + hmx, levee is counted as barrier
            // can be negative if channelwh is below channel depth and low hmx level

            if (dH > hmx->Drc) // flow out
            {
                double dHC = (dH-hmx->Drc)*fracC; // diff between channel WH and surrounding hmx
                //double cwh = ChannelWH->Drc-dHC;
                if ((dH - dHC) < hmx->Drc)
                {
                    hmx->Drc = std::min(hmx->Drc, levee);
                    hmx->Drc +=  whlevel;
                    ChannelWH->Drc = whlevel + chdepth;
                }
                else
                {
//                    ChannelWH->Drc -= dHC;
//                    hmx->Drc += dHC*ChannelWidthUpDX->Drc/ChannelAdj->Drc;
               //     qDebug() << "state 1 flow";
                }
            }
            else
            {
                double dhmx = (hmx->Drc-dH)*fracA; // diff between channel WH and surrounding hmx
                if (hmx->Drc - dhmx < dH) // if results in hmx dropping below channelWH
                {
                    hmx->Drc = std::min(hmx->Drc, levee);
                    hmx->Drc +=  whlevel;
                    ChannelWH->Drc = whlevel + chdepth;
                }
                else
                {
//                    hmx->Drc -= dhmx;
//                    ChannelWH->Drc += dhmx*ChannelAdj->Drc/ChannelWidthUpDX->Drc;
                //    qDebug() << "state 2 flow";
                }
            }

/*
ALL IS ALWAYS IN EQUILIBRIUM

            if(whlevel > 0)
            {
                hmx->Drc = std::min(hmx->Drc, levee);
                hmx->Drc +=  whlevel;
                // cutoff hmx at levee but can be smaller
                ChannelWH->Drc = whlevel + chdepth;
            }
            else
            {
                double frac = std::min(1.0, _dt*UVflood->Drc/std::max(0.01*_dx,0.5*ChannelAdj->Drc));

                dH = std::min(0.0,frac*(hmx->Drc-levee));

                ChannelWH->Drc += dH*ChannelAdj->Drc/ChannelWidthUpDX->Drc;
                hmx->Drc = std::max(0.0, hmx->Drc - dH);

          //      qDebug() << dH << hmx->Drc << frac;

            }
            */
        }
    }
}
//---------------------------------------------------------------------------
// correct mass balance
double TWorld::correctMassBalance(double sum1, cTMap *M, double minV)
{
    double sum2 = 0;
    double n = 0;
    FOR_ROW_COL_MV
    {
        if(M->Drc > 0)
        {
            sum2 += M->Drc;
            if(M->Drc > minV)
                n += 1;
        }
    }
    // toal and cells active for M

    double dh = (n > 0 ? (sum1 - sum2)/n : 0);
    FOR_ROW_COL_MV
    {
        if(M->Drc > minV)
        {
            M->Drc += dh;
            M->Drc = std::max(M->Drc , 0.0);
        }
    }
    return dh;
}
//---------------------------------------------------------------------------
void TWorld::FloodSpuriousValues()
{
    fill(*tm, 0.0);
    FOR_ROW_COL_MV
    {
        if (hmx->Drc > F_extremeHeight)
        {
            tm->Drc = getWindowAverage(*hmx, r, c);
        }
    }

    FOR_ROW_COL_MV
    {
        if ((hmx->Drc > F_extremeHeight*2) || (hmx->Drc > F_extremeHeight && hmx->Drc > tm->Drc + F_extremeDiff))
        {
            double htmp = hmx->Drc;
            hmx->Drc = std::min( tm->Drc, std::min(hmx->Drc, Hmx->Drc));
            qDebug() << hmx->Drc << Hmx->Drc << tm->Drc << htmp << r << c ;
        }
    }

}
//---------------------------------------------------------------------------
void TWorld::FloodBoundary()
{
    //  tm->copy(hmx);
    FOR_ROW_COL_MV
    {
        if (FloodEdge->Drc > 0 && hmx->Drc > 0)
        {
            //     qDebug() << Qflood->Drc*_dt/(DX->Drc*ChannelAdj->Drc);
            if( Qflood->Drc*_dt > hmx->Drc*DX->Drc*ChannelAdj->Drc)
                Qflood->Drc = hmx->Drc*DX->Drc*ChannelAdj->Drc/_dt;
            hmx->Drc = std::max(0.0, hmx->Drc - Qflood->Drc*_dt/(DX->Drc*ChannelAdj->Drc));
            floodBoundaryTot += Qflood->Drc*_dt;
        }
    }
    // tm->calcMap(hmx, SUB);
    //  tm->report("diffh");

    //volumme weg is sum diff * cell size
}
//---------------------------------------------------------------------------
void TWorld::FloodMaxandTiming()
{
    // floodwater volume and max flood map
    fill(*FloodWaterVol, 0.0);
    FOR_ROW_COL_MV
    {
       // FloodWaterVol->Drc = hmx->Drc*ChannelAdj->Drc*DX->Drc;

        floodHmxMax->Drc = std::max(floodHmxMax->Drc, hmx->Drc);
        if (hmx->Drc > 0)//minReportFloodHeight)
            floodTime->Drc += _dt/60;
        // for output
        floodVMax->Drc = std::max(floodVMax->Drc, UVflood->Drc);
        // max velocity
    }

    floodVolTotMax = 0;
    floodAreaMax = 0;
    double area = _dx*_dx;
    FOR_ROW_COL_MV
    {
        if (floodHmxMax->Drc > 0)//minReportFloodHeight)
        {
            floodVolTotMax += floodHmxMax->Drc*area;
            floodAreaMax += area;
        }
    }

    FOR_ROW_COL_MV
    {
    //    if (hmx->Drc > minReportFloodHeight && floodTimeStart->Drc == 0)
            if (hmx->Drc > 0 && floodTimeStart->Drc == 0)
        {
            //            FloodTimeStart->Drc = (time - RainpeakTime)/60;
            floodTimeStart->Drc = (time - RainstartTime)/60;
            // time since first pixel received rainfall
        }
    }
}
//---------------------------------------------------------------------------
 //change flood parameters while running
void TWorld::getFloodParameters(void)
{
    SwitchFloodSWOForder2 = (op.F_solution == 2);
    SwitchFloodSWOForder1 = (op.F_solution == 1);
    F_scheme = op.F_scheme;                        //MUSCL
    F_fluxLimiter = op.F_fluxLimiter;              //HLL
    F_replaceV = op.F_replaceV;
    F_maxVelocity = op.F_maxVelocity;
    F_extremeHeight = F_extremeHeight;
    F_extremeDiff = op.F_extremeDiff;
    courant_factor = op.F_courant;
}
//---------------------------------------------------------------------------
// NOTE DEM has barriers included, done in shade map calculation !!!!
void TWorld::ChannelFlood(void)
{
    if (!SwitchIncludeChannel)
        return;
    if (!SwitchChannelFlood)
        return;

    getFloodParameters();

    ChannelOverflow();
    // mix overflow water and flood water in channel cells

    double sumh_t = mapTotal(*hmx);
    double dtflood = 0;

    startFlood = false;
    FOR_ROW_COL_MV
    {
        if (hmx->Drc > 0)
        {
            startFlood = true;
            break;
        }
    }

    if (SwitchFloodSWOForder2)
    {
        dtflood = fullSWOF2Do2(hmx, Uflood, Vflood, DEM);
    }
    else
        if (SwitchFloodSWOForder1)
        {
            dtflood = fullSWOF2Do1(hmx, Uflood, Vflood, DEM);
        }
//        else
//            if (SwitchFloodExplicit)
//            {
//                dtflood = floodExplicit();
//            }

    FloodSpuriousValues();
    //correct extremes

    FOR_ROW_COL_MV
    {
        tmb->Drc = 0;
        UVflood->Drc = 0.5*(fabs(Uflood->Drc)+fabs(Vflood->Drc));
        // U and V are vectors so can be negative, UV is positive average
        Qflood->Drc = UVflood->Drc * hmx->Drc * ChannelAdj->Drc;
        tmb->Drc = (UVflood->Drc + sqrt(hmx->Drc * 9.8))*dtflood/_dx;
    }

    ChannelOverflow();
    // mix overflow water and flood water in channel cells

    correctMassBalance(sumh_t, hmx, 1e-12);
    // correct mass balance

    //new flood domain
    double cells = 0;
    sumh_t = 0;
    FOR_ROW_COL_MV
    {
        if (hmx->Drc > 0 && FloodZonePotential->Drc == 1)
        {
            FloodDomain->Drc = 1;
            cells += 1.0;
            sumh_t += hmx->Drc;
        }
        else
            FloodDomain->Drc = 0;
    }

    FloodBoundary();
    // boundary flow

    copy(*Hmx, *hmx);
    // copy flood level for next dt

    FloodMaxandTiming();
    // flood max, start and duration

 //   fill(*FloodWaterVol, 0);
    FOR_ROW_COL_MV
    {
        FloodWaterVol->Drc = hmx->Drc*ChannelAdj->Drc*DX->Drc;
    }

    //double avgh = (cells > 0 ? (sumh_t)/cells : 0);
    double area = cells*_dx*_dx;
    debug(QString("Flooding (dt %1 sec, n %2): area %3 m2, %4 cells").arg(dtflood,6,'f',3).arg(iter_n,4).arg(area,8,'f',1).arg(cells));
    // some error reporting


}<|MERGE_RESOLUTION|>--- conflicted
+++ resolved
@@ -55,12 +55,7 @@
             double levee = ChannelLevee->Drc;
             double chdepth = ChannelDepth->Drc + levee; // levee always assumed on both sides channel
             double dH = std::max(0.0, ChannelWH->Drc-chdepth);
-<<<<<<< HEAD
-            if (dH == 0 && hmx->Drc <= levee)
-=======
-
             if (dH <= 0 && hmx->Drc <= levee)
->>>>>>> 5f4a3b2e
                 continue;
             // no flow activity then continue
 
