/*************************************************************************
**  openLISEM: a spatial surface water balance and soil erosion model
**  Copyright (C) 2010,2011, 2020  Victor Jetten
**  contact: v.g.jetten AD utwente DOT nl
**
**  This program is free software: you can redistribute it and/or modify
**  it under the terms of the GNU General Public License GPLv3 as published by
**  the Free Software Foundation, either version 3 of the License, or
**  (at your option) any later version.
**
**  This program is distributed in the hope that it will be useful,
**  but WITHOUT ANY WARRANTY; without even the implied warranty of
**  MERCHANTABILITY or FITNESS FOR A PARTICULAR PURPOSE.  See the
**  GNU General Public License v3 for more details.
**
**  You should have received a copy of the GNU General Public License GPLv3
**  along with this program.  If not, see <http://www.gnu.org/licenses/>.
**
**  Authors: Victor Jetten, Bastian van de Bout
**  Developed in: MingW/Qt/
**  website, information and code: https://github.com/vjetten/openlisem
**
*************************************************************************/


#include <algorithm>
#include <qstring.h>
#include "io.h"
#include "lisemqt.h"
#include "global.h"

#include "model.h"
#include "operation.h"
#include "CsfRGBMap.h"

//---------------------------------------------------------------------------
// OBSOLETE
void TWorld::InitMapList(void)
{
    maplistCTMap.clear();
    // maplistnr = 0;
    // for (int i = 0; i < NUMNAMES; i++)
    // {
    //     maplistCTMap[i].m = nullptr;
    // }
}
//---------------------------------------------------------------------------
cTMap *TWorld::NewMap(double value)
{
    cTMap *_M = new cTMap();

    _M->MakeMap(LDD, value);
    // changed to LDD instead of Mask

    if (_M)
    {
//        maplistCTMap[maplistnr].m = _M;
        maplistCTMap <<  _M;
        maplistnr++;
    } else
        qDebug() << "no more space";

    return(_M);
}
//---------------------------------------------------------------------------
// read a map from disk
cTMap *TWorld::ReadMap(cTMap *Mask, QString name)
{
    cTMap *_M = new cTMap(readRaster(name));

    for (int r = 0; r < _nrRows; r++)
        for (int c = 0; c < _nrCols; c++)
            if (!pcr::isMV(Mask->Drc) && pcr::isMV(_M->Drc))
            {
                QString sr, sc;
                sr.setNum(r); sc.setNum(c);
                ErrorString = "Missing value at row="+sr+" and col="+sc+" in map: "+name+".\n \
                                                                                                     This is a cell with missing values where a flow network esists (either LDD, Channel LDD, tile drain LDD).";
                                                                                                     throw 1;
            }

    //maplistCTMap[maplistnr].m = _M;
    maplistCTMap << _M;
    maplistnr++;

    return(_M);

}
//---------------------------------------------------------------------------
// OBSOLETE
void TWorld::DestroyData(void)
{
    if (op.nrRunsDone <= 1)
        return;
qDebug() << "destroy" << op.nrMapsCreated;
    DEBUG("clear all maps");
<<<<<<< HEAD
    if (op.nrMapsCreated > 0) {
        for (int i = 0; i < op.nrMapsCreated; i++)
        {
            if (maplistCTMap[i].m != nullptr)
            {
                delete maplistCTMap[i].m;
                maplistCTMap[i].m = nullptr;
            }
        }
    }
qDebug() << "rain";
DEBUG("clear meteo structures");

    // clear() calls the destruction of all elements in the sturcture
    //if (SwitchRainfall) {
        RainfallSeries.clear();
        RainfallSeriesMaps.clear();
        calibRainfallinFile = false;
    //}
    //if (SwitchSnowmelt) {
        SnowmeltSeries.clear();
        SnowmeltSeriesMaps.clear();
    //}
    //if (SwitchIncludeET) {
        ETSeries.clear();
        ETSeriesMaps.clear();
    //}
=======
    maplistCTMap.clear();
    //if (op.nrMapsCreated > 0) {
    // if (op.nrMapsCreated > 0) {
    //     for (int i = 0; i < op.nrMapsCreated; i++)
    //     {
    //         if (maplistCTMap[i].m != nullptr)
    //         {
    //             delete maplistCTMap[i].m;
    //             maplistCTMap[i].m = nullptr;
    //         }
    //     }
    // }

  //  DEBUG("clear meteo structures");

    // clear() calls the destruction of all elements in the sturcture
    // RainfallSeries.clear();
    // RainfallSeriesMaps.clear();
    // calibRainfallinFile = false;
    // if (SwitchSnowmelt) {
    //     SnowmeltSeries.clear();
    //     SnowmeltSeriesMaps.clear();
    // }
    // if (SwitchIncludeET) {
    //     ETSeries.clear();
    //     ETSeriesMaps.clear();
    // }
>>>>>>> 518a097b

    if (InfilMethod == INFIL_SWATRE && initSwatreStructure)
    {
        DEBUG("clear swatre structure");

        FreeSwatreInfo();
        if (SwatreSoilModel)
            CloseSwatre(SwatreSoilModel);
        if (SwatreSoilModelCrust)
            CloseSwatre(SwatreSoilModelCrust);
        if (SwatreSoilModelCompact)
            CloseSwatre(SwatreSoilModelCompact);
        if (SwatreSoilModelGrass)
            CloseSwatre(SwatreSoilModelGrass);
    }
    qDebug() << "network";

    DEBUG("clear network structures");
    cr_.clear();
    crch_.clear();
    crldd5_.clear();
    crlddch5_.clear();

    // for(int i_ = 0; i_ < crlinkedldd_.size(); i_++){
    //     if(crlinkedldd_[i_].inn)
    //         free(crlinkedldd_[i_].inn);
    // }
    crlinkedldd_.clear();

    // for(int i_ = 0; i_ < crlinkedlddch_.size(); i_++){
    //     if(crlinkedlddch_[i_].inn)
    //         free(crlinkedlddch_[i_].inn);
    // }
    crlinkedlddch_.clear();

}
//---------------------------------------------------------------------------
/// separate networks need their own InitMask: LDD, ChannelLDD, TileLDD
cTMap *TWorld::InitMask(QString name)
{
    // read map and make a mask map   
    cTMap *_M = new cTMap(readRaster(name));

    //maplistCTMap[maplistnr].m = _M;
    maplistCTMap << _M;
    maplistnr++;

    _dx = _M->cellSize()*1.0000000;
    _nrRows = _M->nrRows();
    _nrCols = _M->nrCols();
    _llx =  _M->west();
    _lly = _M->north() - (double)_nrRows * _dx;

    return(_M);

}
//---------------------------------------------------------------------------
/// separate networks need their own InitMask: LDD, ChannelLDD, TileLDD
cTMap *TWorld::InitMaskChannel(QString name)
{

    cTMap *_M = new cTMap(readRaster(name));

    //maplistCTMap[maplistnr].m = _M;
    maplistCTMap << _M;
    maplistnr++;

    return(_M);

}
//---------------------------------------------------------------------------
/// separate networks need their own InitMask: LDD, ChannelLDD, TileLDD
cTMap *TWorld::InitMaskTiledrain(QString name)
{

    cTMap *_M = new cTMap(readRaster(name));

    //maplistCTMap[maplistnr].m = _M;
    maplistCTMap << _M;
    maplistnr++;

    return(_M);

}
//---------------------------------------------------------------------------
void TWorld::Fill(cTMap &M, double value)
{
#pragma omp parallel num_threads(userCores)
    FOR_ROW_COL_MV_L {
        M.Drc = value;
    }}
}
//---------------------------------------------------------------------------
void TWorld::Copy(cTMap &M, cTMap &M1)
{
    #pragma omp parallel num_threads(userCores)
    FOR_ROW_COL_MV_L {
        M1.Drc = M.Drc;
    }}
}
//---------------------------------------------------------------------------
double TWorld::MapTotal(cTMap &M)
{
    double total = 0;
#pragma omp parallel for reduction(+:total) num_threads(userCores)
    FOR_ROW_COL_MV_L {
        if (!pcr::isMV(M.Drc))
            total = total + M.Drc;
    }}
return (total);
}
//---------------------------------------------------------------------------
void TWorld::Average3x3(cTMap &M, cTMap &mask, bool only)
{
    int dx[10] = {0, -1, 0, 1, -1, 0, 1, -1, 0, 1};
    int dy[10] = {0, 1, 1, 1, 0, 0, 0, -1, -1, -1};
    #pragma omp parallel for num_threads(userCores)
    FOR_ROW_COL_MV_L {
        tm->Drc = M.Drc;
    }}

    FOR_ROW_COL_MV_L {
        double tot = 0;
        double cnt = 0;
        for (int i = 1; i <= 9; i++)
        {
            int rr = r+dy[i];
            int cr = c+dx[i];

            if (INSIDE(rr, cr) && !pcr::isMV(mask.Drcr)) {
                if (only && M.Drcr == 0)
                    continue;
                tot = tot + tm->Drcr;
                cnt += 1.0;
                if (i == 5) {
                    tot = tot + tm->Drcr;
                    cnt += 1.0;
                }
            }
        }
        M.Drc = cnt > 0 ? tot/cnt : tm->Drc;
        if (pcr::isMV(mask.Drc))
            M.Drc = tm->Drc;
    }}
}
//---------------------------------------------------------------------------
void TWorld::Average2x2(cTMap &M, cTMap &mask)
{
    int dx[10] = {0, -1, 1, -1,  1};
    int dy[10] = {0,  1, 1, -1, -1};
    #pragma omp parallel for num_threads(userCores)
    FOR_ROW_COL_MV_L {
        tm->Drc = M.Drc;
    }}

    double f = 0.5;
    FOR_ROW_COL_MV_L {
        double tot = 0;
        double cnt = 0;
        for (int i = 0; i <= 5; i++)
        {
            int rr = r+dy[i];
            int cr = c+dx[i];

            if (INSIDE(rr, cr) && !pcr::isMV(mask.Drcr)) {
                tot = tot + tm->Drcr;
                cnt += 1.0;
            }
        }
        M.Drc = cnt > 0 ? tot/cnt : tm->Drc;
    }}
}
//---------------------------------------------------------------------------
//NOT USED
double TWorld::LogNormalDist(double d50,double s, double d)
{
    double dev = log(1.0 + s/d50);
    double dev2 = (log(d)  - log(d50));
    return (1.0/(d *sqrt(2.0*3.14159) * log(1.0 + s/d50)))*exp(-dev2*dev2)/(4*dev*dev);

}<|MERGE_RESOLUTION|>--- conflicted
+++ resolved
@@ -90,41 +90,8 @@
 // OBSOLETE
 void TWorld::DestroyData(void)
 {
-    if (op.nrRunsDone <= 1)
-        return;
-qDebug() << "destroy" << op.nrMapsCreated;
-    DEBUG("clear all maps");
-<<<<<<< HEAD
-    if (op.nrMapsCreated > 0) {
-        for (int i = 0; i < op.nrMapsCreated; i++)
-        {
-            if (maplistCTMap[i].m != nullptr)
-            {
-                delete maplistCTMap[i].m;
-                maplistCTMap[i].m = nullptr;
-            }
-        }
-    }
-qDebug() << "rain";
-DEBUG("clear meteo structures");
-
-    // clear() calls the destruction of all elements in the sturcture
-    //if (SwitchRainfall) {
-        RainfallSeries.clear();
-        RainfallSeriesMaps.clear();
-        calibRainfallinFile = false;
-    //}
-    //if (SwitchSnowmelt) {
-        SnowmeltSeries.clear();
-        SnowmeltSeriesMaps.clear();
-    //}
-    //if (SwitchIncludeET) {
-        ETSeries.clear();
-        ETSeriesMaps.clear();
-    //}
-=======
+
     maplistCTMap.clear();
-    //if (op.nrMapsCreated > 0) {
     // if (op.nrMapsCreated > 0) {
     //     for (int i = 0; i < op.nrMapsCreated; i++)
     //     {
@@ -135,22 +102,6 @@
     //         }
     //     }
     // }
-
-  //  DEBUG("clear meteo structures");
-
-    // clear() calls the destruction of all elements in the sturcture
-    // RainfallSeries.clear();
-    // RainfallSeriesMaps.clear();
-    // calibRainfallinFile = false;
-    // if (SwitchSnowmelt) {
-    //     SnowmeltSeries.clear();
-    //     SnowmeltSeriesMaps.clear();
-    // }
-    // if (SwitchIncludeET) {
-    //     ETSeries.clear();
-    //     ETSeriesMaps.clear();
-    // }
->>>>>>> 518a097b
 
     if (InfilMethod == INFIL_SWATRE && initSwatreStructure)
     {
