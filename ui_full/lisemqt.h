--- conflicted
+++ resolved
@@ -154,10 +154,7 @@
     void showMap6();
     void showMap7();
     void showMap8();
-<<<<<<< HEAD
-
-=======
->>>>>>> c14041b6
+
     void showBaseMap();
     void showChannelMap();
     void showRoadMap();
