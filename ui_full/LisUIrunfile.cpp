/*************************************************************************
**  openLISEM: a spatial surface water balance and soil erosion model
**  Copyright (C) 2010,2011,2020  Victor Jetten
**  contact:
**
**  This program is free software: you can redistribute it and/or modify
**  it under the terms of the GNU General Public License GPLv3 as published by
**  the Free Software Foundation, either version 3 of the License, or
**  (at your option) any later version.
**
**  This program is distributed in the hope that it will be useful,
**  but WITHOUT ANY WARRANTY; without even the implied warranty of
**  MERCHANTABILITY or FITNESS FOR A PARTICULAR PURPOSE.  See the
**  GNU General Public License for more details.
**
**  You should have received a copy of the GNU General Public License
**  along with this program.  If not, see <http://www.gnu.org/licenses/>.
**
**  Authors: Victor Jetten, Bastian van de Bout
**  Developed in: MingW/Qt/
**  website, information and code: https://github.com/vjetten/openlisem
**
*************************************************************************/

/*!
 \file LisUIrunfile.cpp
 \brief functions to read and parse the runfile
 *
 * GetRunfile: read runfile and put all variables into the 'namelist' structure
 * ParseInputData: namelist structure is parsed to fill the interface
 *
 * updateModelData: update variables with changes in interface, called by save file
 *
 */

#include <algorithm>
#include "lisemqt.h"
//#include "model.h"
#include "global.h"
#include "option.h"

//---------------------------------------------------------------------------
//! fill namelist with the actual runfile data but correct for old runfiles
//! so that faulty data or obsolete vars are ignored
//! This function reads the runfile and checks against default names and descriptions
void lisemqt::GetRunfile()
{
    QFile fin(op.runfilename);
    if (!fin.open(QFile::ReadOnly | QFile::Text)) {
        QMessageBox::warning(this, "openLISEM",
                             QString("Cannot read file %1:\n%2.")
                             .arg(op.runfilename)
                             .arg(fin.errorString()));
        return;
    }

    //   currentDir = QFileInfo(op.runfilename).path();//absoluteFilePath();
    //   QDir::setCurrent(currentDir);

    // read all lines in the runfile BUT
    // each line is compared to the hardcoded name in lisemqt::defaultRunFile()
    // so old junk or misspelled stuff is simply IGNORED
    // namelist now contains the actual runfile data
    oldRunfile = false;
    saveRunFileOnce=false;
    int i = 0;
    //int found = 0;

    while (!fin.atEnd())
    {
        QString S = fin.readLine().trimmed();

        if (i == 0 && !S.contains("openLISEM"))
            oldRunfile = true;
        if (i == 0 && !S.contains("[openLISEM-PAPPLE runfile version 6.0.1]"))
            saveRunFileOnce = true;

        i++;
        if (S.contains("="))
        {
            QStringList SL = S.split(QRegExp("="));

            for (int j = 0; j < nrnamelist; j++) {
                if (namelist[j].name == SL[0].trimmed()) {
                    namelist[j].value = SL[1].trimmed();
                    namelist[j].gotit = true;
                    break;
                }
            }
        }
    }

    for (int i = 0; i < nrnamelist; i++) {
 //      if (!namelist[i].value.isEmpty() && namelist[i].gotit)
   //       qDebug() << namelist[i].name << namelist[i].value << namelist[i].gotit;
        if (!namelist[i].value.isEmpty() && !namelist[i].gotit)
            saveRunFileOnce = true;
    }
}
//---------------------------------------------------------------------------
//! ParseInputData : interpret runfile text and fill interface variables
void lisemqt::ParseInputData()
{
    int j=0;
    int dummykinwave = 1;
    // get all the options/checks

    resetAll();
    bool ETmaps = false;
    bool Rainmaps = false;

    QLocale loc = QLocale::system(); // current locale
    QChar pnt = loc.decimalPoint();

    for (j = 0; j < nrnamelist; j++)
    {

        QString p = namelist[j].value;
        QString p1 = namelist[j].name;
        bool ok;

        int iii = loc.toInt(p);
        double valc = loc.toDouble(p,&ok); //namelist[j].value.toDouble(&ok);
        if (!ok && pnt == ',') {
            QString p2 = p.replace(",",".");
            valc = p2.toDouble();
        }
        if (!ok && pnt == '.') {
            QString p2 = p.replace(",",".");
            valc = p2.toDouble();
        }

    //  qDebug() << p1 <<  p  << iii <<  valc;

        bool check = iii == 1;
        if (p1.contains("["))
            continue;
        if (p1.compare("Event based")==0)                   checkEventBased->setChecked(check);
        if (p1.compare("Use Rainfall maps")==0)             Rainmaps = check;
        if (p1.compare("Rainfall ID interpolation")==0)     checkIDinterpolation->setChecked(check);
        if (p1.compare("IDI factor")==0)                    E_IDIfactor->setValue(valc);
        if (p1.compare("Rainfall Bias Correction")==0)      E_biasCorrectionP->setValue(valc);

        if (p1.compare("Include ET")==0)                    checkIncludeET->setChecked(check);
        if (p1.compare("Use ET maps")==0)                   ETmaps = check;
        if (p1.compare("Daily ET")==0)                      checkDailyET->setChecked(check);
        if (p1.compare("ET Bias Correction")==0)            E_biasCorrectionET->setValue(valc);
        if (p1.compare("Rainfall ET threshold")==0)         E_rainfallETA_threshold->setValue(valc);

        //if (p1.compare("Include Snowmelt")==0)            checkSnowmelt->setChecked(check);

        if (p1.compare("Nr user Cores")==0) nrUserCores->setValue(iii);
        if (p1.compare("Result datetime")==0) checkAddDatetime->setChecked(check);
        if (p1.compare("Timeplot as PCRaster")==0)           checkWritePCRaster->setChecked(!check);
        if (p1.compare("Report point output separate")==0)   checkSeparateOutput->setChecked(check);
        //       if (p1.compare("Report point output for SOBEK")==0)  checkWriteSOBEK->setChecked(check);
        if (p1.compare("Report discharge units")==0)
        {
            int units = p.toInt();
            if (units == 0)
                checkUnits_ls->setChecked(true);
            if (units == 1)
                checkUnits_m3s->setChecked(true);
        }

        if (p1.compare("Report digits out")==0)              E_DigitsOut->setValue(iii);
        if (p1.compare("Report format GTiff")==0)            checkFormatGtiff->setChecked(check);
        if (p1.compare("End run report")==0)                 checkEndRunReport->setChecked(check);
      //  if (p1.compare("Add timestamp")==0)                  checkOutputTimestamp->setChecked(check);
      //  if (p1.compare("Variable Timestep")==0)              checkVariableTimestep->setChecked(check);
        if (p1.compare("Include Satellite Image")==0)        checksatImage->setChecked(check);
        if (p1.compare("Output interval")==0)                printinterval->setValue(std::max(1,iii));
        if (p1.compare("Erosion map units (0/1/2)")==0)
        {
            int units = p.toInt();
            if (units == 0)
                checkUnits_tonha->setChecked(true);
            if (units == 1)
                checkUnits_kgcell->setChecked(true);
            if (units == 2)
                checkUnits_kgm2->setChecked(true);
        }

        // GENERAL
        if (p1.compare("Include main channels")==0)          checkIncludeChannel->setChecked(check);
        if (p1.compare("Include channel infil")==0)          checkChannelInfil->setChecked(check);
        if (p1.compare("Include channel baseflow")==0)       checkChannelBaseflow->setChecked(check);
        if (p1.compare("Include stationary baseflow")==0)       checkStationaryBaseflow->setChecked(check);
      //  if (p1.compare("Adjust channel crosssection")==0)     checkChannelAdjustCHW->setChecked(check);
        if (p1.compare("GW flow explicit")==0)              checkGWflowexplicit->setChecked(check);
        if (p1.compare("GW flow SWAT")==0)                  checkGWflowSWAT->setChecked(check);
        if (p1.compare("GW recharge factor")==0)            GW_recharge->setValue(valc);
        if (p1.compare("GW flow factor")==0)                GW_flow->setValue(valc);
        if (p1.compare("GW river inflow factor")==0)           GW_inflow->setValue(valc);
        if (p1.compare("GW slope factor")==0)               GW_slope->setValue(valc);
        if (p1.compare("GW deep percolation")==0)           GW_deep->setValue(valc);
        if (p1.compare("GW threshold factor")==0)           GW_threshold->setValue(valc);

        if (p1.compare("Include channel culverts")==0)      checkChannelCulverts->setChecked(check);
        if (p1.compare("Include channel inflow")==0)        checkChannelInflow->setChecked(check);
        if (p1.compare("Include Erosion simulation")==0)    checkDoErosion->setChecked(check);
        if (p1.compare("Include road system")==0)           checkRoadsystem->setChecked(check);
        if (p1.compare("Include storm drains")==0)          checkStormDrains->setChecked(check);
        if (p1.compare("Hard Surfaces")==0)                 checkHardsurface->setChecked(check);
        if (p1.compare("Include house storage")==0)         checkHouses->setChecked(check);
        if (p1.compare("Include buildings")==0)             checkHouses->setChecked(check);

        if (p1.compare("Add buildings to DEM")==0)          checkAddBuildingDEM->setChecked(check);
        if (p1.compare("Add building fraction")==0)         E_AddBuildingFraction->setValue(valc);
        if (p1.compare("Include raindrum storage")==0)      checkRaindrum->setChecked(check);
        if (p1.compare("Include tile drains")==0)           checkIncludeTiledrains->setChecked(check);
        if (p1.compare("Include Pesticides")==0)            checkPesticides->setChecked(check);

        
        // INTERCEPTION
        if (p1.compare("Canopy storage equation")==0)
        {
            switch (iii) {
            case 0 : radioButton_1->setChecked(true); break;
            case 1 : radioButton_2->setChecked(true); break;
            case 2 : radioButton_3->setChecked(true); break;
            case 3 : radioButton_4->setChecked(true); break;
            case 4 : radioButton_5->setChecked(true); break;
            case 5 : radioButton_6->setChecked(true); break;
            case 6 : radioButton_7->setChecked(true); break;
            case 7 : radioButton_8->setChecked(true); break;
            case 8 : radioButton_9->setChecked(true); break;
            }
        }
        if (p1.compare("Include litter interception")==0)    checkIncludeLitter->setChecked(check);
        if (p1.compare("Litter interception storage")==0)    E_LitterSmax->setValue(valc);
        //if (p1.compare("Stemflow fraction")==0)        E_StemflowFraction->setValue(valc);
        if (p1.compare("Canopy Openess")==0)           E_CanopyOpeness->setValue(valc);
        // VJ 110209 canopy openess, factor Aston as user input

        // INFILTRATION
        if (p1.compare("Infil Method")==0) {
            switch(iii)
            {
            case INFIL_NONE : E_InfiltrationMethod->setCurrentIndex(0);break;
            case INFIL_SWATRE : E_InfiltrationMethod->setCurrentIndex(1);break;
            case INFIL_GREENAMPT : E_InfiltrationMethod->setCurrentIndex(2);break;
            case INFIL_SMITH : E_InfiltrationMethod->setCurrentIndex(3); break;
            }
        }


        if (p1.compare("Include compacted")==0)              checkInfilCompact->setChecked(check);
        if (p1.compare("Include grass strips")==0)           checkInfilGrass->setChecked(check);
        if (p1.compare("Grassstrip Mannings n")==0)           E_GrassStripN->setValue(valc);
        if (p1.compare("Include crusts")==0)                 checkInfilCrust->setChecked(check);
        if (p1.compare("Impermeable sublayer")==0)           checkInfilImpermeable->setChecked(check);
        if (p1.compare("Two layer")==0)                      checkInfil2layer->setChecked(check);
        if (p1.compare("Geometric mean Ksat")==0)            checkGeometric->setChecked(check);
        //	  if (p1.compare("Matric head files")==0)              checkDumphead->setChecked(check);
        if (p1.compare("Sediment trap Mannings n")==0)           E_SedTrapN->setValue(valc);

        // FLOW
        if (p1.compare("Include flow barriers")==0)          checkFlowBarriers->setChecked(check);
        if (p1.compare("Flow barrier table filename")==0)    line_FlowBarriers->setText(p);
        if (p1.compare("Include buffers")==0)          checkBuffers->setChecked(check);
        if (p1.compare("Minimum reported flood height")==0)  E_floodMinHeight->setValue(valc);
        if (p1.compare("Flooding courant factor")==0)        E_courantFactor->setValue(valc);
        if (p1.compare("Flood solution")==0)
        {
            switch (iii) {
            case 0 : rb_swof2->setChecked(true); break;
            case 1 : rb_swofnomuscl->setChecked(true); break;
            case 2 : rb_swofmuscl->setChecked(true); break;
            }
        }
        if (p1.compare("Routing Kin Wave 2D")==0)            dummykinwave = iii;
        if (p1.compare("Flow Boundary 2D")==0)               E_FlowBoundary->setValue(iii);
        if (p1.compare("Correct DEM")==0)                    checkCorrectDem->setChecked(check);
        if (p1.compare("Use 2D Diagonal flow")==0)           check2DDiagonalFlow->setChecked(check);
        if (p1.compare("Use 2D Diagonal flow new")==0)       check2DDiagonalFlowNew->setChecked(check);
        if (p1.compare("Pit Value")==0)                      E_pitValue->setValue(valc);
        if (p1.compare("Flood initial level map")==0)        checkFloodInitial->setChecked(check);
        if (p1.compare("Timestep flood")==0)                 E_TimestepMinFlood->setValue(valc);
    //    if (p1.compare("Use SWOF watersheds")==0)            checkSWOFWatersheds->setChecked(check);


        // EROSION
        if (p1.compare("Splash equation")==0)                E_splashEquation->setValue(iii);
        if (p1.compare("Detachment efficiency")==0)          E_EfficiencyDET->setCurrentIndex(iii-1);
        if (p1.compare("Detachment efficiency channel")==0)  E_EfficiencyDETCH->setCurrentIndex(iii-1);
        if (p1.compare("Direct efficiency channel")==0)      E_EfficiencyDirect->setValue(valc);
        if (p1.compare("Settling Velocity")==0)              E_settlingVelocity->setCurrentIndex(iii-1);
        if (p1.compare("Include Sediment traps")==0)         checkSedtrap->setChecked(check);
        if (p1.compare("KE parameters EQ1")==0)
        {
            QStringList param;
//            if (p.contains(",")){
//                p.replace(",",";");
//            }
            param = p.split(";",Qt::SkipEmptyParts);
            //qDebug() << p << param;
            if (param.count() > 4) {
                bool ok;
                int i = param[0].toInt(&ok, 10);
                param.clear();
                if (i == 1) param << "1"; else param << "0";
                param <<  "28.3" << "0.52" << "0.042";
            }
            radioButtonKE1->setChecked(param[0].toInt());
            spinKEparameterA1->setValue(param[1].toDouble());
            spinKEparameterB1->setValue(param[2].toDouble());
            spinKEparameterC1->setValue(param[3].toDouble());
        }
        if (p1.compare("KE parameters EQ2")==0)
        {
            QStringList param;
//            if (p.contains(",")){
//                p.replace(",",";");
//            }
            param = p.split(";",Qt::SkipEmptyParts);
            if (param.count() > 3) {
                bool ok;
                int i = param[0].toInt(&ok, 10);
                param.clear();
                if (i == 1) param << "1"; else param << "0";
                param <<  "8.95" << "8.44";
            }
            radioButtonKE2->setChecked(param[0].toInt());
            spinKEparameterA2->setValue(param[1].toDouble());
            spinKEparameterB2->setValue(param[2].toDouble());
        }
        if (p1.compare("KE parameters EQ3")==0)
        {
            QStringList param;
//            if (p.contains(",")){
//                p.replace(",",";");
//            }
            param = p.split(";",Qt::SkipEmptyParts);
            if (param.count() > 3) {
                bool ok;
                int i = param[0].toInt(&ok, 10);
                param.clear();
                if (i == 1) param << "1"; else param << "0";
                param <<  "7.6" << "0.22";
            }
            radioButtonKE3->setChecked(param[0].toInt());
            spinKEparameterA3->setValue(param[1].toDouble());
            spinKEparameterB3->setValue(param[2].toDouble());
        }
        if (p1.compare("KE time based")==0)                   checkKETimebased->setChecked(check);

        if (p1.compare("Use material depth")==0)              checkMaterialDepth->setChecked(check);
        if (p1.compare("No detachment boundary")==0)          checkNoSedBoundary->setChecked(check);
        if (p1.compare("Use 2 phase flow")==0)                checkSed2Phase->setChecked(check);
        if (p1.compare("River BL method")==0)                 E_RBLMethod->setCurrentIndex(iii-1);
        if (p1.compare("River SS method")==0)                 E_RSSMethod->setCurrentIndex(iii-1);
        if (p1.compare("Include River diffusion")==0)         checkDiffusionCH->setChecked(check);
        if (p1.compare("Flooding BL method")==0)              E_BLMethod->setCurrentIndex(iii-1);
        if (p1.compare("Flooding SS method")==0)              E_SSMethod->setCurrentIndex(iii-1);
        if (p1.compare("Include diffusion")==0)               checkDiffusion->setChecked(check);
        if (p1.compare("Sigma diffusion")==0)                 E_SigmaDiffusion->setValue(valc);

//        if (p1.compare("Use grain size distribution")==0)     checkSedMultiGrain->setChecked(check);
//        if (p1.compare("Estimate grain size distribution")==0)checkEstimateGrainSizeDistribution->setChecked(check);
//        if (p1.compare("Read grain distribution maps")==0)    checkReadGrainSizeDistribution->setChecked(check);
//        if (p1.compare("Number of grain size classes (simulated)")==0)
//                                                              E_NumberClasses->setValue(iii);
//        if (p1.compare("Grain size class maps")==0)   {
//            if (p.contains(",")) p.replace(",",";");
//            E_GrainSizes->setText(p);
//        }

       // PESTICDES
      //  if (p1.compare("Kd pesticide")==0)     PE_Kd->setValue(valc);




        //ADVANCED
        if (p1.compare("Advanced Options")==0)                 checkAdvancedOptions->setChecked(check);
      //  if (p1.compare("Calculate erosion inside 2D loop")==0)  checkErosionInsideLoop->setChecked(check);
        if (p1.compare("Use linked list")==0)        checkLinkedList->setChecked(check);
        if (p1.compare("Flooding SWOF flux limiter")==0)     E_FloodFluxLimiter->setValue(iii);
        if (p1.compare("Flooding SWOF Reconstruction")==0)   E_FloodReconstruction->setValue(iii);
        if (p1.compare("Use time avg V")==0)                 checkTimeavgV->setChecked(check);
        if (p1.compare("Flood max iterations")==0)           E_FloodMaxIter->setValue(iii);
        if (p1.compare("Min WH flow")==0)                    E_minWHflow->setText(p);
        if (p1.compare("Use Channel Kinwave dt")==0)         checkKinWaveChannel->setChecked(check);
        if (p1.compare("Channel KinWave dt")==0)             E_ChannelKinWaveDt->setValue(valc);
        if (p1.compare("Use Channel Max V")==0)         checkChanMaxVelocity->setChecked(check);
        if (p1.compare("Channel Max V")==0)             E_chanMaxVelocity->setValue(valc);
        if (p1.compare("Channel 2D flow connect")==0)        checkChannel2DflowConnect->setChecked(check);
        if (p1.compare("GW layer change SD")==0)        checkGWChangeSD->setChecked(check);

        //CALIBRATION
        if (p1.compare("Smax calibration")==0)         E_CalibrateSmax->setValue(valc);
        if (p1.compare("Ksat calibration")==0)         E_CalibrateKsat->setValue(valc);
        if (p1.compare("Ksat2 calibration")==0)         E_CalibrateKsat2->setValue(valc);
        if (p1.compare("Grain Size calibration D50")==0)   E_CalibrateD50->setValue(valc);
        if (p1.compare("Grain Size calibration D90")==0)   E_CalibrateD90->setValue(valc);
        if (p1.compare("N calibration")==0)            E_CalibrateN->setValue(valc);
        if (p1.compare("Theta calibration")==0)        E_CalibrateTheta->setValue(valc);
        if (p1.compare("Psi calibration")==0)          E_CalibratePsi->setValue(valc);
        if (p1.compare("Channel Ksat calibration")==0) E_CalibrateChKsat->setValue(valc);
        if (p1.compare("Channel N calibration")==0)    E_CalibrateChN->setValue(valc);
        if (p1.compare("Channel tortuosity")==0)    E_CalibrateChTor->setValue(valc);
        if (p1.compare("Cohesion calibration")==0)     E_CalibrateCOH->setValue(valc);
        if (p1.compare("Cohesion Channel calibration")==0)    E_CalibrateCHCOH->setValue(valc);
        if (p1.compare("Ucr Channel calibration")==0)    E_CalibrateCHUcr->setValue(valc);
        if (p1.compare("SV calibration")==0)    E_CalibrateCHSV->setValue(valc);
        if (p1.compare("Aggregate stability calibration")==0)    E_CalibrateAS->setValue(valc);
        if (p1.compare("Splash Delivery Ratio")==0)    E_SplashDelibery->setValue(valc);
        if (p1.compare("Particle Cohesion of Deposited Layer")==0) E_DepositedCohesion->setValue(valc);
        if (p1.compare("Sediment bulk density")==0)          E_BulkDens->setValue(valc);


        // STANDARD OUTPUT FILES
        if (p1.compare("OutRunoff")==0)         checkBox_OutRunoff->setChecked(check);
        if (p1.compare("OutWH")==0)             checkBox_OutWH->setChecked(check);
        if (p1.compare("OutV")==0)              checkBox_OutV->setChecked(check);
        if (p1.compare("OutInterception")==0)  checkBox_OutInterception->setChecked(check);
        if (p1.compare("OutSurfStor")==0)       checkBox_OutSurfStor->setChecked(check);
        if (p1.compare("OutInf")==0)            checkBox_OutInf->setChecked(check);
        if (p1.compare("OutTileDrain")==0)      checkBox_OutTiledrain->setChecked(check);
        if (p1.compare("OutTileVolume")==0)         checkBox_OutTileVol->setChecked(check);
        if (p1.compare("OutTheta")==0)         checkBox_OutTheta->setChecked(check);
        if (p1.compare("OutDet")==0)     checkBox_OutDet->setChecked(check);
        if (p1.compare("OutDep")==0)     checkBox_OutDep->setChecked(check);
        if (p1.compare("OutTC")==0)      checkBox_OutTC->setChecked(check);
        if (p1.compare("OutConc")==0)    checkBox_OutConc->setChecked(check);
        if (p1.compare("OutSed")==0)     checkBox_OutSed->setChecked(check);
        if (p1.compare("OutSL")==0)      checkBox_OutSL->setChecked(check);
        if (p1.compare("OutSedSS")==0)     checkBox_OutSedSS->setChecked(check);
        if (p1.compare("OutSedBL")==0)     checkBox_OutSedBL->setChecked(check);

   }

    // ###################################

    radioETfile->setChecked(!ETmaps);
    radioETsatfile->setChecked(ETmaps);
    radioRainFile->setChecked(!Rainmaps);
    radioRainSatFile->setChecked(Rainmaps);

    groupAdvanced->setVisible(checkAdvancedOptions->isChecked());

    on_checkIncludeET_toggled(checkIncludeET->isChecked());

    if (checkSedtrap->isChecked())
        on_checkSedtrap_clicked();
    if (checkInfilGrass->isChecked())
        on_checkInfilGrass_clicked();

    E_SigmaDiffusion->setEnabled(checkDiffusion->isChecked());

    checkOverlandFlow1D->setChecked(dummykinwave == 1);
    checkOverlandFlow2Dkindyn->setChecked(dummykinwave == 3);
    checkOverlandFlow2Ddyn->setChecked(dummykinwave == 2);
    setFloodTab(true);//dummykinwave > 1);
    setErosionTab();

    // first guess
    E_WorkDir = QFileInfo(E_runFileList->currentText()).dir().absolutePath();
    QDir dir(E_WorkDir);
    if (dir.cdUp())
        E_WorkDir = dir.absolutePath()+"/";
    // workdir is now parent of runfile directory
   // qDebug() << E_WorkDir;

    QString daystart, minstart, dayend, minend;
    for (j = 0; j < nrnamelist; j++)
    {
        QString p1 = namelist[j].name;
        QString p = namelist[j].value;
//qDebug() << j << namelist[j].name << namelist[j].value;
        if (p1.compare("Begin time day")==0) daystart = p;//E_BeginTimeDay->setText(p);
        if (p1.compare("Begin time")==0) minstart = p;//E_BeginTimeMin->setText(p);
        if (p1.compare("End time day")==0)   dayend = p;//E_EndTimeDay->setText(p);
        if (p1.compare("End time")==0)   minend = p;//E_EndTimeMin->setText(p);
        if (p1.compare("Timestep")==0) E_Timestep->setText(p);

        // input output dirs and file names
        if (p1.compare("Map Directory")==0)
        {
            E_MapDir->setText(CheckDir(p));

            if (QFileInfo(E_MapDir->text()).exists())
            {
                E_WorkDir = E_MapDir->text();
                QDir dir(E_WorkDir);
                if (dir.cdUp())
                    E_WorkDir = dir.absolutePath()+"/";
                // workdir is now parent of maps directory
            }

            if (E_MapDir->text().isEmpty() && QFileInfo(E_WorkDir).exists())
            {
                E_MapDir->setText(E_WorkDir);
                if (!QFileInfo(E_MapDir->text()).exists())
                    E_MapDir->setText(E_WorkDir);
            }
        }
        if (p1.compare("Result Directory")==0)
        {
            if (doBatchmode)
                E_ResultDir->setText(CheckDir(p, true));
            else
                E_ResultDir->setText(CheckDir(p, false));
            if (!QFileInfo(E_ResultDir->text()).exists() && QFileInfo(E_WorkDir).exists())
                E_ResultDir->setText(E_WorkDir + "res/");
        }

        if (p1.compare("Main results file")==0) E_MainTotals->setText(p);
        if (p1.compare("Total Series file")==0) E_SeriesTotals->setText(p);
        if (p1.compare("Filename point output")==0) E_PointResults->setText(p);
   //     if (p1.compare("Filename landunit output")==0) E_LandunitResults->setText(p);
        // resultDir is added in report operation

        if (p1.compare("Rainfall Directory")==0) RainFileDir = CheckDir(p);
        if (p1.compare("Rainfall file")==0)  RainFileName = p;

        if (p1.compare("Rainfall Map Directory")==0) RainSatFileDir = CheckDir(p);
        if (p1.compare("Rainfall maplist name")==0)  RainSatFileName = p;

        if (p1.compare("ET Directory")==0) ETFileDir = CheckDir(p);
        if (p1.compare("ET file")==0) ETFileName = p;

        if (p1.compare("ET Map Directory")==0) ETSatFileDir = CheckDir(p);
        if (p1.compare("ET maplist name")==0) ETSatFileName = p;

        if (p1.compare("Snowmelt Directory")==0) SnowmeltFileDir = CheckDir(p);
        if (p1.compare("Snowmelt file")==0) SnowmeltFileName = p;

//        if (p1.compare("Snowmelt Map Directory")==0) SnowmeltSatFileDir = CheckDir(p);
//        if (p1.compare("Snowmelt maplist name")==0) {
//            SnowmeltSatFileName = p;
//            E_SnowmeltSatName->setText(SnowmeltSatFileDir + SnowmeltSatFileName);
//            if (!QFileInfo(E_SnowmeltSatName->text()).exists())
//            {
//                SnowmeltSatFileDir = QString(E_WorkDir + "rain/");
//                E_SnowmeltSatName->setText(SnowmeltSatFileDir + p);
//            }
//        }

//        if (p1.compare("Discharge inflow directory")==0) DischargeinDir = CheckDir(p);
//        if (p1.compare("Discharge inflow file")==0)
//        {
//            E_DischargeInName->setText(DischargeinDir + p);
//            DischargeinFileName = p;
//            if (!QFileInfo(E_DischargeInName->text()).exists())
//            {
//                DischargeinDir = QString(E_WorkDir + "rain/");
//                E_DischargeInName->setText(DischargeinDir + p);
//            }
//        }

        if (p1.compare("satImage Directory")==0) satImageFileDir = CheckDir(p);
        if (p1.compare("satImage file")==0) satImageFileName = p;

        if (p1.compare("Rainfall map")==0) E_RainfallMap->setText(p);
        if (p1.compare("Interception map")==0) E_InterceptionMap->setText(p);
        if (p1.compare("Infiltration map")==0) E_InfiltrationMap->setText(p);
        if (p1.compare("Runoff map")==0) E_RunoffMap->setText(p);
        if (p1.compare("Channel discharge map")==0) E_ChannelQtotm3Map->setText(p);

        if (p1.compare("Erosion map")==0) E_DetachmentMap->setText(p);
        if (p1.compare("Deposition map")==0) E_DepositionMap->setText(p);
        if (p1.compare("Soilloss map")==0) E_SoillossMap->setText(p);
        if (p1.compare("Channel detachment map")==0) E_ChanDetachmentMap->setText(p);
        if (p1.compare("Channel deposition map")==0) E_ChanDepositionMap->setText(p);

        if (p1.compare("Flood time map")==0) E_FloodTimeMap->setText(p);
        if (p1.compare("Flood start time")==0) E_FloodFEW->setText(p);
        if (p1.compare("Channel Max Q")==0) E_ChannelMaxQ->setText(p);
        if (p1.compare("Channel Max WH")==0) E_ChannelMaxWH->setText(p);
        if (p1.compare("Max Velocity")==0) E_FloodmaxVMap->setText(p);
        if (p1.compare("Max Momentum")==0) E_FloodmaxVHMap->setText(p);
        if (p1.compare("Flood stats")==0) E_FloodStats->setText(p);

        if (p1.compare("Storm Drain map")==0) E_stormDrainMap->setText(p);
        if (p1.compare("Storm Drain Vol map")==0) E_stormDrainVolMap->setText(p);

        if (uiInfilMethod == 1 && p1.compare("Table Directory")==0)
        {
            SwatreTableDir = CheckDir(p);
            if (SwatreTableDir.isEmpty())
                SwatreTableDir = E_MapDir->text();
            E_SwatreTableDir->setText(SwatreTableDir);
        }

        if (uiInfilMethod == 1 && p1.compare("Table File")==0)
        {
            SwatreTableName = p;
            if (SwatreTableName.isEmpty())
                SwatreTableName = E_MapDir->text() + QString("profile.inp");
            E_SwatreTableName->setText(SwatreTableName);
        }
    }

    E_rainsatName->setText(RainSatFileDir + RainSatFileName);
    //qDebug() << RainSatFileName << RainSatFileDir;
    if (!QFileInfo(E_rainsatName->text()).exists())
    {
        RainSatFileDir = QString(E_WorkDir + "rain/");
        E_rainsatName->setText(RainSatFileDir + RainSatFileName);
    }
    E_RainfallName->setText(RainFileDir + RainFileName);
    if (!QFileInfo(E_RainfallName->text()).exists())
    {
        RainFileDir = QString(E_WorkDir + "rain/");
        E_RainfallName->setText(RainFileDir + RainFileName);
    }


    if (checkIncludeET->isChecked()) {
        E_ETName->setText(ETFileDir + ETFileName);
        if (!QFileInfo(E_ETName->text()).exists() && !E_ETName->text().isEmpty())
        {
            ETFileDir = QString(E_WorkDir + "rain/");
            E_ETName->setText(ETFileDir + ETFileName);
        }

        E_ETsatName->setText(ETSatFileDir + ETSatFileName);
        if (!QFileInfo(E_ETsatName->text()).exists() && !E_ETsatName->text().isEmpty())
        {
            ETSatFileDir = QString(E_WorkDir + "rain/");
            E_ETsatName->setText(ETSatFileDir + ETSatFileName);
        }
    }

//    E_SnowmeltName->setText(SnowmeltFileDir + SnowmeltFileName);
//    if (!QFileInfo(E_SnowmeltName->text()).exists())
//    {
//        SnowmeltFileDir = QString(E_WorkDir + "rain/");
//        E_SnowmeltName->setText(ETFileDir + SnowmeltFileName);
//    }

    E_satImageName->setText(satImageFileDir +satImageFileName);
    if (!QFileInfo(E_satImageName->text()).exists())
    {
        satImageFileDir = "";//QString(E_WorkDir + "maps/");
        satImageFileName = "";
        E_satImageName->setText("");
        //E_satImageName->setText(satImageFileDir + satImageFileName);
    }

    int days = daystart.toInt();
    int mins = minstart.toInt();
    int daye = dayend.toInt();
    int mine = minend.toInt();

    days = std::max(1,std::min(days, 366));
    daye = std::max(1,std::min(daye, 366));
//qDebug() << days << mins << daye << mine;
    if (!checkEventBased->isChecked()) {
        if (mins > 1440) {
           days = mins/1440 + 1;
           mins = mins % 1440;
        }
        if (mine > 1440) {
            daye = mine/1440 + 1;
            mine = mine % 1440;
        }
    }

    E_BeginTimeDay->setText(QString("%1:%2").arg(days,3, 10, QLatin1Char('0')).arg(mins,4, 10, QLatin1Char('0')));
    E_EndTimeDay->setText(QString("%1:%2").arg(daye,3, 10, QLatin1Char('0')).arg(mine,4, 10, QLatin1Char('0')));

    on_checkIncludeChannel_clicked();
    on_checkMaterialDepth_clicked();

    //****====------====****//

    // get all map names, DEFmaps contains default map names and descriptions
    // adapt the DEFmaps list with names from the run file
    // this is to display the correct names in the interface
    for (j = mapstartnr; j < nrnamelist; j++)
    {
        for (int i = 0; i < DEFmaps.size(); i++)
        {
            QStringList S = DEFmaps.at(i).split(";",Qt::SkipEmptyParts);
            if (S.contains(namelist[j].name))
            {
                if(namelist[j].value == "chansedmixdeth.map") namelist[j].value = "chansedmixdepth.map";
                if(namelist[j].value == "sedmixdeth.map") namelist[j].value = "sedmixdepth.map";
                //qDebug() << j << namelist[j].value;

                QFileInfo fil(namelist[j].value);
                S[2] = fil.fileName();  //VJ bug fix from 4 to 2
                namelist[j].value = fil.fileName();
                // replace namelist string with filename only
                // some runfiles have the complete pathname
                DEFmaps.replace(i, S.join(";") );
            }
        }
    }

    // strip pathname from output filename
    for (int j = 0; j < nrnamelist; j++)
        if (namelist[j].name.startsWith("OUT"))
        {
            QFileInfo fil(namelist[j].value);
            namelist[j].value = fil.fileName();
        }

//for (int j = 0; j < nrnamelist; j++)
//    qDebug() << namelist[j].name << namelist[j].value;
    // fill the mapList structure with all map names fom the runfile
    // if there are new variables that are not in the run file
    // the maplist contains the default names already
    // this is to get the correct names for the model run
    fillNamelistMapnames(false);
    for (int k = 0; k < nrmaplist; k++)
        mapList[k].dir = E_MapDir->text();

    //RunAllChecks();
    //obsolete: is done in void lisemqt::on_E_runFileList_currentIndexChanged(int)

}
//---------------------------------------------------------------------------
QString lisemqt::CheckDir(QString p, bool makeit)
{
    /* TODO mulitplatform: fromNativeSeparators etc*/
    QString path;

    if (p.isEmpty() || p == "/")
        return(p);

    path = QDir(p).fromNativeSeparators(p);
    path = QDir(path).absoluteFilePath(path);
    if (!path.endsWith("/"))
        path = path + '/';

    if (!QDir(path).exists())
    {
        if (makeit)
        {
            QDir(path).mkpath(path);
            //qDebug() << "NOTE: Result dir created !";
        }
        else
        {
            QMessageBox::warning(this,"openLISEM",QString("The following directory does not exist:\n%1\nUsing the work directory, check your pathnames").arg(path));
            path.clear();
        }
    }

    return path;
}
//---------------------------------------------------------------------------
//! This function changes the runfile with the currentinterface options
//! It is is called by save file, befor ethe actual saving
//! It is ALSO called just before the model is run to create a tmp runfile for the model to read
void lisemqt::updateModelData()
{
//    if(!checkRainfall->isChecked() && !checkSnowmelt->isChecked())
//        QMessageBox::warning(this,"openLISEM","No rainfall or snowmelt, running on empty!");

    int days = E_BeginTimeDay->text().split(":")[0].toInt();
    int mins = E_BeginTimeDay->text().split(":")[1].toInt();
    int daye = E_EndTimeDay->text().split(":")[0].toInt();
    int mine = E_EndTimeDay->text().split(":")[1].toInt();
   // qDebug() << days << mins << daye << mine;

    if (!checkEventBased->isChecked()) {
    if (mins > 1440) {
       days = mins/1440 + 1;
       mins = mins % 1440;
    }
    if (mine > 1440) {
        daye = mine/1440 + 1;
        mine = mine % 1440;
    }
    }
 //   qDebug() << days << mins << daye << mine;

    for (int j = 0; j < nrnamelist; j++)
    {
        QString p1 = namelist[j].name;

        if (p1.compare("Event based")==0)              namelist[j].value.setNum((int)checkEventBased->isChecked());
        if (p1.compare("Use Rainfall maps")==0)        namelist[j].value.setNum((int)radioRainSatFile->isChecked());
        if (p1.compare("Rainfall ID interpolation")==0)namelist[j].value.setNum((int)checkIDinterpolation->isChecked());
        if (p1.compare("Include ET")==0)               namelist[j].value.setNum((int)checkIncludeET->isChecked());
        if (p1.compare("Use ET maps")==0)              namelist[j].value.setNum((int)radioETsatfile->isChecked());
        if (p1.compare("Daily ET")==0)                 namelist[j].value.setNum((int)checkDailyET->isChecked());

        //if (p1.compare("Include Snowmelt")==0)               namelist[j].value.setNum((int)checkSnowmelt->isChecked());

        if (p1.compare("Nr user Cores")==0) namelist[j].value.setNum(nrUserCores->value());
        // erosion
        if (p1.compare("Include Erosion simulation")==0)      namelist[j].value.setNum((int)checkDoErosion->isChecked());
        // pesticides
        if (p1.compare("Include Pesticides")==0)            namelist[j].value.setNum((int)checkPesticides->isChecked());
        //channels
        if (p1.compare("Include main channels")==0)          namelist[j].value.setNum((int)checkIncludeChannel->isChecked());
        if (p1.compare("Include channel infil")==0)          namelist[j].value.setNum((int)checkChannelInfil->isChecked());
        if (p1.compare("Include channel baseflow")==0)       namelist[j].value.setNum((int)checkChannelBaseflow->isChecked());
        if (p1.compare("Include stationary baseflow")==0)    namelist[j].value.setNum((int)checkStationaryBaseflow->isChecked());
      //  if (p1.compare("Adjust channel crosssection")==0)    namelist[j].value.setNum((int)checkChannelAdjustCHW->isChecked());
        if (p1.compare("Include channel culverts")==0)       namelist[j].value.setNum((int)checkChannelCulverts->isChecked());
        if (p1.compare("Include channel inflow")==0)         namelist[j].value.setNum((int)checkChannelInflow->isChecked());
        // groundwater
        if (p1.compare("GW flow explicit")==0)               namelist[j].value.setNum((int)checkGWflowexplicit->isChecked());
<<<<<<< HEAD
        if (p1.compare("GW flow SWAT")==0)                   namelist[j].value.setNum((int)checkGWflowSWAT->isChecked());
=======
      //  if (p1.compare("GW flow SWAT")==0)               namelist[j].value.setNum((int)checkGWflowSWAT->isChecked());
>>>>>>> bc85f5de
        if (p1.compare("GW recharge factor")==0)             namelist[j].value = GW_recharge->text();
        if (p1.compare("GW flow factor")==0)                 namelist[j].value = GW_flow->text();
        if (p1.compare("GW river inflow factor")==0)                 namelist[j].value = GW_inflow->text();
        if (p1.compare("GW slope factor")==0)                namelist[j].value = GW_slope->text();
        if (p1.compare("GW deep percolation")==0)            namelist[j].value = GW_deep->text();
        if (p1.compare("GW threshold factor")==0)            namelist[j].value = GW_threshold->text();
        if (p1.compare("Include flow barriers")==0)          namelist[j].value.setNum((int)checkFlowBarriers->isChecked());
        if (p1.compare("Include buffers")==0)                namelist[j].value.setNum((int) checkBuffers->isChecked());
        if (p1.compare("Flow barrier table filename")==0)    namelist[j].value = line_FlowBarriers->text();

        if (p1.compare("Include litter interception")==0)    namelist[j].value.setNum((int)checkIncludeLitter->isChecked());
        if (p1.compare("Litter interception storage")==0)    namelist[j].value = E_LitterSmax->text();

        if (p1.compare("Routing Kin Wave 2D")==0)
        {
            if (checkOverlandFlow1D->isChecked())  namelist[j].value = "1";
            if (checkOverlandFlow2Dkindyn->isChecked())  namelist[j].value = "3";
            if (checkOverlandFlow2Ddyn->isChecked())  namelist[j].value = "2";
        }
        if (p1.compare("Flow Boundary 2D")==0)               namelist[j].value = E_FlowBoundary->text();
        if (p1.compare("Flooding courant factor")==0)        namelist[j].value = E_courantFactor->text();
        if (p1.compare("Include diffusion")==0)              namelist[j].value.setNum((int)checkDiffusion->isChecked());
        if (p1.compare("Sigma diffusion")==0)                namelist[j].value = E_SigmaDiffusion->text();
        if (p1.compare("Include River diffusion")==0)              namelist[j].value.setNum((int)checkDiffusion->isChecked());
        if (p1.compare("Flooding SWOF flux limiter")==0)     namelist[j].value = E_FloodFluxLimiter->text();
        if (p1.compare("Flooding SWOF Reconstruction")==0)   namelist[j].value = E_FloodReconstruction->text();
        if (p1.compare("Minimum reported flood height")==0)  namelist[j].value = E_floodMinHeight->text();
        if (p1.compare("Flood initial level map")==0)        namelist[j].value.setNum((int)checkFloodInitial->isChecked());
        if (p1.compare("Pit Value")==0)                      namelist[j].value = E_pitValue->text();
        if (p1.compare("Use linked list")==0)                namelist[j].value.setNum((int)checkLinkedList->isChecked());
        if (p1.compare("Use Channel Kinwave dt")==0)         namelist[j].value.setNum((int)checkKinWaveChannel->isChecked());
        if (p1.compare("Channel KinWave dt")==0)             namelist[j].value = E_ChannelKinWaveDt->text();
        if (p1.compare("Use Channel Max V")==0)              namelist[j].value.setNum((int)checkChanMaxVelocity->isChecked());
        if (p1.compare("Channel Max V")==0)                  namelist[j].value = E_chanMaxVelocity->text();
        if (p1.compare("Channel 2D flow connect")==0)        namelist[j].value.setNum((int)checkChannel2DflowConnect->isChecked());
        if (p1.compare("GW layer change SD")==0)             namelist[j].value.setNum((int)checkGWChangeSD->isChecked());

        if (p1.compare("Flood max iterations")==0)           namelist[j].value = E_FloodMaxIter->text();
        if (p1.compare("Min WH flow")==0)                    namelist[j].value = E_minWHflow->text();

        if (p1.compare("Timestep flood")==0)                 namelist[j].value = E_TimestepMinFlood->text();
        if (p1.compare("Use time avg V")==0)                 namelist[j].value.setNum((int) checkTimeavgV->isChecked());
        if (p1.compare("Correct DEM")==0)                    namelist[j].value.setNum((int) checkCorrectDem->isChecked());
        if (p1.compare("Use 2D Diagonal flow")==0)           namelist[j].value.setNum((int) check2DDiagonalFlow->isChecked());
        if (p1.compare("Use 2D Diagonal flow new")==0)       namelist[j].value.setNum((int) check2DDiagonalFlowNew->isChecked());

    //    if (p1.compare("Use SWOF watersheds")==0)            namelist[j].value.setNum((int) checkSWOFWatersheds->isChecked());

    //    if (p1.compare("Use fixed angle")==0)                namelist[j].value.setNum((int) checkFixedAngle->isChecked());
     //   if (p1.compare("Variable Timestep")==0)              namelist[j].value.setNum((int) checkVariableTimestep->isChecked());

        if (p1.compare("Flood solution")==0)
        {
            int i = 0;
            if(rb_swof2->isChecked()) i = 0;
            if(rb_swofnomuscl->isChecked()) i = 1;
            if(rb_swofmuscl->isChecked()) i = 2;
            namelist[j].value.setNum(i);
        }

        if (p1.compare("Splash equation")==0)                namelist[j].value = E_splashEquation->text();
        if (p1.compare("Detachment efficiency")==0)          namelist[j].value = QString::number(E_EfficiencyDET->currentIndex()+1);
        if (p1.compare("Detachment efficiency channel")==0)  namelist[j].value = QString::number(E_EfficiencyDETCH->currentIndex()+1);
        if (p1.compare("Direct efficiency channel")==0)      namelist[j].value = E_EfficiencyDirect->text();
        if (p1.compare("Settling Velocity")==0)              namelist[j].value = QString::number(E_settlingVelocity->currentIndex()+1);

        if (p1.compare("Use 2 phase flow")==0)              namelist[j].value.setNum((int) checkSed2Phase->isChecked());

        if (p1.compare("Use material depth")==0)             namelist[j].value.setNum((int)checkMaterialDepth->isChecked());
        if (p1.compare("No detachment boundary")==0)         namelist[j].value.setNum((int)checkNoSedBoundary->isChecked());

        if (p1.compare("Flooding BL method")==0)             namelist[j].value = QString::number(E_BLMethod->currentIndex()+1);
        if (p1.compare("Flooding SS method")==0)             namelist[j].value = QString::number(E_SSMethod->currentIndex()+1);
        if (p1.compare("River BL method")==0)                namelist[j].value = QString::number(E_RBLMethod->currentIndex()+1);
        if (p1.compare("River SS method")==0)                namelist[j].value = QString::number(E_RSSMethod->currentIndex()+1);

//        if (p1.compare("Use grain size distribution")==0)    namelist[j].value.setNum((int)checkSedMultiGrain->isChecked());
//        if (p1.compare("Estimate grain size distribution")==0)namelist[j].value.setNum((int)checkEstimateGrainSizeDistribution->isChecked());
//        if (p1.compare("Read grain distribution maps")==0)    namelist[j].value.setNum((int)checkReadGrainSizeDistribution->isChecked());
//        if (p1.compare("Number of grain size classes (simulated)")==0)  namelist[j].value = E_NumberClasses->text();
//        if (p1.compare("Grain size class maps")==0)   namelist[j].value = E_GrainSizes->text();

        //tile drains
        if (p1.compare("Include tile drains")==0)            namelist[j].value.setNum((int)checkIncludeTiledrains->isChecked());

        //houses
        if (p1.compare("Include house storage")==0)          namelist[j].value.setNum((int)checkHouses->isChecked());
        if (p1.compare("Include buildings")==0)          namelist[j].value.setNum((int)checkHouses->isChecked());
        if (p1.compare("Add buildings to DEM")==0)           namelist[j].value.setNum((int)checkAddBuildingDEM->isChecked());
        if (p1.compare("Add building fraction")==0)           namelist[j].value = E_AddBuildingFraction->text();
        if (p1.compare("Include raindrum storage")==0)       namelist[j].value.setNum((int)checkRaindrum->isChecked());
        if (p1.compare("Include road system")==0)            namelist[j].value.setNum((int)checkRoadsystem->isChecked());
        if (p1.compare("Hard Surfaces")==0)                  namelist[j].value.setNum((int)checkHardsurface->isChecked());
        if (p1.compare("Include storm drains")==0)           namelist[j].value.setNum((int)checkStormDrains->isChecked());

        if (p1.compare("Include Satellite Image")==0)        namelist[j].value.setNum((int)checksatImage->isChecked());

        if (p1.compare("Include Sediment traps")==0)         namelist[j].value.setNum((int)checkSedtrap->isChecked());
        if (p1.compare("Include compacted")==0)            namelist[j].value.setNum((int)checkInfilCompact->isChecked());
        if (p1.compare("Include grass strips")==0)           namelist[j].value.setNum((int)checkInfilGrass->isChecked());
        if (p1.compare("Grassstrip Mannings n")==0)          namelist[j].value = E_GrassStripN->text();
        if (p1.compare("Sediment Trap Mannings n")==0)          namelist[j].value = E_SedTrapN->text();

        if (p1.compare("Include crusts")==0)                 namelist[j].value.setNum((int)checkInfilCrust->isChecked());
        if (p1.compare("Impermeable sublayer")==0)          namelist[j].value.setNum((int)checkInfilImpermeable->isChecked());
        if (p1.compare("Two layer")==0)                     namelist[j].value.setNum((int)checkInfil2layer->isChecked());
        //if (p1.compare("Matric head files")==0)              namelist[j].value.setNum((int)checkDumphead->isChecked());
        if (p1.compare("Geometric mean Ksat")==0)            namelist[j].value.setNum((int)checkGeometric->isChecked());
        if (p1.compare("Timeplot as PCRaster")==0)           namelist[j].value.setNum(checkWritePCRaster->isChecked() ? 0 : 1);
        if (p1.compare("Report point output separate")==0)   namelist[j].value.setNum((int)checkSeparateOutput->isChecked());
        if (p1.compare("Report digits out")==0)             namelist[j].value = E_DigitsOut->text();

        if (p1.compare("Report format GTiff")==0)             namelist[j].value.setNum((int)checkFormatGtiff->isChecked());
        if (p1.compare("End run report")==0)                namelist[j].value.setNum((int)checkEndRunReport->isChecked());

        if (p1.compare("Sediment bulk density")==0)          namelist[j].value = E_BulkDens->text();
        //if (p1.compare("Use canopy storage map")==0)   	     namelist[j].value.setNum((int)!checkInterceptionLAI->isChecked());
        if (p1.compare("Canopy storage equation")==0)
        {
            int i = 0;
            if(radioButton_1->isChecked()) i = 0;
            if(radioButton_2->isChecked()) i = 1;
            if(radioButton_3->isChecked()) i = 2;
            if(radioButton_4->isChecked()) i = 3;
            if(radioButton_5->isChecked()) i = 4;
            if(radioButton_6->isChecked()) i = 5;
            if(radioButton_7->isChecked()) i = 6;
            if(radioButton_8->isChecked()) i = 7;
            if(radioButton_9->isChecked()) i = 8;  // 8 = storage map, not LAI eq
            namelist[j].value.setNum(i);
        }

        //VJ 110705 KE equations
        if (p1.compare("KE parameters EQ1")==0)
        {
            QStringList param;
            param << (radioButtonKE1->isChecked()?"1":"0") << spinKEparameterA1->text() << spinKEparameterB1->text() << spinKEparameterC1->text();
            namelist[j].value = param.join(";");
        }
        if (p1.compare("KE parameters EQ2")==0)
        {
            QStringList param;
            param << (radioButtonKE2->isChecked()?"1":"0") << spinKEparameterA2->text() << spinKEparameterB2->text();
            namelist[j].value = param.join(";");
        }
        if (p1.compare("KE parameters EQ3")==0)
        {
            QStringList param;
            param << (radioButtonKE3->isChecked()?"1":"0") << spinKEparameterA3->text() << spinKEparameterB3->text();
            namelist[j].value = param.join(";");
        }
        if (p1.compare("KE time based")==0)      namelist[j].value.setNum((int)checkKETimebased->isChecked());

        if (p1.compare("Begin time day")==0) namelist[j].value = QString("%1").arg(days,3,10, QLatin1Char('0'));//E_BeginTimeDay->text();
        if (p1.compare("Begin time")==0) namelist[j].value = QString("%1").arg(mins,4,10, QLatin1Char('0'));//E_BeginTimeMin->text();
        if (p1.compare("End time day")==0)   namelist[j].value = QString("%1").arg(daye,3,10, QLatin1Char('0'));//E_EndTimeDay->text();
        if (p1.compare("End time")==0)   namelist[j].value = QString("%1").arg(mine,4,10, QLatin1Char('0'));//E_EndTimeMin->text();
        if (p1.compare("Timestep")==0)   namelist[j].value = E_Timestep->text();
     //   if (p1.compare("Work Directory")==0)    namelist[j].value = E_WorkDir;//->text();
        if (p1.compare("Map Directory")==0)    namelist[j].value = E_MapDir->text();
        if (p1.compare("Result Directory")==0) namelist[j].value = E_ResultDir->text();
        if (p1.compare("Main results file")==0) namelist[j].value = E_MainTotals->text();
        if (p1.compare("Total series file")==0) namelist[j].value = E_SeriesTotals->text();
        if (p1.compare("Filename point output")==0) namelist[j].value = E_PointResults->text();
     //   if (p1.compare("Filename landunit output")==0) namelist[j].value = E_LandunitResults->text();

        if (p1.compare("Rainfall file")==0) namelist[j].value = RainFileName;
        if (p1.compare("Rainfall Directory")==0) namelist[j].value = RainFileDir;
        if (p1.compare("Rainfall maplist name")==0) namelist[j].value = RainSatFileName;
        if (p1.compare("Rainfall Map Directory")==0) namelist[j].value = RainSatFileDir;
        if (p1.compare("Rainfall Bias Correction")==0) namelist[j].value = E_biasCorrectionP->text();
        if (p1.compare("IDI factor")==0)            namelist[j].value = E_IDIfactor->text();

        if (p1.compare("ET file") ==0)        namelist[j].value = ETFileName;
        if (p1.compare("ET Directory") ==0)   namelist[j].value = ETFileDir;
        if (p1.compare("ET maplist name") ==0) namelist[j].value = ETSatFileName;
        if (p1.compare("ET Map Directory") ==0) namelist[j].value = ETSatFileDir;
        if (p1.compare("ET Bias Correction")==0) namelist[j].value = E_biasCorrectionET->text();
        if (p1.compare("Rainfall ET threshold")==0) namelist[j].value = E_rainfallETA_threshold->text();

      //  if (p1.compare("Snowmelt Directory")==0) namelist[j].value = SnowmeltFileDir;
      //  if (p1.compare("Snowmelt file")==0) namelist[j].value = SnowmeltFileName;

        if (p1.compare("satImage Directory")==0) namelist[j].value = satImageFileDir;
        if (p1.compare("satImage file")==0) namelist[j].value = satImageFileName;
        if (p1.compare("Advanced Options")==0) namelist[j].value.setNum((int)checkAdvancedOptions->isChecked());

        if (p1.compare("Rainfall map")==0) namelist[j].value = E_RainfallMap->text();
        if (p1.compare("Interception map")==0) namelist[j].value = E_InterceptionMap->text();
        if (p1.compare("Infiltration map")==0) namelist[j].value = E_InfiltrationMap->text();
        if (p1.compare("Runoff map")==0) namelist[j].value = E_RunoffMap->text();
        // if (p1.compare("Runoff fraction map")==0) namelist[j].value = E_RunoffFractionMap->text();
        if (p1.compare("Channel discharge map")==0) namelist[j].value = E_ChannelQtotm3Map->text();
        if (p1.compare("WH max level map")==0) namelist[j].value = E_WHmaxMap->text();

        //if (p1.compare("Flood level map")==0) namelist[j].value = E_FloodlevelMap->text();
        if (p1.compare("Flood time map")==0) namelist[j].value = E_FloodTimeMap->text();
        if (p1.compare("Flood start time")==0) namelist[j].value = E_FloodFEW->text();
        if (p1.compare("Max Velocity")==0) namelist[j].value = E_FloodmaxVMap->text();
        if (p1.compare("Max Momentum")==0) namelist[j].value = E_FloodmaxVHMap->text();
        if (p1.compare("Channel Max Q")==0) namelist[j].value = E_ChannelMaxQ->text();
        if (p1.compare("Channel Max WH")==0) namelist[j].value = E_ChannelMaxWH->text();
        if (p1.compare("Flood stats")==0) namelist[j].value = E_FloodStats->text();
        if (p1.compare("Storm Drain map")==0) namelist[j].value = E_stormDrainMap->text();
        if (p1.compare("Storm Drain Vol map")==0) namelist[j].value = E_stormDrainVolMap->text();

        if (p1.compare("Erosion map")==0) namelist[j].value = E_DetachmentMap->text();
        if (p1.compare("Deposition map")==0) namelist[j].value = E_DepositionMap->text();
        if (p1.compare("Soilloss map")==0) namelist[j].value = E_SoillossMap->text();
        if (p1.compare("Channel detachment map")==0) namelist[j].value = E_ChanDetachmentMap->text();
        if (p1.compare("Channel deposition map")==0) namelist[j].value = E_ChanDepositionMap->text();

        if (p1.compare("Grain Size calibration D50")==0)   namelist[j].value = E_CalibrateD50->text();
        if (p1.compare("Grain Size calibration D90")==0)   namelist[j].value = E_CalibrateD90->text();
        if (p1.compare("Smax calibration")==0) namelist[j].value = E_CalibrateSmax->text();
        if (p1.compare("Ksat calibration")==0) namelist[j].value = E_CalibrateKsat->text();
        if (p1.compare("Ksat2 calibration")==0) namelist[j].value = E_CalibrateKsat2->text();
        if (p1.compare("N calibration")==0) namelist[j].value = E_CalibrateN->text();
        if (p1.compare("Theta calibration")==0) namelist[j].value = E_CalibrateTheta->text();
        if (p1.compare("Psi calibration")==0) namelist[j].value = E_CalibratePsi->text();
        if (p1.compare("Channel Ksat calibration")==0) namelist[j].value = E_CalibrateChKsat->text();
        if (p1.compare("Channel N calibration")==0) namelist[j].value = E_CalibrateChN->text();
        if (p1.compare("Channel tortuosity")==0) namelist[j].value = E_CalibrateChTor->text();
        if (p1.compare("Cohesion calibration")==0) namelist[j].value = E_CalibrateCOH->text();
        if (p1.compare("Cohesion Channel calibration")==0) namelist[j].value = E_CalibrateCHCOH->text();
        if (p1.compare("Ucr Channel calibration")==0) namelist[j].value = E_CalibrateCHUcr->text();
        if (p1.compare("SV calibration")==0) namelist[j].value = E_CalibrateCHSV->text();
        if (p1.compare("Aggregate stability calibration")==0) namelist[j].value = E_CalibrateAS->text();
        if (p1.compare("Splash Delivery Ratio")==0) namelist[j].value = E_SplashDelibery->text();
        if (p1.compare("Particle Cohesion of Deposited Layer")==0) namelist[j].value = E_DepositedCohesion->text();
     //   if (p1.compare("Stemflow fraction")==0) namelist[j].value = E_StemflowFraction->text();
        if (p1.compare("Canopy Openess")==0) namelist[j].value = E_CanopyOpeness->text();
        // VJ 110209 canopy openess, factor Aston as user input

        if (p1.compare("Output interval")==0) namelist[j].value = printinterval->cleanText();
        if (p1.compare("Regular runoff output")==0) namelist[j].value.setNum(1);
        if (p1.compare("User defined output")==0) namelist[j].value.setNum(0);
        if (p1.compare("Output times")==0) namelist[j].value.setNum(0);
        //TODO fix output stuff

        if (p1.compare("Table Directory")==0) namelist[j].value = E_SwatreTableDir->text();//setTextSwatreTableDir;
        if (p1.compare("Table File")==0) namelist[j].value = E_SwatreTableName->text();//SwatreTableName;
        if (p1.compare("SWATRE internal minimum timestep")==0)
        {
            double fraction = 0.2;//E_SWATREDtsecFraction->value();
            swatreDT = E_Timestep->text().toDouble()*fraction;
            namelist[j].value.setNum(swatreDT,'g',6);
        }

        if (p1.compare("Infil Method")==0)
        {
            switch(E_InfiltrationMethod->currentIndex())
            {
            case 0 : namelist[j].value.setNum(INFIL_NONE);break;
            case 1 : namelist[j].value.setNum(INFIL_SWATRE);break;
            case 2 : namelist[j].value.setNum(INFIL_GREENAMPT);break;
            case 3 : namelist[j].value.setNum(INFIL_SMITH); break;
            }
        }

        //VJ 111120 water repellency
//        if (p1.compare("Use Water Repellency")==0)      namelist[j].value.setNum((int)checkWaterRepellency->isChecked());
//        if (p1.compare("Water Repellency A")==0)        namelist[j].value.setNum(E_waterRep_a->value(),'g',6);
//        if (p1.compare("Water Repellency B")==0)        namelist[j].value.setNum(E_waterRep_b->value(),'g',6);
//        if (p1.compare("Water Repellency C")==0)        namelist[j].value.setNum(E_waterRep_c->value(),'g',6);
//        if (p1.compare("Water Repellency D")==0)        namelist[j].value.setNum(E_waterRep_d->value(),'g',6);

        if (p1.compare("Report discharge units")==0)
        {
            if (checkUnits_ls->isChecked())
                namelist[j].value.setNum(0);
            if (checkUnits_m3s->isChecked())
                namelist[j].value.setNum(1);
        }

        if (p1.compare("Erosion map units (0/1/2)")==0)
        {
            if (checkUnits_tonha->isChecked())
                namelist[j].value.setNum(0);
            if (checkUnits_kgcell->isChecked())
                namelist[j].value.setNum(1);
            if (checkUnits_kgm2->isChecked())
                namelist[j].value.setNum(2);
        }
        //VJ 110110 added

        //PESTICIDE
    //    if (p1.compare("Kd pesticide")==0) namelist[j].value= PE_Kd->text();




        // make a string for all output maps


        if (p1.compare("OutRunoff")==0)         namelist[j].value.setNum((int)checkBox_OutRunoff->isChecked());
        if (p1.compare("OutWH")==0)             namelist[j].value.setNum((int)checkBox_OutWH->isChecked());
        if (p1.compare("OutV")==0)              namelist[j].value.setNum((int)checkBox_OutV->isChecked());
        if (p1.compare("OutInterception")==0)  namelist[j].value.setNum((int)checkBox_OutInterception->isChecked());
        if (p1.compare("OutSurfStor")==0)       namelist[j].value.setNum((int)checkBox_OutSurfStor->isChecked());
        if (p1.compare("OutInf")==0)            namelist[j].value.setNum((int)checkBox_OutInf->isChecked());
        if (p1.compare("OutTileDrain")==0)      namelist[j].value.setNum((int)checkBox_OutTiledrain->isChecked());
        if (p1.compare("OutTileVolume")==0)     namelist[j].value.setNum((int)checkBox_OutTileVol->isChecked());
        if (p1.compare("OutTheta")==0)         namelist[j].value.setNum((int)checkBox_OutTheta->isChecked());

        if (p1.compare("OutDet")==0)     namelist[j].value.setNum((int)checkBox_OutDet->isChecked());
        if (p1.compare("OutDep")==0)     namelist[j].value.setNum((int)checkBox_OutDep->isChecked());
        if (p1.compare("OutTC")==0)      namelist[j].value.setNum((int)checkBox_OutTC->isChecked());
        if (p1.compare("OutConc")==0)    namelist[j].value.setNum((int)checkBox_OutConc->isChecked());
        if (p1.compare("OutSed")==0)     namelist[j].value.setNum((int)checkBox_OutSed->isChecked());
        if (p1.compare("OutSL")==0)      namelist[j].value.setNum((int)checkBox_OutSL->isChecked());
        if (p1.compare("OutSedSS")==0)     namelist[j].value.setNum((int)checkBox_OutSedSS->isChecked());
        if (p1.compare("OutSedBL")==0)     namelist[j].value.setNum((int)checkBox_OutSedBL->isChecked());

        if (p1.compare("Result datetime")==0) namelist[j].value.setNum((int)checkAddDatetime->isChecked());
     //   if (p1.compare("Add timestamp")==0)   namelist[j].value.setNum((int)checkOutputTimestamp->isChecked());

    }
    //get all actual mapnames from the mapList structure
    fillNamelistMapnames(true);

    currentDir = E_WorkDir;
    QDir::setCurrent(currentDir);

    if (saveRunFileOnce) {
        savefile(op.runfilename);
        saveRunFileOnce = false;
        QMessageBox::warning(this,"openLISEM",QString("The run file has changed: ") +
            QString("obsolete options are removed and missing options use default values. ") +
            QString("The new run files has your choices where applicable."));
    }

}<|MERGE_RESOLUTION|>--- conflicted
+++ resolved
@@ -798,11 +798,7 @@
         if (p1.compare("Include channel inflow")==0)         namelist[j].value.setNum((int)checkChannelInflow->isChecked());
         // groundwater
         if (p1.compare("GW flow explicit")==0)               namelist[j].value.setNum((int)checkGWflowexplicit->isChecked());
-<<<<<<< HEAD
-        if (p1.compare("GW flow SWAT")==0)                   namelist[j].value.setNum((int)checkGWflowSWAT->isChecked());
-=======
       //  if (p1.compare("GW flow SWAT")==0)               namelist[j].value.setNum((int)checkGWflowSWAT->isChecked());
->>>>>>> bc85f5de
         if (p1.compare("GW recharge factor")==0)             namelist[j].value = GW_recharge->text();
         if (p1.compare("GW flow factor")==0)                 namelist[j].value = GW_flow->text();
         if (p1.compare("GW river inflow factor")==0)                 namelist[j].value = GW_inflow->text();
