--- conflicted
+++ resolved
@@ -615,13 +615,9 @@
 void lisemqt::setOutputInfo(bool check)
 {
     if (W) {
-<<<<<<< HEAD
-      W->noInfo = check;//!W->noInfo;
-      picker->setEnabled(check);//W->noInfo);
-=======
-      W->noInfo = check;// !W->noInfo;
-      picker->setEnabled(W->noInfo);
->>>>>>> 443778a6
+
+      W->noInfo = check;
+      picker->setEnabled(check);
     }
 }
 
