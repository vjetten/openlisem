--- conflicted
+++ resolved
@@ -133,13 +133,8 @@
 
     SetConnections();
 
-<<<<<<< HEAD
-    W = nullptr;
-    // initalize pointer to the world, created when run button is pushed
-=======
     SetStyleUI();
     // do some style things
->>>>>>> 518a097b
 
     setupPlot();
     // set up the discharge graphs
