--- conflicted
+++ resolved
@@ -40,7 +40,6 @@
 
         if (z2 > -1e10)
         {
-<<<<<<< HEAD
             if (sp2->data()->value(0,0) == 1) txt = QString("%1 l/s [%2m]").arg(z2,0,'f',1).arg(z0,0,'f',2);
             if (sp2->data()->value(0,0) == 2) txt = QString("%1 mm [%2m]").arg(z2,0,'f',1).arg(z0,0,'f',2);
             if (sp2->data()->value(0,0) == 3) txt = QString("%1 %2[%3m]").arg(z2,0,'f',1).arg(unit).arg(z0,0,'f',2);
@@ -49,16 +48,7 @@
             if (sp2->data()->value(0,0) == 6) txt = QString("%1 mm [%2m]").arg(z2,0,'f',3).arg(z0,0,'f',2);
             if (sp2->data()->value(0,0) == 7) txt = QString("%1 min [%2m]").arg(z2,0,'f',3).arg(z0,0,'f',2);
             if (sp2->data()->value(0,0) == 8) txt = QString("%1 m [%2m]").arg(z2,0,'f',3).arg(z0,0,'f',2);
-=======
-            if (sp2->data()->value(0,0) == 1) txt = QString("%1 l/s [%2m]").arg(z2,0,'f',1).arg(z0,0,'f',1);
-            if (sp2->data()->value(0,0) == 2) txt = QString("%1 mm [%2m]").arg(z2,0,'f',1).arg(z0,0,'f',1);
-            if (sp2->data()->value(0,0) == 3) txt = QString("%1 %2[%3m]").arg(z2,0,'f',1).arg(unit).arg(z0,0,'f',1);
-            if (sp2->data()->value(0,0) == 4) txt = QString("%1 m [%2m]").arg(z2,0,'f',2).arg(z0,0,'f',1);
-            if (sp2->data()->value(0,0) == 5) txt = QString("%1 m/s [%2m]").arg(z2,0,'f',2).arg(z0,0,'f',1);
-            if (sp2->data()->value(0,0) == 6) txt = QString("%1 mm [%2m]").arg(z2,0,'f',3).arg(z0,0,'f',1);
-            if (sp2->data()->value(0,0) == 7) txt = QString("%1 min [%2m]").arg(z2,0,'f',3).arg(z0,0,'f',1);
             if (sp2->data()->value(0,0) == 8) txt = QString("%1 kg [%2m]").arg(z2,0,'f',3).arg(z0,0,'f',1);
->>>>>>> c14041b6
         }
 
         QwtText text = QwtText(txt);
