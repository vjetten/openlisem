/*************************************************************************
**  openLISEM: a spatial surface water balance and soil erosion model
**  Copyright (C) 2010,2011  Victor Jetten
**  contact:
**
**  This program is free software: you can redistribute it and/or modify
**  it under the terms of the GNU General Public License as published by
**  the Free Software Foundation, either version 3 of the License, or
**  (at your option) any later version.
**
**  This program is distributed in the hope that it will be useful,
**  but WITHOUT ANY WARRANTY; without even the implied warranty of
**  MERCHANTABILITY or FITNESS FOR A PARTICULAR PURPOSE.  See the
**  GNU General Public License for more details.
**
**  You should have received a copy of the GNU General Public License
**  along with this program.  If not, see <http://www.gnu.org/licenses/>.
**
**  Author: Victor Jetten
**  Developed in: MingW/Qt/
**  website, information and code: http://lisem.sourceforge.net
**
*************************************************************************/

#include <algorithm>
#include "lisemqt.h"
#include "operation.h"
#include "global.h"
#include "LisUImapplot.h"

//---------------------------------------------------------------------------
  QwtLinearColorMapVJ::QwtLinearColorMapVJ( const QColor &color1,const QColor &color2, QwtLinearColorMap::Format format ):
      QwtLinearColorMap( format )
{
    thresholdLCM = 0;
    QwtLinearColorMap::setColorInterval( color1, color2 );
}

  QwtLinearColorMapVJ::~QwtLinearColorMapVJ()
  {
  }

void QwtLinearColorMapVJ::setThreshold( double value)
{
    thresholdLCM = value;
}

//---------------------------------------------------------------------------
void lisemqt::ssetAlpha(int v)
{
  //drawMap->setAlpha(v);
  baseMap->setAlpha(v);

  MPlot->replot();
}
//---------------------------------------------------------------------------
void lisemqt::ssetAlpha2(int v)
{
  channelMap->setAlpha(v);
  if (v > 0)
    MPlot->replot();
}
//---------------------------------------------------------------------------
void lisemqt::ssetAlpha3(int v)
{
  roadMap->setAlpha(v);
  if (v > 0)
    MPlot->replot();
}
//---------------------------------------------------------------------------
void lisemqt::ssetAlpha4(int v)
{
  houseMap->setAlpha(v);
  if (v > 0)
    MPlot->replot();
}
//---------------------------------------------------------------------------
void lisemqt::selectMapType(bool /* doit */)
{
  op.displayPcum = checkDisplayPcum->isChecked();
  op.displayWH = checkDisplayWH->isChecked();
  op.displayROWH = checkDisplayROWH->isChecked();

  if (radioButton_RO->isChecked())    op.drawMapType = 1;
  if (radioButton_INF->isChecked())   op.drawMapType = 2;
  if (radioButton_SL->isChecked())    op.drawMapType = 3;
  if (radioButton_FL->isChecked())    op.drawMapType = 4;
  if (radioButton_FLV->isChecked())   op.drawMapType = 5;
  if (radioButton_P->isChecked())     op.drawMapType = 6;
  if (radioButton_FEW->isChecked())   op.drawMapType = 7;
  if (radioButton_SS->isChecked())   op.drawMapType = 8;

  showMap();
}
//---------------------------------------------------------------------------
// called when a model run is started
void lisemqt::initMapPlot()
{
  maxAxis1 = -1e20;
  maxAxis2 = -1e20;
  maxAxis3 = -1e20;
  maxAxis4 = -1e20;
  maxAxis5 = -1e20;
  pstep = 0;

  op.drawMapType = 1;
  radioButton_RO->setChecked(true);
  radioButton_INF->setChecked(false);
  radioButton_SL->setEnabled(!checkNoErosion->isChecked());
  radioButton_FL->setEnabled(checkChannelFlood->isChecked());
  radioButton_P->setChecked(false);

  //    transparency->setValue(128);  //main data
  //    transparency2->setValue(160); //channels
  //    transparency3->setValue(160); //roads
  //    transparency4->setValue(100); //houses

  // link with runfile
  //    op.drawMapType = MapDisplayMapSelection;
  //    transparency->setValue(std::min(MapDisplayHydrology, 200));  //main data
  //    transparency2->setValue(std::min(MapDisplayChannels, 200)); //channels
  //    transparency3->setValue(std::min(MapDisplayRoads, 200)); //roads
  //    transparency4->setValue(std::min(MapDisplayBuilding, 200)); //houses

  //    doubleSpinBoxRO->setValue(MapDisplayRunoffMax);
  //    doubleSpinBoxINF->setValue(MapDisplayInfiltrationMax);
  //    doubleSpinBoxSL->setValue(MapDisplaySoillossMax);
  //    doubleSpinBoxFL->setValue(MapDisplayFlooddepthMax);
  //    floodCutoffLevel->setValue(std::max(std::min(MapDisplayMinimumDepth,2),0));

  //    if (p1.compare("Building display")==0)  MapDisplayBuilding = iii;
  //    if (p1.compare("Roads display")==0)     MapDisplayRoads = iii;
  //    if (p1.compare("Channels display")==0)  MapDisplayChannels = iii;
  //    if (p1.compare("Hydrology display")==0) MapDisplayHydrology = iii;
  //    if (p1.compare("Runoff max")==0)        MapDisplayRunoffMax = val;
  //    if (p1.compare("Infiltration max")==0)  MapDisplayInfiltrationMax = val;
  //    if (p1.compare("Soilloss max")==0)      MapDisplaySoillossMax = val;
  //    if (p1.compare("Flooddepth max")==0)    MapDisplayFlooddepthMax = val;
  //    if (p1.compare("Include runoff")==0)    MapDisplayIncludeRunoff = iii;
  //    if (p1.compare("Minimum depth")==0)     MapDisplayMinimumDepth = iii;
  //    if (p1.compare("Screendumps")==0)       MapDisplayScreenDumps = iii;
}
//---------------------------------------------------------------------------
// called at the start of openLisem, creates structures to hold maps
void lisemqt::setupMapPlot()
{
  op.drawMapType = 1;
  //   double alpha = 1;

  title.setText("Runoff (l/s)");
  title.setFont(QFont("MS Shell Dlg 2",12));
  MPlot = new QwtPlot(title, this);
  // make the plot window
  Layout_Map_2->insertWidget(0, MPlot, 1);
  // put it on screen
  MPlot->canvas()->setFrameStyle( QFrame::StyledPanel);
  MPlot->enableAxis( MPlot->yRight );
  MPlot->setAxisTitle(HPlot->xBottom, "m");
  MPlot->setAxisTitle(HPlot->yLeft, "m");

  // attach plot to widget in UI

  QwtPlotGrid *grid = new QwtPlotGrid();
  grid->setPen( QPen( Qt::DotLine ) );
  grid->attach( MPlot );

  // NOTE the order in which these are attached is the order displayed.
  baseMapDEM = new QwtPlotSpectrogram();
  baseMapDEM->setRenderThreadCount( 0 );
  baseMapDEM->attach( MPlot );
  // dem

  drawMap = new QwtPlotSpectrogram();
  drawMap->setRenderThreadCount( 0 );
  drawMap->attach( MPlot );
  //map for runoff, infil, flood etc

  baseMap = new QwtPlotSpectrogram();
  baseMap->setRenderThreadCount( 0 );
  baseMap->attach( MPlot );
  // shaded relief

  houseMap = new QwtPlotSpectrogram();
  houseMap->setRenderThreadCount( 0 );
  houseMap->attach( MPlot );
  // building structure map

  roadMap = new QwtPlotSpectrogram();
  roadMap->setRenderThreadCount( 0 );
  roadMap->attach( MPlot );
  // road map

  channelMap = new QwtPlotSpectrogram();
  channelMap->setRenderThreadCount( 0 );
  channelMap->attach( MPlot );
  // channel map

  RD = new QwtMatrixRasterData();
  RDb = new QwtMatrixRasterData();
  RDbb = new QwtMatrixRasterData();
  RDc = new QwtMatrixRasterData();
  RDd = new QwtMatrixRasterData();
  RDe = new QwtMatrixRasterData();

  // raster data to link to plot

  rightAxis = new QwtScaleWidget();
  rightAxis = MPlot->axisWidget( MPlot->yRight );
  rightAxis->setColorBarEnabled( true );
  rightAxis->setColorBarWidth( 20 );
  // legend to the right of the plot

  mapRescaler = new QwtPlotRescaler( MPlot->canvas() );
//  mapRescaler->setReferenceAxis( QwtPlot::yLeft );  //NOT resets the plot after checking another map !!!
  mapRescaler->setAspectRatio( QwtPlot::xBottom, 1.0 );
  mapRescaler->setAspectRatio( QwtPlot::yRight, 0.0 );
  mapRescaler->setAspectRatio( QwtPlot::xTop, 0.0 );
//  mapRescaler->setRescalePolicy( QwtPlotRescaler::Fitting ); // also resets map to lower boundary
//  mapRescaler->setRescalePolicy( QwtPlotRescaler::Expanding ); //=DEFAULT ANYWAY
  mapRescaler->setExpandingDirection( QwtPlotRescaler::ExpandUp );
  //mapRescaler->setEnabled( true );
  // rescaling fixed to avoid deformation

  magnifier = new QwtPlotMagnifier( MPlot->canvas() );
  magnifier->setAxisEnabled( MPlot->yRight, false );
  magnifier->setZoomInKey((int)Qt::Key_Plus, Qt::ShiftModifier);
  // exclude right axis legend from rescaling

  panner = new QwtPlotPanner( MPlot->canvas() );
  panner->setAxisEnabled( MPlot->yRight, false );
  // exclude right axis legend from panning

  picker = new MyPicker( MPlot->canvas() );

  maxAxis1 = -1e20;
  maxAxis2 = -1e20;
  maxAxis3 = -1e20;
  maxAxis4 = -1e20;
  pstep = 0;

}
//---------------------------------------------------------------------------
// fill the current raster data structure with new data, called each run step
double lisemqt::fillDrawMapData(cTMap *_M, QwtMatrixRasterData *_RD, double type)
{
  double maxV = -1e20;
  mapData.clear();  //QVector double

  if (_M == NULL)
    return (maxV);

  // copy map data into vector for the display structure
  for(int r = _M->nrRows()-1; r >= 0; r--)
    //      for(int r = 0; r < _M->nrRows(); r++)
    for(int c=0; c < _M->nrCols(); c++)
      {
        if(!pcr::isMV(_M->Drc))
          {
            mapData << _M->Drc;
            maxV = std::max(maxV, _M->Drc);
          }
        else
          mapData << (double)-1e20;
      }

  mapData.replace(0, (double)type);
  // highjack position 0,0 with flag to get the variable unit in the cursor in trackerTextF

  // set intervals for rasterdata, x,y,z min and max
  _RD->setValueMatrix( mapData, _M->nrCols() );
  // set column number to divide vector into rows

  _RD->setInterval( Qt::XAxis, QwtInterval( 0, (double)_M->nrCols()*_M->cellSize(), QwtInterval::ExcludeMaximum ) );
  _RD->setInterval( Qt::YAxis, QwtInterval( 0, (double)_M->nrRows()*_M->cellSize(), QwtInterval::ExcludeMaximum ) );
  // set x/y axis intervals
  return maxV;
}
//---------------------------------------------------------------------------
// show the maps on screen
// the order of showing layers is determined by the order in how they are added to MPlot,
// not how they are done here!
void lisemqt::showMap()
{
  //drawMap->setAlpha(transparency->value());
  //drawMap->setAlpha(255);
  if (op.drawMapType == 1) showMap1();
  if (op.drawMapType == 1 && op.displayROWH) showMap8();
  if (op.drawMapType == 2) showMap2();
  if (op.drawMapType == 3) showMap3();
  if (op.drawMapType == 4) showMap4();
  if (op.drawMapType == 5) showMap5();
  if (op.drawMapType == 6) showMap6();
  if (op.drawMapType == 7) showMap7();
  if (op.drawMapType == 8) showMap8();
  channelMap->setAlpha(checkMapChannels->isChecked() ? transparency2->value() : 0);
  roadMap->setAlpha(checkMapRoads->isChecked() ? transparency3->value() : 0);
  houseMap->setAlpha(checkMapBuildings->isChecked() ? transparency4->value() : 0);

  MPlot->replot();
}
//---------------------------------------------------------------------------
void lisemqt::showBaseMap()
{
  if (!startplot)
    return;

  double res = fillDrawMapData(op.baseMap, RDb, 0);
  if (res == -1e20)
    return;

  baseMap->setAlpha(75);
  baseMap->setColorMap(new colorMapGray());
  RDb->setInterval( Qt::ZAxis, QwtInterval( 0,res));
  baseMap->setData(RDb);
  // setdata sets a pointer to DRb to the private QWT d_data Qvector

  res = fillDrawMapData(op.baseMapDEM, RDbb, 7);
  if (res == -1e20)
    return;
  double mindem = mapMinimum(*op.baseMapDEM);

  baseMapDEM->setAlpha(255);
  baseMapDEM->setColorMap(new colorMapElevation());//colorMapGray());//
  RDbb->setInterval( Qt::ZAxis, QwtInterval( mindem,res));
  baseMapDEM->setData(RDbb);

  double nrCols = (double)op.baseMap->nrCols()*op.baseMap->cellSize();
  double nrRows = (double)op.baseMap->nrRows()*op.baseMap->cellSize();
  double dx = std::max(nrCols,nrRows)/20;
  // reset the axes to the correct rows/cols,
  // do only once because resets zooming and panning

//  MPlot->setAxisAutoScale(MPlot->yRight, false);
//  MPlot->setAxisAutoScale(MPlot->xBottom, true);
//  MPlot->setAxisAutoScale(MPlot->yLeft, false);

  MPlot->setAxisScale( MPlot->xBottom, 0.0, nrCols, dx);
  MPlot->setAxisMaxMinor( MPlot->xBottom, 0 );
  MPlot->setAxisScale( MPlot->yLeft, 0.0, nrRows, dx);
  MPlot->setAxisMaxMinor( MPlot->yLeft, 0 );

}
//---------------------------------------------------------------------------
void lisemqt::showChannelMap()
{
  if (startplot)
    {
      double res = fillDrawMapData(op.channelMap, RDc,0 );
      if (res ==-1e20)
        return;
      QwtLinearColorMapVJ *pala = new colorMapFlood();
      pala->thresholdLCM = 0.01;

      channelMap->setColorMap(pala);
      RDc->setInterval( Qt::ZAxis, QwtInterval( 0,1.0));
      channelMap->setData(RDc);
    }

  if (checkMapChannels->isChecked())
    channelMap->setAlpha(transparency2->value());
  else
    channelMap->setAlpha(0);
  //channelMap->setAlpha(transparency2->value());

}
//---------------------------------------------------------------------------
void lisemqt::showRoadMap()
{
  if (startplot)
    {
      double res = fillDrawMapData(op.roadMap, RDd, 0);
      if (res ==-1e20)
        return;
      RDd->setInterval( Qt::ZAxis, QwtInterval( 0,0.5));
      roadMap->setData(RDd);
    }

  if (checkMapRoads->isChecked())
    roadMap->setAlpha(transparency3->value());
  else
    roadMap->setAlpha(0);

  roadMap->setColorMap(new colorMapRoads3());

//  if (op.drawMapType == 2)
//    roadMap->setColorMap(new colorMapRoads());
//  else
//    roadMap->setColorMap(new colorMapRoads2());

}
//---------------------------------------------------------------------------
void lisemqt::showHouseMap()
{
  if (startplot)
    {
      // set intervals for rasterdata, x,y,z min and max
      double res = fillDrawMapData(op.houseMap, RDe, 0);
      if (res ==-1e20)
        return;
      RDe->setInterval( Qt::ZAxis, QwtInterval( 0.0 ,res));
      houseMap->setData(RDe);
    }
  if (checkMapBuildings->isChecked())
    houseMap->setAlpha(transparency4->value());
  else
    houseMap->setAlpha(0);

  houseMap->setColorMap(new colorMapHouse());
}
//---------------------------------------------------------------------------
// RUNOFF
void lisemqt::showMap1()
{
  MPlot->setTitle("Runoff and channel flow (l/s)");

  QwtLinearColorMapVJ *pal1a = new colorMapWaterLog();
  QwtLinearColorMapVJ *pal1b = new colorMapWaterLog();

  double MaxV = fillDrawMapData(op.DrawMap1, RD, 1);
  if (MaxV ==-1e20)
    return;

  maxAxis1 = std::max(maxAxis1, MaxV);
  if (doubleSpinBoxRO->value() > 0)
    maxAxis1 = doubleSpinBoxRO->value();

  RD->setInterval( Qt::ZAxis, QwtInterval( 0, std::max(0.01, maxAxis1)));
  // classify data from 0 to,ax

  drawMap->setData(RD);

  pal1a->setThreshold(doubleSpinBoxROmin->value());
  pal1b->setThreshold(doubleSpinBoxROmin->value());

  drawMap->setColorMap(pal1a);
  // link data to map with a color palette

  rightAxis->setColorMap( drawMap->data()->interval( Qt::ZAxis ), pal1b);
  // set the legend with the same palette

  if (maxAxis1 < 10)
    MPlot->setAxisScale( MPlot->yRight, 0.001, std::max(1.0,maxAxis1));
  else
    if (maxAxis1 < 100)
      {
      MPlot->setAxisScale( MPlot->yRight, 0.01, std::max(10.0,maxAxis1));
      doubleSpinBoxROmin->setValue(std::max(0.01,doubleSpinBoxROmin->value() ));
      }
    else
      if (maxAxis1 < 1000)
        {
          MPlot->setAxisScale( MPlot->yRight, 0.1, std::max(100.0,maxAxis1));
          doubleSpinBoxROmin->setValue(std::max(0.1,doubleSpinBoxROmin->value() ));
        }
      else
        {
          MPlot->setAxisScale( MPlot->yRight, 1, std::max(1000.0,maxAxis1));
          doubleSpinBoxROmin->setValue(std::max(1.0,doubleSpinBoxROmin->value() ));
        }

  MPlot->setAxisScaleEngine( MPlot->yRight, new QwtLog10ScaleEngine() );
}
//---------------------------------------------------------------------------
// draw a map, RD (QVector) and mapData (QwtPlotSpectrogram) are reused
// INFILTRATION
void lisemqt::showMap2()
{
  MPlot->setTitle("Infiltration (mm)");

  pal2a = new colorMapWater();
  pal2b = new colorMapWater();

  // fill vector RD with matrix data and find the new max value
  double MaxV = fillDrawMapData(op.DrawMap2, RD, 2);
  if (MaxV ==-1e20)
    return;

  maxAxis2 = std::max(maxAxis2, MaxV);
  if (doubleSpinBoxINF->value() > 0)
    maxAxis2 = doubleSpinBoxINF->value();
  else
    maxAxis2 = MaxV;

  RD->setInterval( Qt::ZAxis, QwtInterval( 0, maxAxis2));

  drawMap->setData(RD);
  drawMap->setColorMap(pal2a);

  rightAxis->setColorMap( drawMap->data()->interval( Qt::ZAxis ), pal2b);

  MPlot->setAxisScale( MPlot->yRight, 0, maxAxis2);
  MPlot->setAxisScaleEngine( MPlot->yRight, new QwtLinearScaleEngine() );
}
//---------------------------------------------------------------------------
// draw a map, RD (QVector) and mapData (QwtPlotSpectrogram) are reused
// SOILLOSS
void lisemqt::showMap3()
{
  MPlot->setTitle("Soil loss (ton/ha)");

  pal3a = new colorMapSed();
  pal3b = new colorMapSed();

  double MaxV = fillDrawMapData(op.DrawMap3, RD, 3);
  if (MaxV ==-1e20)
    return;

  maxAxis3 = std::max(maxAxis3, MaxV);
  if (doubleSpinBoxSL->value() > 0)
    maxAxis3 = doubleSpinBoxSL->value();
  else
    maxAxis3 = MaxV;

  RD->setInterval( Qt::ZAxis, QwtInterval( -maxAxis3, maxAxis3));

  drawMap->setData(RD);
  drawMap->setColorMap(pal3a);

  rightAxis->setColorMap( drawMap->data()->interval( Qt::ZAxis ), pal3b);

  MPlot->setAxisScale( MPlot->yRight, -maxAxis3, maxAxis3);
  MPlot->setAxisScaleEngine( MPlot->yRight, new QwtLinearScaleEngine() );
}
//---------------------------------------------------------------------------
// FLOOD LEVEL
void lisemqt::showMap4()
{
    if (op.displayROWH)
        MPlot->setTitle("Overland flow level (m)");
    else
        if (op.displayWH)
        MPlot->setTitle("Overland flow and flood level (m)");
    else
        MPlot->setTitle("Flood level (m)");

  pal4a = new colorMapFlood();
  pal4b = new colorMapFlood();

  double MaxV = fillDrawMapData(op.DrawMap4, RD, 4);
  if (MaxV ==-1e20)
    return;

  maxAxis4 = std::max(maxAxis4, MaxV);
  if (doubleSpinBoxFL->value() > 0)
    maxAxis4 = doubleSpinBoxFL->value();
  else
    maxAxis4 = MaxV;

  RD->setInterval( Qt::ZAxis, QwtInterval( 0.000, maxAxis4));

  drawMap->setData(RD);

  pal4a->setThreshold(std::max(0.001,doubleSpinBoxFLmin->value()));
  pal4b->setThreshold(doubleSpinBoxFLmin->value());

  drawMap->setColorMap(pal4a);
  rightAxis->setColorMap( drawMap->data()->interval( Qt::ZAxis ), pal4b);

  MPlot->setAxisScale( MPlot->yRight, 0, maxAxis4);
  MPlot->setAxisScaleEngine( MPlot->yRight, new QwtLinearScaleEngine() );
}
//---------------------------------------------------------------------------
void lisemqt::showMap5()
{
  MPlot->setTitle("Flood Velocity (m/s)");

  pal5a = new colorMapFloodV();
  pal5b = new colorMapFloodV();

  double MaxV = fillDrawMapData(op.DrawMap5, RD, 5);
  if (MaxV ==-1e20)
    return;

  maxAxis5 = std::max(maxAxis5, MaxV);
  if (doubleSpinBoxFLV->value() > 0)
    maxAxis5 = doubleSpinBoxFLV->value();
  else
    maxAxis5 = MaxV;

  RD->setInterval( Qt::ZAxis, QwtInterval( 0, maxAxis5));

  drawMap->setData(RD);

  pal5a->setThreshold(std::max(doubleSpinBoxFLVmin->value(),0.001));
  pal5b->setThreshold(std::max(doubleSpinBoxFLVmin->value(),0.001));

  drawMap->setColorMap(pal5a);
  rightAxis->setColorMap( drawMap->data()->interval( Qt::ZAxis ), pal5b);

  MPlot->setAxisScale( MPlot->yRight, 0, maxAxis5);
  MPlot->setAxisScaleEngine( MPlot->yRight, new QwtLinearScaleEngine() );
}
//---------------------------------------------------------------------------
// PRECIPITATION
void lisemqt::showMap6()
{

  if (op.displayPcum)
    MPlot->setTitle("Cumulative Precipitation (mm)");
  else
    MPlot->setTitle("Precipitation (mm)");

  pal6a = new colorMapP();
  pal6b = new colorMapP();

  double MaxV = fillDrawMapData(op.DrawMap6, RD, 6);
  if (MaxV ==-1e20)
    return;
  // fill vector and find the new max value

  maxAxis6 = std::max(maxAxis6, MaxV);
  if (doubleSpinBoxP->value() > 0)
    maxAxis6 = doubleSpinBoxP->value();
  else
    maxAxis6 = MaxV;

  RD->setInterval( Qt::ZAxis, QwtInterval( 0, maxAxis6));

  drawMap->setData(RD);
  drawMap->setColorMap(pal6a);

  rightAxis->setColorMap( drawMap->data()->interval( Qt::ZAxis ), pal6b);
  MPlot->setAxisScale( MPlot->yRight, 0, maxAxis6);
  MPlot->setAxisScaleEngine( MPlot->yRight, new QwtLinearScaleEngine() );

}
//---------------------------------------------------------------------------
// EARLY WARNING
void lisemqt::showMap7()
{
  MPlot->setTitle("Moment of inundation after start of rainfall (min)");

  pal7a = new colorMapFEW();
  pal7b = new colorMapFEW();

  double MaxV = fillDrawMapData(op.DrawMap7, RD, 7);
  if (MaxV ==-1e20)
    return;
  // fill vector and find the new max value

  maxAxis7 = std::max(maxAxis7, MaxV);
  if (doubleSpinBoxFEW->value() > 0)
    maxAxis7 = doubleSpinBoxFEW->value();

  RD->setInterval( Qt::ZAxis, QwtInterval( 0, maxAxis7));

  drawMap->setData(RD);

  pal7a->setThreshold(0.001);
  pal7b->setThreshold(0.001);

  drawMap->setColorMap(pal7a);
  rightAxis->setColorMap( drawMap->data()->interval( Qt::ZAxis ), pal7b);

  MPlot->setAxisScale( MPlot->yRight, 0, maxAxis7);
  MPlot->setAxisScaleEngine( MPlot->yRight, new QwtLinearScaleEngine() );
}
//---------------------------------------------------------------------------
<<<<<<< HEAD
// FLOOD LEVEL
void lisemqt::showMap8()
{
  MPlot->setTitle("Overland flow level (m)");

  pal4a = new colorMapFlood();
  pal4b = new colorMapFlood();

  double MaxV = fillDrawMapData(op.DrawMap1, RD, 8);
  if (MaxV ==-1e20)
    return;

  maxAxis4 = std::max(maxAxis4, MaxV);
  if (doubleSpinBoxFL->value() > 0)
    maxAxis4 = doubleSpinBoxFL->value();
  else
    maxAxis4 = MaxV;

  RD->setInterval( Qt::ZAxis, QwtInterval( 0.000, maxAxis4));

  drawMap->setData(RD);

  pal4a->setThreshold(0);//std::max(0.000,doubleSpinBoxFLmin->value()));
  pal4b->setThreshold(0);//doubleSpinBoxFLmin->value());

  drawMap->setColorMap(pal4a);
  rightAxis->setColorMap( drawMap->data()->interval( Qt::ZAxis ), pal4b);

  MPlot->setAxisScale( MPlot->yRight, 0, maxAxis4);
  MPlot->setAxisScaleEngine( MPlot->yRight, new QwtLinearScaleEngine() );
}
//---------------------------------------------------------------------------
=======
//---------------------------------------------------------------------------
// Sediment
void lisemqt::showMap8()
{
  MPlot->setTitle("Suspended Sediment(kg/cell)");

  pal8a = new colorMapP();
  pal8b = new colorMapP();

  double MaxV = fillDrawMapData(op.DrawMap8, RD, 8);
  if (MaxV ==-1e20)
    return;
  // fill vector and find the new max value

  maxAxis8 = std::max(maxAxis8, MaxV);
  if (doubleSpinBoxSS->value() > 0)
    maxAxis8 = doubleSpinBoxSS->value();

  RD->setInterval( Qt::ZAxis, QwtInterval( 0, maxAxis8));

  drawMap->setData(RD);

  pal8a->setThreshold(0.001);
  pal8b->setThreshold(0.001);

  drawMap->setColorMap(pal8a);
  rightAxis->setColorMap( drawMap->data()->interval( Qt::ZAxis ), pal8b);

  MPlot->setAxisScale( MPlot->yRight, 0, maxAxis8);
  MPlot->setAxisScaleEngine( MPlot->yRight, new QwtLinearScaleEngine() );
}
//---------------------------------------------------------------------------
>>>>>>> c14041b6
<|MERGE_RESOLUTION|>--- conflicted
+++ resolved
@@ -656,40 +656,6 @@
   MPlot->setAxisScaleEngine( MPlot->yRight, new QwtLinearScaleEngine() );
 }
 //---------------------------------------------------------------------------
-<<<<<<< HEAD
-// FLOOD LEVEL
-void lisemqt::showMap8()
-{
-  MPlot->setTitle("Overland flow level (m)");
-
-  pal4a = new colorMapFlood();
-  pal4b = new colorMapFlood();
-
-  double MaxV = fillDrawMapData(op.DrawMap1, RD, 8);
-  if (MaxV ==-1e20)
-    return;
-
-  maxAxis4 = std::max(maxAxis4, MaxV);
-  if (doubleSpinBoxFL->value() > 0)
-    maxAxis4 = doubleSpinBoxFL->value();
-  else
-    maxAxis4 = MaxV;
-
-  RD->setInterval( Qt::ZAxis, QwtInterval( 0.000, maxAxis4));
-
-  drawMap->setData(RD);
-
-  pal4a->setThreshold(0);//std::max(0.000,doubleSpinBoxFLmin->value()));
-  pal4b->setThreshold(0);//doubleSpinBoxFLmin->value());
-
-  drawMap->setColorMap(pal4a);
-  rightAxis->setColorMap( drawMap->data()->interval( Qt::ZAxis ), pal4b);
-
-  MPlot->setAxisScale( MPlot->yRight, 0, maxAxis4);
-  MPlot->setAxisScaleEngine( MPlot->yRight, new QwtLinearScaleEngine() );
-}
-//---------------------------------------------------------------------------
-=======
 //---------------------------------------------------------------------------
 // Sediment
 void lisemqt::showMap8()
@@ -722,4 +688,3 @@
   MPlot->setAxisScaleEngine( MPlot->yRight, new QwtLinearScaleEngine() );
 }
 //---------------------------------------------------------------------------
->>>>>>> c14041b6
