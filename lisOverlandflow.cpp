/*************************************************************************
**  openLISEM: a spatial surface water balance and soil erosion model
**  Copyright (C) 2010,2011, 2020  Victor Jetten
**  contact: v.g.jetten AD utwente DOT nl
**
**  This program is free software: you can redistribute it and/or modify
**  it under the terms of the GNU General Public License GPLv3 as published by
**  the Free Software Foundation, either version 3 of the License, or
**  (at your option) any later version.
**
**  This program is distributed in the hope that it will be useful,
**  but WITHOUT ANY WARRANTY; without even the implied warranty of
**  MERCHANTABILITY or FITNESS FOR A PARTICULAR PURPOSE.  See the
**  GNU General Public License v3 for more details.
**
**  You should have received a copy of the GNU General Public License GPLv3
**  along with this program.  If not, see <http://www.gnu.org/licenses/>.
**
**  Authors: Victor Jetten, Bastian van de Bout
**  Developed in: MingW/Qt/
**  website, information and code: https://github.com/vjetten/openlisem
**
*************************************************************************/
/*!
  \file lisOverlandflow.cpp
  \brief calculate interactions between channel flow, overland flow and flooding, calculate Q, V and call the kin wave
*/

#include <algorithm>
#include "model.h"
#include "operation.h"
#define tiny 1e-8

//--------------------------------------------------------------------------------------------
/**
 * @fn void TWorld::OverlandFlow(void)
 * @brief Calls the kinematic wave or diffusive wave functions and calculates new discharge, water height and sediment presence
 *
 * Calls the kinematic, diffusive or dynamic wave functions and calculates new discharge, water height and sediment presence
 * During this process, surpluss potential infilration is subtracted from the water content.
 * Based on the options in the run file, either the 1D or 2D kinematic wave is used.
 * Sediment transport in overland flow is automatically taken into accaunt.
 */

//---------------------------------------------------------------------------
void TWorld::OverlandFlow(void)
{
    ToTiledrain();   // fraction going into tiledrain directly from surface, for 1D and 2D flow

    // kinematic wave or kin wave with overflow
    if(SwitchKinematic2D == K2D_METHOD_KIN || SwitchKinematic2D == K2D_METHOD_KINDYN) {

        CalcVelDisch();
        // overland flow velocity, discharge and alpha
        // V is needed in erosion

        if (SwitchErosion) {
            #pragma omp parallel for num_threads(userCores)
            FOR_ROW_COL_MV_L  {
                cell_FlowDetachment(r, c);
                // kine wave based flow detachment
            }}
        }

        ToChannel();        // overland flow water and sed flux going into or out of channel, in channel cells
        OverlandFlow1D();   // kinematic wave of water and sediment

        if(SwitchKinematic2D == K2D_METHOD_KINDYN) {
            ChannelFlood();
            // st venant channel 2D flooding from channel, only for kyn wave
    }
    }

    if(SwitchKinematic2D == K2D_METHOD_DYN) {
        OverlandFlow2Ddyn();
        // dynamic wave overland flow
    }


}
//--------------------------------------------------------------------------------------------
/**
 * @fn void TWorld::ToChannel(void)
 * @brief Calculates fraction of overland flow that flows into channel
 *
 * Calculates fraction of overland flow that flows into channel.
 * This fraction is based on channel width and flow velocity
 *
 * @return void
 */
void TWorld::ToChannel() //(int r, int c)
{
    if (!SwitchIncludeChannel)
        return;

    #pragma omp parallel for num_threads(userCores)
    FOR_ROW_COL_MV_L {
    if (ChannelWidth->Drc > 0 && WHrunoff->Drc > HMIN && hmx->Drc < HMIN)
    {
        double fractiontochannel = std::min(1.0, _dt*V->Drc/(0.5*ChannelAdj->Drc));
        // fraction to channel calc from half the adjacent area width and flow velocity

        // cannot flow into channel if water level in channel is higher than runoff depth
        if (SwitchKinematic2D == K2D_METHOD_KINDYN &&
                WHrunoff->Drc <= std::max(0.0 , ChannelWH->Drc - ChannelDepth->Drc))
            fractiontochannel = 0;

        // no inflow on culverts
        if (SwitchCulverts && ChannelMaxQ->Drc  > 0)
            fractiontochannel = 0;

        if (fractiontochannel > 0) {

            double dwh = fractiontochannel*WHrunoff->Drc;
            double dvol = fractiontochannel*(WaterVolall->Drc - MicroStoreVol->Drc);

            // water diverted to the channel
            ChannelWaterVol->Drc += dvol;
            ChannelWH->Drc = ChannelWaterVol->Drc/(ChannelWidth->Drc*ChannelDX->Drc);

            WHrunoff->Drc -= dwh ;
            WHroad->Drc -= dwh;
            WH->Drc -= dwh;
            WaterVolall->Drc = CHAdjDX->Drc*(WHrunoff->Drc + hmx->Drc) + MicroStoreVol->Drc;

            if (SwitchErosion)
            {
                double dsed = fractiontochannel*Sed->Drc;
                ChannelSSSed->Drc  += dsed;
                //sediment diverted to the channel
                Sed->Drc -= dsed;

                Conc->Drc = MaxConcentration(WaterVolall->Drc, Sed->Drc);
                // adjust sediment in suspension
                RiverSedimentLayerDepth(r,c);
                RiverSedimentMaxC(r,c);
            }
        }
    }
   }}
}
//--------------------------------------------------------------------------------------------
/**
 * @fn void TWorld::CalcVelDisch()
 * @brief Calculates velocity and discharge based on water height for overland flow
 *
 * Calculates velocity and discharge and alpha based on water height for overland flow (WHrunoff)
 * Using the water height and energy gradient, mannings equation for flow velocity is used.
 * The manning's N is altered when flooding is present,
 * this slows down water while it is converted into flood water.
 *
 * @return void
 * @see mixing_coefficient
 */
void TWorld::CalcVelDisch()//(int r, int c)
{
    #pragma omp parallel for num_threads(userCores)
    FOR_ROW_COL_MV_L {

<<<<<<< HEAD
    double NN = N->Drc;
    double alpha;
    double WHr = WHrunoff->Drc;
    double FW = FlowWidth->Drc;

    if (SwitchKinematic2D == K2D_METHOD_KINDYN && SwitchIncludeChannel && hmx->Drc > 0.001)
        NN = N->Drc * (2.0-qExp(-mixing_coefficient*hmx->Drc));
    // slow down water in flood zone, if hmx = 0 then factor = 1
=======
        double NN = N->Drc;
        double alpha;
        double WHr = WHrunoff->Drc;
        double FW = FlowWidth->Drc;
//        double mixing_coefficient = 2.0;
//        if (SwitchKinematic2D == K2D_METHOD_KINDYN && SwitchIncludeChannel && hmx->Drc > 0.001)
//            NN = N->Drc * (2.0-qExp(-mixing_coefficient*hmx->Drc));
        // slow down water in flood zone, if hmx = 0 then factor = 1
>>>>>>> 8fa61764

    if (Grad->Drc > MIN_SLOPE)
        alpha = pow(NN/sqrtGrad->Drc * pow(FW, 2.0/3.0),0.6);
        // perimeter = FlowWidth
    else
        alpha = 0;

    if (alpha > 0)
            Q->Drc = pow((FW*WHr)/alpha, 5.0/3.0); // Q = (A/alpha)^1/beta and  beta = 6/10 = 3/5
    else
        Q->Drc = 0;
        //Q = (A/alpha)^5/3 => A^5/3 / alpha^5/3 =? aplha^5/3 = (N/sqrtS^3/5)^5/3 *((P^2/3)^3/5)^5/3 =
        //Q =  A^5/3 / [N/Sqrt * P^2/3] => A*A^2/3 / P^2/3 * sqrtS/n = A * R^2/3 sqrtS/N = AV

    V->Drc = pow(WHr, 2.0/3.0) * sqrtGrad->Drc/NN;
        // overlandflow, we do not use perimeter here but height
        // note: we can use tortuosity here: perimeter = R/(w*tortuosity) = hw/(w*tort) = h/tort
        // tortuosity can come from random roughness! use analysis from EU project
    Alpha->Drc = alpha;

    }}
}
//---------------------------------------------------------------------------
void TWorld::updateWHandHmx(void)
{
    #pragma omp parallel for num_threads(userCores)
    FOR_ROW_COL_MV_L {
        double WHR = WHrunoff->Drc;

        WHroad->Drc = WHR;
        // set road to average outflowing wh, no surface storage.

        WH->Drc = WHR + WHstore->Drc;
        // add new average waterlevel (A/dx) to stored water
        WaterVolall->Drc = WHR*CHAdjDX->Drc + MicroStoreVol->Drc;
        //LOGIC:
        // water layer in three parts: WHstore < (WHrunoff < minReportFloodHeight) < (hmx > minReportFloodHeight)
        // WH =  WHstore + WHrunoff

        hmxWH->Drc = WH->Drc;// + hmx->Drc; // in 2D flow hmx is 0, not used
        // hmxWH is used for reporting and calculation of velocity on screen. It combines aall waterheight irrespective of type of flow
        // it is also used in channeloverflow and in ponded evaporation

        hmxflood->Drc = std::max(0.0, WHR - minReportFloodHeight);
        // should be WH - minfloodheight?
        // is used for reporting all water aboove a user minimum, the rest is overland flow

        FloodWaterVol->Drc = hmxflood->Drc*CHAdjDX->Drc;
        // used in mass balance
        RunoffWaterVol->Drc = std::min(WHR, minReportFloodHeight)*CHAdjDX->Drc;
        // all water that isnot flood and not stored

        if (SwitchErosion) {
            double sed = (SSFlood->Drc + BLFlood->Drc);
            //Conc->Drc =  MaxConcentration(WHrunoff->Drc * CHAdjDX->Drc, sed);
            Conc->Drc =  MaxConcentration(WaterVolall->Drc, sed);
            SSCFlood->Drc = MaxConcentration(WaterVolall->Drc, sed);

            Qsn->Drc = Conc->Drc*Qn->Drc;
        }

    }}
}


/**
 * @fn void TWorld::OverlandFlow2Ddyn()
 * @brief Does 2D flow, calling SWOF functions, WHrunoff
 *
 * @return void
  */
void TWorld::OverlandFlow2Ddyn(void)
{
    double dtOF = 0;

    ChannelOverflow(WHrunoff, V);
    // Mixing of 2D runoff with channel water, V is used to determine how much flows into the channel
    // after this new ChannelHW and WHrunoff, and Susp sediment values ChannelSSSed and SSFlood->Drc

    if (SwitchIncludeChannel) {
        #pragma omp parallel for num_threads(userCores)
        FOR_ROW_COL_MV_L {
            ChannelWaterVol->Drc = ChannelWH->Drc * ChannelDX->Drc * ChannelWidth->Drc;
            WaterVolall->Drc = CHAdjDX->Drc*(WHrunoff->Drc + hmx->Drc) + MicroStoreVol->Drc;
            // do not recalc floodvol, MB errors

            // recalc channel water vol else big MB error
            if(SwitchErosion)
            {
                SWOFSedimentLayerDepth(r,c,WHrunoff->Drc, V->Drc);
                SWOFSedimentSetConcentration(r,c, WHrunoff);

                RiverSedimentLayerDepth(r,c);
                RiverSedimentMaxC(r, c);
                // all concentrations, possible ChannelDep when surplus
            }
        }}
    }

    startFlood = false;
    #pragma omp parallel for num_threads(userCores)
    FOR_ROW_COL_MV {
        if (WHrunoff->Drc > HMIN)
            startFlood = true;
    }

    if (SwitchSWOFopen)
        dtOF = fullSWOF2open(WHrunoff, Uflood, Vflood, DEM);
    else
        dtOF = fullSWOF2RO(WHrunoff, Uflood, Vflood, DEM);
    //VJ new average flux over lisem timestep, else last Qn is used

    //  infilInWave(WHrunoff, _dt);

    // calc discharge flux
    #pragma omp parallel for num_threads(userCores)
    FOR_ROW_COL_MV_L {
        V->Drc = sqrt(Uflood->Drc*Uflood->Drc + Vflood->Drc*Vflood->Drc);
        Qn->Drc = V->Drc*(WHrunoff->Drc*ChannelAdj->Drc);
        //Q->Drc = Qn->Drc; // just to be sure
    }}

    Boundary2Ddyn();  // do the domain boundaries for Q, h and sediment

    updateWHandHmx();
    // update all water levels and volumes and calculate partition flood and runoff for output

    FloodMaxandTiming();

    TIMEDB(QString("Average dynamic timestep in flooded cells (dt %1 sec, n %2)").arg(dtOF,6,'f',3).arg(iter_n,4));
    // some screen error reporting
}



//--------------------------------------------------------------------------------------------
void TWorld::OverlandFlow1D(void)
{
    // recalculate water vars after subtractions in "to channel"

    //double tot = 0;

    #pragma omp parallel for num_threads(userCores)
    FOR_ROW_COL_MV_L {
        WaterVolin->Drc = DX->Drc * FlowWidth->Drc * WHrunoff->Drc;
        //volume runoff into the kin wave, needed to determine infil in kin wave
        // WaterVolin total water volume in m3 before kin wave, WHrunoff may be adjusted in tochannel
        q->Drc = 0;//FSurplus->Drc*SoilWidthDX->Drc/_dt;
        // OBSOLETE? has never work properly
        // infil flux in kin wave (<= 0)negative value), in m2/s, in kin wave DX is used
        // surplus related to infiltrating surfaces

        QinKW->Drc = 0; // store for incoming water in a cell
        //tot = tot + WaterVolin->Drc;

        //Save WHrunoff and Sed as start state for all-fluxes-out
        WHAFO = WHrunoff;
        SedAFO = Sed;

        if (SwitchErosion) {
            // calc seediment flux going in kin wave as Qs = Q*C
            Qsn->Drc = 0.0;
            Conc->Drc = MaxConcentration(WHrunoff->Drc * CHAdjDX->Drc, Sed->Drc);
            Qs->Drc =  Q->Drc * Conc->Drc;
            // calc sed flux as water flux * conc m3/s * kg/m3 = kg/s
        }
    }}

    // route water
    if (SwitchLinkedList) {
        #pragma omp parallel for num_threads(userCores)
        FOR_ROW_COL_MV_L {
            pcr::setMV(Qn->Drc);
            QinKW->Drc = 0;
        }}

        FOR_ROW_COL_LDD5 {
            Kinematic(r,c, LDD, Q, Qn,  Alpha, DX);
            // tm is not used in overland flow, in channel flow it is the max flux of e.g. culverts
        }}
    } else {
        KinematicExplicit(crlinkedldd_, Q, Qn, Alpha,DX);
    }

    //convert calculated Qn back to WH and volume for next loop
    #pragma omp parallel for num_threads(userCores)
    FOR_ROW_COL_MV_L {
        double InfilKWact = 0;
        double WaterVolout = std::max(0.0, QinKW->Drc*_dt + WaterVolin->Drc  - Qn->Drc*_dt);
        // mass balance, this includes now errors!

        // new water vol is mass bal diff
        WHrunoff->Drc = WaterVolout/CHAdjDX->Drc;
        // runoff based on water vol out
        // NOTE route substance is already an explicit solution                      

        double diff = QinKW->Drc*_dt + WaterVolin->Drc - WaterVolout - Qn->Drc * _dt;
        InfilKWact = diff;//std::min(-FSurplus->Drc*SoilWidthDX->Drc*DX->Drc, diff);

        InfilVolKinWave->Drc = InfilKWact;

        Alpha->Drc = Qn->Drc > 0 ? (WHrunoff->Drc*FlowWidth->Drc)/pow(Qn->Drc,0.6) : Alpha->Drc;
        // needed for erosion // A = alpha Q^0.6 => alpha = A/Q^0.6
        V->Drc = pow(WHrunoff->Drc, 2.0/3.0) * sqrtGrad->Drc/N->Drc;
        // new velocity

        WHroad->Drc = WHrunoff->Drc;
        // set road to average outflowing wh, no surface storage.

        WH->Drc = WHrunoff->Drc + WHstore->Drc;
        // add new average waterlevel (A/dx) to stored water

        hmxWH->Drc = WH->Drc + hmx->Drc;//???? hmx here? why not
        //needed for totals and output

        WaterVolall->Drc = WHrunoff->Drc*CHAdjDX->Drc + MicroStoreVol->Drc;

        if (SwitchErosion)
             Conc->Drc = MaxConcentration(WaterVolall->Drc, Sed->Drc);
    }}

    //      routing of substances add here!
    if (SwitchErosion)
    {
        if (SwitchLinkedList) {
            #pragma omp parallel for num_threads(userCores)
            FOR_ROW_COL_MV_L {
                pcr::setMV(Qsn->Drc);//Qsn->setAllMV();
            }}
            FOR_ROW_COL_LDD5 {
                routeSubstance(r,c, LDD, Q, Qn, Qs, Qsn, Alpha, DX, Sed);
            }}
        } else {
            KinematicSubstance(crlinkedldd_,LDD, Q, Qn, Qs, Qsn, Alpha, DX, Sed);
            SinAFO = SinKW; // save sediment influx for all-fluxes-out.
           FOR_ROW_COL_MV_L{
                ErosionAFO->Drc = (Qsn->Drc*_dt) - (SinKW->Drc*_dt); //??
           }}
//        }
   }

            // MC - Sed is updated by kinematicSubstance, should conc also be updated? now the conc is still based on the Sed before KW

    // route other stuff
    if (SwitchPest) {
        //this function takes care of all pesticide dynamics
        PesticideDynamics();
     }
}
}<|MERGE_RESOLUTION|>--- conflicted
+++ resolved
@@ -157,25 +157,14 @@
     #pragma omp parallel for num_threads(userCores)
     FOR_ROW_COL_MV_L {
 
-<<<<<<< HEAD
     double NN = N->Drc;
     double alpha;
     double WHr = WHrunoff->Drc;
     double FW = FlowWidth->Drc;
-
-    if (SwitchKinematic2D == K2D_METHOD_KINDYN && SwitchIncludeChannel && hmx->Drc > 0.001)
-        NN = N->Drc * (2.0-qExp(-mixing_coefficient*hmx->Drc));
-    // slow down water in flood zone, if hmx = 0 then factor = 1
-=======
-        double NN = N->Drc;
-        double alpha;
-        double WHr = WHrunoff->Drc;
-        double FW = FlowWidth->Drc;
 //        double mixing_coefficient = 2.0;
 //        if (SwitchKinematic2D == K2D_METHOD_KINDYN && SwitchIncludeChannel && hmx->Drc > 0.001)
 //            NN = N->Drc * (2.0-qExp(-mixing_coefficient*hmx->Drc));
-        // slow down water in flood zone, if hmx = 0 then factor = 1
->>>>>>> 8fa61764
+    // slow down water in flood zone, if hmx = 0 then factor = 1
 
     if (Grad->Drc > MIN_SLOPE)
         alpha = pow(NN/sqrtGrad->Drc * pow(FW, 2.0/3.0),0.6);
