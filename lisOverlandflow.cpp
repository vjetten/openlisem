--- conflicted
+++ resolved
@@ -689,12 +689,8 @@
 
         WH->Drc = WHrunoff->Drc + WHstore->Drc;
         // add new average waterlevel (A/dx) to stored water
-<<<<<<< HEAD
-
-        if(SwitchKinematic2D != K1D_METHOD)
-=======
-        if(SwitchKinematic2D == K1D_METHOD)
->>>>>>> 88161211
+
+        if(SwitchKinematic2D == K1D_METHOD)//if(SwitchKinematic2D != K1D_METHOD)
         {
             if(K2DSlope->Drc != 0 && K2DPits->Drc != 1)
             {
@@ -709,11 +705,10 @@
             }
         }else
         {
-<<<<<<< HEAD
-            if(Grad->Drc != 0)
-=======
+//<<<<<<< HEAD
+//            if(Grad->Drc != 0)
+//=======
             if(K2DSlope->Drc != 0 && K2DPits->Drc != 1)
->>>>>>> 88161211
             {
                 if (ChannelAdj->Drc > 0 && WHrunoff->Drc > 0)
                     V->Drc = Qn->Drc/(WHrunoff->Drc*ChannelAdj->Drc);
@@ -724,10 +719,6 @@
             {
                 V->Drc = 0;
             }
-<<<<<<< HEAD
-
-=======
->>>>>>> 88161211
         }
 
         WaterVolall->Drc = WHrunoff->Drc*ChannelAdj->Drc*DX->Drc + DX->Drc*WHstore->Drc*SoilWidthDX->Drc;
