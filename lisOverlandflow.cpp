/*************************************************************************
**  openLISEM: a spatial surface water balance and soil erosion model
**  Copyright (C) 2010,2011, 2020  Victor Jetten
**  contact: v.g.jetten AD utwente DOT nl
**
**  This program is free software: you can redistribute it and/or modify
**  it under the terms of the GNU General Public License GPLv3 as published by
**  the Free Software Foundation, either version 3 of the License, or
**  (at your option) any later version.
**
**  This program is distributed in the hope that it will be useful,
**  but WITHOUT ANY WARRANTY; without even the implied warranty of
**  MERCHANTABILITY or FITNESS FOR A PARTICULAR PURPOSE.  See the
**  GNU General Public License v3 for more details.
**
**  You should have received a copy of the GNU General Public License GPLv3
**  along with this program.  If not, see <http://www.gnu.org/licenses/>.
**
**  Authors: Victor Jetten, Bastian van de Bout
**  Developed in: MingW/Qt/
**  website, information and code: https://github.com/vjetten/openlisem
**
*************************************************************************/
/*!
  \file lisOverlandflow.cpp
  \brief calculate interactions between channel flow, overland flow and flooding, calculate Q, V and call the kin wave
*/

#include <algorithm>
#include "model.h"
#include "operation.h"
#define tiny 1e-8

//--------------------------------------------------------------------------------------------
/**
 * @fn void TWorld::OverlandFlow(void)
 * @brief Calls the kinematic wave or diffusive wave functions and calculates new discharge, water height and sediment presence
 *
 * Calls the kinematic, diffusive or dynamic wave functions and calculates new discharge, water height and sediment presence
 * During this process, surpluss potential infilration is subtracted from the water content.
 * Based on the options in the run file, either the 1D or 2D kinematic wave is used.
 * Sediment transport in overland flow is automatically taken into accaunt.
 */

//---------------------------------------------------------------------------
void TWorld::OverlandFlow(void)
{
    ToTiledrain();   // fraction going into tiledrain directly from surface, for 1D and 2D flow

    // kinematic wave or kin wave with overflow
    if(SwitchKinematic2D == K2D_METHOD_KIN || SwitchKinematic2D == K2D_METHOD_KINDYN) {

        CalcVelDisch();
        // overland flow velocity, discharge and alpha
        // V is needed in erosion

        if (SwitchErosion) {
            #pragma omp parallel for num_threads(userCores)
            FOR_ROW_COL_MV_L  {
                cell_FlowDetachment(r, c);
                // kine wave based flow detachment
            }}
        }

        ToChannel();        // overland flow water and sed flux going into or out of channel, in channel cells
        OverlandFlow1D();   // kinematic wave of water and sediment

        if(SwitchKinematic2D == K2D_METHOD_KINDYN) {
            ChannelFlood();
            // st venant channel 2D flooding from channel, only for kyn wave
        }
    }

    if(SwitchKinematic2D == K2D_METHOD_DYN) {
        OverlandFlow2Ddyn();
        // dynamic wave overland flow
    }


}
//--------------------------------------------------------------------------------------------
/**
 * @fn void TWorld::ToChannel(void)
 * @brief Calculates fraction of overland flow that flows into channel
 *
 * Calculates fraction of overland flow that flows into channel.
 * This fraction is based on channel width and flow velocity
 *
 * @return void
 */
void TWorld::ToChannel() //(int r, int c)
{
    if (!SwitchIncludeChannel)
        return;
    #pragma omp parallel for num_threads(userCores)
    FOR_ROW_COL_MV_L {
    if (ChannelWidth->Drc > 0 && WHrunoff->Drc > HMIN && hmx->Drc < HMIN)
    {
        double fractiontochannel = std::min(1.0, _dt*V->Drc/(0.5*ChannelAdj->Drc));
        // fraction to channel calc from half the adjacent area width and flow velocity

        // cannot flow into channel if water level in channel is higher than runoff depth
        if (SwitchKinematic2D == K2D_METHOD_KINDYN &&
                WHrunoff->Drc <= std::max(0.0 , ChannelWH->Drc - ChannelDepth->Drc))
            fractiontochannel = 0;

        // no inflow on culverts
        if (SwitchCulverts && ChannelMaxQ->Drc  > 0)
            fractiontochannel = 0;

        if (fractiontochannel > 0) {

            double dwh = fractiontochannel*WHrunoff->Drc;
            double dvol = fractiontochannel*(WaterVolall->Drc - MicroStoreVol->Drc);

            // water diverted to the channel
            ChannelWaterVol->Drc += dvol;
            ChannelWH->Drc = ChannelWaterVol->Drc/(ChannelWidth->Drc*ChannelDX->Drc);

            WHrunoff->Drc -= dwh ;
            WHroad->Drc -= dwh;
            WH->Drc -= dwh;
            WaterVolall->Drc = CHAdjDX->Drc*(WHrunoff->Drc + hmx->Drc) + MicroStoreVol->Drc;

            if (SwitchErosion)
            {
                double dsed = fractiontochannel*Sed->Drc;
                ChannelSSSed->Drc  += dsed;
                //sediment diverted to the channel
                Sed->Drc -= dsed;

                Conc->Drc = MaxConcentration(WaterVolall->Drc, Sed->Drc);
                // adjust sediment in suspension
                RiverSedimentLayerDepth(r,c);
                RiverSedimentMaxC(r,c);
            }
        }
    }
   }}
}
//--------------------------------------------------------------------------------------------
/**
 * @fn void TWorld::CalcVelDisch()
 * @brief Calculates velocity and discharge based on water height for overland flow
 *
 * Calculates velocity and discharge and alpha based on water height for overland flow (WHrunoff)
 * Using the water height and energy gradient, mannings equation for flow velocity is used.
 * The manning's N is altered when flooding is present,
 * this slows down water while it is converted into flood water.
 *
 * @return void
 * @see mixing_coefficient
 */
void TWorld::CalcVelDisch()//(int r, int c)
{
    #pragma omp parallel for num_threads(userCores)
    FOR_ROW_COL_MV_L {

        double NN = N->Drc;
        double alpha;
        double WHr = WHrunoff->Drc;
        double FW = FlowWidth->Drc;

        if (SwitchKinematic2D == K2D_METHOD_KINDYN && SwitchIncludeChannel && hmx->Drc > 0.001)
            NN = N->Drc * (2.0-qExp(-mixing_coefficient*hmx->Drc));
        // slow down water in flood zone, if hmx = 0 then factor = 1

        if (Grad->Drc > MIN_SLOPE)
            alpha = pow(NN/sqrtGrad->Drc * pow(FW, 2.0/3.0),0.6);
        // perimeter = FlowWidth
        else
            alpha = 0;

        if (alpha > 0)
            Q->Drc = pow((FW*WHr)/alpha, 5.0/3.0); // Q = (A/alpha)^1/beta and  beta = 6/10 = 3/5
        else
            Q->Drc = 0;
        //Q = (A/alpha)^5/3 => A^5/3 / alpha^5/3 =? aplha^5/3 = (N/sqrtS^3/5)^5/3 *((P^2/3)^3/5)^5/3 =
        //Q =  A^5/3 / [N/Sqrt * P^2/3] => A*A^2/3 / P^2/3 * sqrtS/n = A * R^2/3 sqrtS/N = AV

        V->Drc = pow(WHr, 2.0/3.0) * sqrtGrad->Drc/NN;
        // overlandflow, we do not use perimeter here but height
        // note: we can use tortuosity here: perimeter = R/(w*tortuosity) = hw/(w*tort) = h/tort
        // tortuosity can come from random roughness! use analysis from EU project
        Alpha->Drc = alpha;

    }}
}
//---------------------------------------------------------------------------
void TWorld::updateWHandHmx(void)
{
    #pragma omp parallel for num_threads(userCores)
    FOR_ROW_COL_MV_L {
        double WHR = WHrunoff->Drc;

        WHroad->Drc = WHR;
        // set road to average outflowing wh, no surface storage.

        WH->Drc = WHR + WHstore->Drc;
        // add new average waterlevel (A/dx) to stored water
        WaterVolall->Drc = WHR*CHAdjDX->Drc + MicroStoreVol->Drc;
        //LOGIC:
        // water layer in three parts: WHstore < (WHrunoff < minReportFloodHeight) < (hmx > minReportFloodHeight)
        // WH =  WHstore + WHrunoff

        hmxWH->Drc = WH->Drc;// + hmx->Drc; // in 2D flow hmx is 0, not used
        // hmxWH is used for reporting and calculation of velocity on screen. It combines aall waterheight irrespective of type of flow
        // it is also used in channeloverflow and in ponded evaporation

        hmxflood->Drc = std::max(0.0, WHR - minReportFloodHeight);
        // should be WH - minfloodheight?
        // is used for reporting all water aboove a user minimum, the rest is overland flow

        FloodWaterVol->Drc = hmxflood->Drc*CHAdjDX->Drc;
        // used in mass balance
        RunoffWaterVol->Drc = std::min(WHR, minReportFloodHeight)*CHAdjDX->Drc;
        // all water that isnot flood and not stored

        if (SwitchErosion) {
            double sed = (SSFlood->Drc + BLFlood->Drc);
            //Conc->Drc =  MaxConcentration(WHrunoff->Drc * CHAdjDX->Drc, sed);
            Conc->Drc =  MaxConcentration(WaterVolall->Drc, sed);

            Qsn->Drc = Conc->Drc*Qn->Drc;
        }

    }}
}


/**
 * @fn void TWorld::OverlandFlow2Ddyn()
 * @brief Does 2D flow, calling SWOF functions, WHrunoff
 *
 * @return void
  */
void TWorld::OverlandFlow2Ddyn(void)
{
    double dtOF = 0;

    ChannelOverflow(WHrunoff, V);
    // Mixing of 2D runoff with channel water, V is used to determine how much flows into the channel
    // after this new ChannelHW and WHrunoff, and Susp sediment values ChannelSSSed and SSFlood->Drc

    startFlood = false;
    #pragma omp parallel for num_threads(userCores)
    FOR_ROW_COL_MV {
        if (WHrunoff->Drc > HMIN)
            startFlood = true;
    }

    if (SwitchSWOFopen)
        dtOF = fullSWOF2open(WHrunoff, Uflood, Vflood, DEM);
    else
        dtOF = fullSWOF2RO(WHrunoff, Uflood, Vflood, DEM);
    //VJ new average flux over lisem timestep, else last Qn is used

    //  infilInWave(WHrunoff, _dt);

    // calc discharge flux
    #pragma omp parallel for num_threads(userCores)
    FOR_ROW_COL_MV_L {
        V->Drc = sqrt(Uflood->Drc*Uflood->Drc + Vflood->Drc*Vflood->Drc);
        Qn->Drc = V->Drc*(WHrunoff->Drc*ChannelAdj->Drc);
        //Q->Drc = Qn->Drc; // just to be sure
    }}

    Boundary2Ddyn();  // do the domain boundaries for Q, h and sediment

    updateWHandHmx();
    // update all water levels and volumes and calculate partition flood and runoff for output

    FloodMaxandTiming();

    TIMEDB(QString("Average dynamic timestep in flooded cells (dt %1 sec, n %2)").arg(dtOF,6,'f',3).arg(iter_n,4));
    // some screen error reporting
}



//--------------------------------------------------------------------------------------------
void TWorld::OverlandFlow1D(void)
{
    // recalculate water vars after subtractions in "to channel"

    //double tot = 0;

    #pragma omp parallel for num_threads(userCores)
    FOR_ROW_COL_MV_L {
        WaterVolin->Drc = DX->Drc * FlowWidth->Drc * WHrunoff->Drc;
        //volume runoff into the kin wave, needed to determine infil in kin wave
        // WaterVolin total water volume in m3 before kin wave, WHrunoff may be adjusted in tochannel
        q->Drc = 0;//FSurplus->Drc*SoilWidthDX->Drc/_dt;
        // OBSOLETE? has never work properly
        // infil flux in kin wave (<= 0)negative value), in m2/s, in kiv wave DX is used
        // surplus related to infiltrating surfaces

        QinKW->Drc = 0; // store for incoming water in a cell
        //tot = tot + WaterVolin->Drc;

        if (SwitchErosion) {
            // calc seediment flux going in kin wave as Qs = Q*C
            Qsn->Drc = 0.0;
<<<<<<< HEAD
            Conc->Drc = MaxConcentration(WHrunoff->Drc * CHAdjDX->Drc, &Sed->Drc, &DEP->Drc); // MC - Nothing new since flowdetachment??
=======
            Conc->Drc = MaxConcentration(WHrunoff->Drc * CHAdjDX->Drc, Sed->Drc);
>>>>>>> 86b3b6be
            Qs->Drc =  Q->Drc * Conc->Drc;
            // calc sed flux as water flux * conc m3/s * kg/m3 = kg/s
        }
    }}

    // route water
    if (SwitchLinkedList) {
        #pragma omp parallel for num_threads(userCores)
        FOR_ROW_COL_MV_L {
            pcr::setMV(Qn->Drc);
            QinKW->Drc = 0;
        }}

        FOR_ROW_COL_LDD5 {
            Kinematic(r,c, LDD, Q, Qn,  Alpha, DX);
            // tm is not used in overland flow, in channel flow it is the max flux of e.g. culverts
        }}
    } else {
        KinematicExplicit(crlinkedldd_, Q, Qn, Alpha,DX);
    }

    //convert calculate Qn back to WH and volume for next loop
    #pragma omp parallel for num_threads(userCores)
    FOR_ROW_COL_MV_L {
        double InfilKWact = 0;
        double WaterVolout = std::max(0.0, QinKW->Drc*_dt + WaterVolin->Drc  - Qn->Drc*_dt);
        // mass balance, this includes now errors!

        // new water vol is mass bal diff
        WHrunoff->Drc = WaterVolout/CHAdjDX->Drc;
        // runoff based on water vol out
        // NOTE route substance is already an explicit solution                      

        double diff = QinKW->Drc*_dt + WaterVolin->Drc - WaterVolout - Qn->Drc * _dt;
        InfilKWact = diff;//std::min(-FSurplus->Drc*SoilWidthDX->Drc*DX->Drc, diff);

        InfilVolKinWave->Drc = InfilKWact;

        Alpha->Drc = Qn->Drc > 0 ? (WHrunoff->Drc*FlowWidth->Drc)/pow(Qn->Drc,0.6) : Alpha->Drc;
        // needed for erosion // A = alpha Q^0.6 => alpha = A/Q^0.6
        V->Drc = pow(WHrunoff->Drc, 2.0/3.0) * sqrtGrad->Drc/N->Drc;
        // new velocity

        WHroad->Drc = WHrunoff->Drc;
        // set road to average outflowing wh, no surface storage.

        WH->Drc = WHrunoff->Drc + WHstore->Drc;
        // add new average waterlevel (A/dx) to stored water

        hmxWH->Drc = WH->Drc + hmx->Drc;//???? hmx here? why not
        //needed for totals and output

        WaterVolall->Drc = WHrunoff->Drc*CHAdjDX->Drc + MicroStoreVol->Drc;

        if (SwitchErosion)
             Conc->Drc = MaxConcentration(WaterVolall->Drc, Sed->Drc);
    }}

    //      routing of substances add here!
    if (SwitchErosion)
    {
        if (SwitchLinkedList) {
            #pragma omp parallel for num_threads(userCores)
            FOR_ROW_COL_MV_L {
                pcr::setMV(Qsn->Drc);//Qsn->setAllMV();
            }}
            FOR_ROW_COL_LDD5 {
                routeSubstance(r,c, LDD, Q, Qn, Qs, Qsn, Alpha, DX, Sed);
            }}
        } else {
            KinematicSubstance(crlinkedldd_,LDD, Q, Qn, Qs, Qsn, Alpha, DX, Sed);
        }
    }

            // MC - Sed is updated by kinematicSubstance, should conc also be updated? now the conc is still based on the Sed before KW

    // route other stuff
    if (SwitchPesticide) {
        // calc pesticide flux going in kin wave as Qp = Q*C
        #pragma omp parallel for num_threads(userCores)
        FOR_ROW_COL_MV_L {
           Qp->Drc =  Qn->Drc * C->Drc;
        }}

        KinematicSubstance(crlinkedldd_, LDD, Q, Qn, Qp, Qpn, Alpha, DX, Pest);

        #pragma omp parallel for num_threads(userCores)
        FOR_ROW_COL_MV_L {
            //C->Drc = ConcentrationP(WaterVolall->Drc, Pest->Drc);
            C->Drc = Qn->Drc > MIN_FLUX ? Qpn->Drc/Qn->Drc : 0;
            C_N->Drc = C->Drc;
            //qDebug()<< "ds overlandflow"<< C->Drc;
            //qDebug()<< "ds overlandflow"<< Pest->Drc;
        }}
    }   
}<|MERGE_RESOLUTION|>--- conflicted
+++ resolved
@@ -301,11 +301,7 @@
         if (SwitchErosion) {
             // calc seediment flux going in kin wave as Qs = Q*C
             Qsn->Drc = 0.0;
-<<<<<<< HEAD
-            Conc->Drc = MaxConcentration(WHrunoff->Drc * CHAdjDX->Drc, &Sed->Drc, &DEP->Drc); // MC - Nothing new since flowdetachment??
-=======
             Conc->Drc = MaxConcentration(WHrunoff->Drc * CHAdjDX->Drc, Sed->Drc);
->>>>>>> 86b3b6be
             Qs->Drc =  Q->Drc * Conc->Drc;
             // calc sed flux as water flux * conc m3/s * kg/m3 = kg/s
         }
