--- conflicted
+++ resolved
@@ -29,7 +29,7 @@
 #include <algorithm>
 #include "model.h"
 #include "operation.h"
-//#define tiny 1e-8
+#define tiny 1e-8
 
 //--------------------------------------------------------------------------------------------
 /**
@@ -37,7 +37,7 @@
  * @brief Calls the kinematic wave or diffusive wave functions and calculates new discharge, water height and sediment presence
  *
  * Calls the kinematic, diffusive or dynamic wave functions and calculates new discharge, water height and sediment presence
- * During this process, surpluss potential infiltration is subtracted from the water content.
+ * During this process, surpluss potential infilration is subtracted from the water content.
  * Based on the options in the run file, either the 1D or 2D kinematic wave is used.
  * Sediment transport in overland flow is automatically taken into accaunt.
  */
@@ -67,14 +67,8 @@
 
         if(SwitchKinematic2D == K2D_METHOD_KINDYN) {
             ChannelFlood();
-<<<<<<< HEAD
-            FloodMaxandTiming();
-            // st venant channel 2D flooding from channel, only for kyn wave, partly parallel
-    }
-=======
             // st venant channel 2D flooding from channel, only for kyn wave
-        }
->>>>>>> e23027e4
+    }
     }
 
     if(SwitchKinematic2D == K2D_METHOD_DYN) {
