--- conflicted
+++ resolved
@@ -229,7 +229,6 @@
                     double ty = dt/dy;
 
                     double C = 0.25;//std::min(0.25, courant_factor);
-<<<<<<< HEAD
                     double flux_x1 = +tx*hll_x1.v[0];
                     double flux_x2 = -tx*hll_x2.v[0];
                     double flux_y1 = +ty*hll_y1.v[0];
@@ -238,12 +237,7 @@
                     flux_x2 = std::max(-H * C,std::min(flux_x2,h_x2 * C));
                     flux_y1 = std::max(-H * C,std::min(flux_y1,h_y1 * C));
                     flux_y2 = std::max(-H * C,std::min(flux_y2,h_y2 * C));
-=======
-                    double flux_x1 = std::max(-H * C,std::min(+tx*hll_x1.v[0],h_x1 * C));
-                    double flux_x2 = std::max(-H * C,std::min(-tx*hll_x2.v[0],h_x2 * C));
-                    double flux_y1 = std::max(-H * C,std::min(+ty*hll_y1.v[0],h_y1 * C));
-                    double flux_y2 = std::max(-H * C,std::min(-ty*hll_y2.v[0],h_y2 * C));
->>>>>>> daf566ea
+
 
                     double hn = std::max(0.0, H + flux_x1 + flux_x2 + flux_y1 + flux_y2);
 
