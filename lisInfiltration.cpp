--- conflicted
+++ resolved
@@ -523,12 +523,7 @@
             else
                 L = SoilDep1;
 
-<<<<<<< HEAD
-            if (L > SoilDep1- ss_space) {
-                //fact_out = space1;
-=======
             if (L > SoilDep1-0.001) {
->>>>>>> 2bc06a28
                 fact_out = fact_in; // MC - no 0 or reduced infiltration with full profile
                 L = SoilDep1;
             } else
@@ -642,11 +637,7 @@
         }
 
         //FSurplus->Drc = -1.0 * std::min(space, fact_);//std::max(0.0, fpot_-fact_));
-<<<<<<< HEAD
-        //MC - using space causes fluctuations when Lw reaches SD1 - always fact_
-=======
         //MC - using space causes fluctuations when Lw reaches SD1 when soil is not impermeable always use fact_
->>>>>>> 2bc06a28
         FSurplus->Drc = -1.0 * fact_;
         // negative and smallest of space or fpot-fact ???
     }
