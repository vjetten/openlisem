--- conflicted
+++ resolved
@@ -634,13 +634,10 @@
                 space = (SoilDepth2->Drc - Lw->Drc)*(ThetaS2->Drc-ThetaI2->Drc);
         }
 
+      
         //FSurplus->Drc = -1.0 * std::min(space, fact_);//std::max(0.0, fpot_-fact_));
         //MC - using space causes fluctuations when Lw reaches SD1 when soil is not impermeable always use fact_
-<<<<<<< HEAD
-        FSurplus->Drc = -1.0 * fact_;
-=======
         FSurplus->Drc = -1.0 * std::max(0.0, fpot_-fact_);
->>>>>>> 86db033a
         // negative and smallest of space or fpot-fact ???
     }
 }
