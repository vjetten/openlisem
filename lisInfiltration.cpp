

/*************************************************************************
**  openLISEM: a spatial surface water balance and soil erosion model
**  Copyright (C) 2010,2011, 2020  Victor Jetten
**  contact: v.g.jetten AD utwente DOT nl
**
**  This program is free software: you can redistribute it and/or modify
**  it under the terms of the GNU General Public License GPLv3 as published by
**  the Free Software Foundation, either version 3 of the License, or
**  (at your option) any later version.
**
**  This program is distributed in the hope that it will be useful,
**  but WITHOUT ANY WARRANTY; without even the implied warranty of
**  MERCHANTABILITY or FITNESS FOR A PARTICULAR PURPOSE.  See the
**  GNU General Public License v3 for more details.
**
**  You should have received a copy of the GNU General Public License GPLv3
**  along with this program.  If not, see <http://www.gnu.org/licenses/>.
**
**  Authors: Victor Jetten, Bastian van de Bout
**  Developed in: MingW/Qt/
**  website, information and code: https://github.com/vjetten/openlisem
**
*************************************************************************/
/*!
  \file lisInfiltration.cpp
  \brief Simplified infiltraton processes: Green and Ampt, Smith and Parlanage, both 1 and 2 layer. SWATRE has separate files.

functions: \n
- void TWorld::InfilEffectiveKsat(void)
- void TWorld::InfilSwatre(cTMap *_WH)
- void TWorld::InfilMorelSeytoux1(cTMap *_WH) Not working yet!
- void TWorld::InfilMethods(cTMap * _Ksateff, cTMap *_WH, cTMap *_fpot, cTMap *_fact, cTMap *_L1, cTMap *_L2, cTMap *_FFull)
- double TWorld::IncreaseInfiltrationDepth(int r, int c, double fact, double *L1p, double *L2p, double *FFullp)
- void TWorld::Infiltration(void)
- void TWorld::InfiltrationFloodNew(void)
- void TWorld::SoilWater()
 */

#include <algorithm>
#include "lisemqt.h"
#include "global.h"
#include "model.h"
#include "operation.h"

//---------------------------------------------------------------------------
// Done outside timeloop, move inside when crusting is made dynamic!
void TWorld::InfilEffectiveKsat(bool first)
{
    // todo, move to datainit!
    if (first) {
        #pragma omp parallel for num_threads(userCores)
        FOR_ROW_COL_MV_L {
            Ksat1->Drc *= _dt/3600000.0;
            Ksateff->Drc = Ksat1->Drc;
            Poreeff->Drc = ThetaS1->Drc;
            Thetaeff->Drc = ThetaI1->Drc;

            if (SwitchTwoLayer)
                Ksat2->Drc *= _dt/3600000.0;
            if (SwitchInfilCrust)
                KsatCrust->Drc *= _dt/3600000.0;
            if (SwitchInfilCompact)
                KsatCompact->Drc *= _dt/3600000.0;
            // affected surfaces

            if (SwitchInfilCompact) {
                Ksateff->Drc = Ksateff->Drc*(1-CompactFraction->Drc) + KsatCompact->Drc*CompactFraction->Drc;
                Poreeff->Drc = Poreeff->Drc*(1-CompactFraction->Drc) + PoreCompact->Drc*CompactFraction->Drc;
            }

            if (SwitchGrassStrip) {
                Ksateff->Drc = Ksateff->Drc*(1-GrassFraction->Drc) + KsatGrass->Drc*GrassFraction->Drc;
                Poreeff->Drc = ThetaS1->Drc*(1-GrassFraction->Drc) + PoreGrass->Drc*GrassFraction->Drc;
            }

            Thetaeff->Drc = std::min(1.0,Poreeff->Drc/ThetaS1->Drc) * ThetaI1->Drc;
            Thetaeff->Drc = std::max(ThetaR1->Drc,ThetaI1->Drc);


            //these surfaces are excluded from infiltration so not necessary to adjust Ksat and Pore
//            // impermeable surfaces
//            if (SwitchHardsurface) {
//                Ksateff->Drc *= (1-HardSurface->Drc);
//             //   Poreeff->Drc *= (1-HardSurface->Drc);
//            }

//            if (SwitchRoadsystem) {
//                Ksateff->Drc *= (1-RoadWidthDX->Drc/_dx);
//             //   Poreeff->Drc *= (1-RoadWidthDX->Drc/_dx);
//            }

            if (SwitchHouses) {
                Ksateff->Drc *= (1-HouseCover->Drc);
             //   Poreeff->Drc *= (1-HouseCover->Drc);
            }
        }}
    }

    if (SwitchInfilCrust) {
        if (InfilMethod != INFIL_SWATRE && InfilMethod != INFIL_NONE)
        {
            #pragma omp parallel for num_threads(userCores)
            FOR_ROW_COL_MV_L {
                // exponential crusting proces with cumulative rainfall

                //double KSc = Ksat1->Drc * (0.3+0.7*exp(-0.05*RainCum->Drc*1000));
                double ksatdiff = std::max(0.0,Ksat1->Drc - KsatCrust->Drc);
                double factor = RainCum->Drc > 0.01 ? exp(-0.05*(RainCum->Drc-0.01)*1000) : 1.0;
                double KSc = KsatCrust->Drc + ksatdiff * factor;
                // exponential decline until crust value, RainCum is in meters

                //Ksateff->Drc = (1-Cover->Drc) * KSc + Cover->Drc * Ksat1->Drc;
                Ksateff->Drc = KSc;
                // only on bare fraction of soil, depends on crop. We need basal cover! ???
                double porediff = std::max(0.0,ThetaS1->Drc - PoreCrust->Drc);
                Poreeff->Drc = PoreCrust->Drc + porediff * factor;
                //ThetaS1->Drc*(1-CrustFraction->Drc) + PoreCrust->Drc*CrustFraction->Drc;

                Ksateff->Drc = std::max(0.0, Ksateff->Drc);
                Poreeff->Drc = std::max(0.3, Poreeff->Drc);
                Thetaeff->Drc = std::min(1.0,Poreeff->Drc/ThetaS1->Drc) * ThetaI1->Drc;
                Thetaeff->Drc = std::max(ThetaR1->Drc,ThetaI1->Drc);

            }}
        }
    }
}
//---------------------------------------------------------------------------
/*!
 \brief Main infiltration function, calls infiltration types (SWATRE, Green and Ampt,
  Smith and Parlange, Ksat subtraction. Calculates effective Ksat based on different
  surface types (crust, compaction).

  Main infiltration function that calculates\n
  - Use ksateff which accounts for different surface types: grass strips, compaction, crusting, roads, hard surface
  - do SWATRE or one of the other methods, SWATRE is a different set of functions
  - call one of the infiltration functions for the actual infiltration rate
  - calc infiltration surplus for the kinematic wave
  - increase of infiltration depth/wetting front, same function for each infiltration model: L1, L2, Fcum
  - decrease of surface water layer WH and calculate infiltration volume\n
  */

// this function is not used!
void TWorld::Infiltration()
{    
    //NOTE fact and fpot have a unit of m (not m/s)
    if (InfilMethod == INFIL_SWATRE) {
        #pragma omp parallel for num_threads(userCores)
        FOR_ROW_COL_MV_L {
            cell_InfilSwatre(r, c);
        }}
    }
    else
    if (InfilMethod != INFIL_NONE) {
        #pragma omp parallel for num_threads(userCores)
        FOR_ROW_COL_MV_L {
            cell_InfilMethods(r, c);
        }}
    }
}

//---------------------------------------------------------------------------
/*!
\brief function to increase wetting front and deal with 2nd layer and impermeable subsoil
 returns actual infiltration rate.

 this function is called form all infiltration functions except Swatre:\n
 - one layer or two layers
  - returns depth of the wetting front (Lw)\n
 - returns actual infiltration in mm, NOT rate in mm/h
*/

double TWorld::IncreaseInfiltrationDepthNew0(double fact_in, int r, int c) //, double fact, double *L1p, double *L2p, double *FFullp)
{
    double dtheta1 = std::max(0.0,Poreeff->Drc-Thetaeff->Drc); // space in the top layer
    double L = Lw->Drc;
    double SoilDep1 = SoilDepth1->Drc;
    double fact_out = 0;
    double space = 0;
    double Lnew = 0;

    if (SwitchTwoLayer) {

        double SoilDep2 = SoilDepth2->Drc;
        double dtheta2 = std::max(0.0,ThetaS2->Drc-ThetaI2->Drc);
        double dfact2 = 0;
        bool passing = false;
        double space2 = 0;
        int i = 0;

        if (SwitchImpermeable && L > SoilDep2 - 0.001) {
            Lw->Drc = SoilDep2;
            return 0;
        }
        if (SwitchImpermeable && dtheta2 < 0.001) {
            Lw->Drc = SoilDep2;
            return 0;
        }

        // L is in layer 1
        if (L <= SoilDep1) {
            Lnew = L + fact_in/std::max(0.01,dtheta1);
            space = (SoilDep1-L)*dtheta1;

            if(fact_in > space || Lnew > SoilDep1) {
                // water is moving into layer 2
                passing = true;
                dfact2 = fact_in - space;
                // remaining water for layer 2
            } else {
                // all remains SD1
                fact_out = fact_in;
            }
            i = 1;
        }

        // L is in layer 2
        if (L > SoilDep1) {
            //L already in layer 2

            Lnew = L + fact_in/std::max(0.01,dtheta2);
            space2 = (SoilDep2-L)*dtheta2;

            if (Lnew > SoilDep2 || fact_in > space2) {
                if (SwitchImpermeable)
                    fact_out = space2;
                 else
                    fact_out = Perc->Drc;

                 Lnew = SoilDep2;
                 // L at bottom
            } else {
                fact_out = fact_in;
                // everything fitted
            }
            i = 2;
        }
        // Lnew is now soildep2 or the actual depth

        // L is moving from layer 1 into 2 in this timestep
        if (passing) {
            // second layer still at initial
            space2 = (SoilDep2-SoilDep1)*dtheta2;
            Lnew = SoilDep1 + dfact2/std::max(0.01,dtheta2);
            dfact2 = std::min(dfact2, space2);

            if (dtheta2 < 0.01 || Lnew > SoilDep2) {
                if (SwitchImpermeable)
                    fact_out = space+space2;
                else
                    fact_out = Perc->Drc;
                Lnew = SoilDep2;
            } else
                fact_out = fact_in; // everything fitted
            i = 3;
        }

//        if (r == 150 && c == 150)
//            qDebug() << Lnew << i << fact_in << fact_out << space2;

        L = std::min(SoilDep2,std::max(0.0, Lnew));
        Lw->Drc = L;
        return std::max(0.0,fact_out);

    } else {

        //===== single layer =====

        // impermeable and L reached SD1, no more infil
        if (SwitchImpermeable && L > SoilDep1 - 0.001) {
            Lw->Drc = SoilDep1;
            return 0;
        }
        // impermeable and no more room, no more infil
        if (SwitchImpermeable && dtheta1 < 0.001) {
            Lw->Drc = SoilDep1;
            return 0;
        }

        Lnew = L + fact_in/std::max(dtheta1,0.01); // increase wetting front
        space = (SoilDep1 - L)*dtheta1;
        if(Lnew > SoilDep1 || space < fact_in) {
            if (SwitchImpermeable)
                // if impermeable remaining space is infiltration
                fact_out = space;
            else
                fact_out = Perc->Drc; //fact_in;
                Lnew = SoilDep1;
            } else {
                fact_out = fact_in;
            }
        L = std::min(SoilDep1,std::max(0.0, Lnew));
        Lw->Drc = L;
        return std::max(0.0, fact_out);
    }

    return 0;
}


// Infiltration by Green and Ampt,Smith and Parlange
// All the same except for calculation of the potential infiltration fpot
// 1 layer and 2 layers
/*!
\brief function to calculate potential and actula infiltration rate according to
Green and Mapt, Smith and Parlange or Ksat subtraction.

This function calculates the potential infiltration according to Ksat, G&A or S&P \n
then calls IncreaseInfiltrationDepth to increase the wetting front.
*/

void TWorld::cell_InfilMethods(int r, int c)
{
    // default vars are first layer vars
    double Ks = Ksateff->Drc;  //in m
    double Psi = Psi1->Drc; // /100; // in m
    double fwh = 0;
    double fpot_ = 0;
    double fact_ = 0;// = fact->Drc;
    double SoilDep1 = SoilDepth1->Drc;

    if (FloodDomain->Drc == 0) {
        fwh = WH->Drc; //runoff in kinwave or dyn wave
    } else {
        fwh = hmx->Drc; // flood in kin wave
    }
    // select the appropriate domain water height for overpressure

    // only do infiltration on permeable soils
    if (SoilWidthDX->Drc > 0) {

        //calculate potential infiltration rate fpot
        if (SwitchTwoLayer ) {
            // if wetting front in second layer set those vars
            if (Lw->Drc > SoilDep1) {
                //https://www.gsshawiki.com/Infiltration:Multi-layer_Green_and_Ampt

                //double FL = (Fcum->Drc-SoilDep1*(Thetaeff->Drc-ThetaI1->Drc))/std::max(0.01,(ThetaS2->Drc-ThetaI2->Drc));
                // simplified when layer 1 saturated
                double FL = Fcum->Drc/std::max(0.01,(ThetaS2->Drc-ThetaI2->Drc));
                Ks = (SoilDep1+FL)/(SoilDep1/Ksateff->Drc+(FL/Ksat2->Drc));

                //if (r == 400 && c == 200)
                //    qDebug() << Ksateff->Drc << Ksat2->Drc << Ks;

                Ks = Ksat2->Drc;
                // if wetting front > layer 1 than ksat is determined by smallest ksat1 and ksat2
                Psi = Psi2->Drc;//100; //in m
            }
        }

        if (InfilMethod == INFIL_GREENAMPT)
            fpot_ = Ks*(1.0+(Psi+fwh)/std::max(1e-3, Lw->Drc));
        else {
            // smith parlange, not really tested
            double space = Poreeff->Drc-Thetaeff->Drc;
            if (Lw->Drc > SoilDepth1->Drc)
                space = ThetaS2->Drc-ThetaI2->Drc;
            double B = (fwh + Psi)*space;
            if (B > 0.01) {
                fpot_ = Ks*exp(Fcum->Drc/B)/(exp(Fcum->Drc/B)-1);
            } else
                fpot_ = Ks;
        }

        fact_ = std::min(fpot_, fwh);
        if (fact_ < 1e-10)
            fact_ = 0;
        // actual infil in m, cannot have more infil than water on the surface, includes rainfall

        if (fact_ > 0) {
            //fact_ = IncreaseInfiltrationDepthNew0(fact_, r, c);
            if (SwitchTwoLayer)
                fact_ = IncreaseInfiltrationDepthNew2(fact_, r, c);
            else
                fact_ = IncreaseInfiltrationDepthNew1(fact_, r, c);
        }
        // adjust fact and increase Lw, for twolayer, impermeable etc

        if (fwh < fact_)
        {
            fact_ = fwh;
            fwh = 0;
        }
        else
            fwh -= fact_;

        if(FloodDomain->Drc == 0)
            WH->Drc = fwh;
        else
            hmx->Drc = fwh;
        // adjust the WH in the correct domain with new fact

        Fcum->Drc += fact_; // for Smith and Parlange
        // increase cumulative infil in m
        fact->Drc = fact_;
        InfilVol->Drc = fact_* SoilWidthDX->Drc * DX->Drc;
        // calc infiltrated volume for mass balance
    }

    Lwmm->Drc = Lw->Drc*1000.0*SoilWidthDX->Drc/_dx;

    // calc surplus infiltration (negative in m) for kin wave
    // no longer used
    FSurplus->Drc = 0;
}
//---------------------------------------------------------------------------
double TWorld::IncreaseInfiltrationDepthNew1(double fact_in, int r, int c) //, double fact, double *L1p, double *L2p, double *FFullp)
{
    double dtheta1 = std::max(0.0,Poreeff->Drc-Thetaeff->Drc); // space in the top layer
    double L = Lw->Drc;
    double SoilDep1 = SoilDepth1->Drc;
    double fact_out = 0;
    double space = 0;
    double Lnew = 0;

    // impermeable and L reached SD1, no more infil
    if (SwitchImpermeable && L > SoilDep1 - 0.001) {
        Lw->Drc = SoilDep1;
        return 0;
    }
    // impermeable and no more room, no more infil
    if (SwitchImpermeable && dtheta1 < 0.001) {
        Lw->Drc = SoilDep1;
        return 0;
    }

    Lnew = L + fact_in/std::max(dtheta1,0.01);
    // increase wetting front
    space = std::max(0.0, (SoilDep1 - L)*dtheta1);
    if(Lnew > SoilDep1 || space < fact_in) {
        if (SwitchImpermeable)
            // if impermeable remaining space is infiltration
            fact_out = space;
        else
            fact_out = Perc->Drc;
        Lnew = SoilDep1;
    } else {
        fact_out = fact_in;
    }

    Lw->Drc = std::min(SoilDep1,std::max(0.0, Lnew));
    return std::max(0.0, fact_out);
}
//---------------------------------------------------------------------------
double TWorld::IncreaseInfiltrationDepthNew2(double fact_in, int r, int c) //, double fact, double *L1p, double *L2p, double *FFullp)
{
    double dtheta1 = std::max(0.0,Poreeff->Drc-Thetaeff->Drc); // space in the top layer
    double dtheta2 = std::max(0.0,ThetaS2->Drc-ThetaI2->Drc);
    double SoilDep1 = SoilDepth1->Drc;
    double SoilDep2 = SoilDepth2->Drc;
    double fact_out = 0;
    double space = 0;
    double Lnew = 0;
    double L = Lw->Drc;
    double dfact2 = 0;
    bool passing = false;
    double space2 = 0;


    // profile is full
    if (SwitchImpermeable && L > SoilDep2 - 0.001) {
        Lw->Drc = SoilDep2;
        return 0;
    }

// NOT! because SL2 can saturate because of redistribution from a wet topsoil !!!
//    if (SwitchImpermeable && dtheta2 < 0.001) {
//        Lw->Drc = SoilDep2;
//        return 0;
//    }

    // L is in layer 1
    if (L <= SoilDep1) {
        Lnew = L + fact_in/std::max(0.01,dtheta1);
        space = std::max(0.0, (SoilDep1-L)*dtheta1);

        if(fact_in > space || Lnew > SoilDep1) {
            // water is moving into layer 2
            passing = true;
            dfact2 = fact_in - space;
            // remaining water for layer 2
        } else {
            // all remains SD1
            fact_out = fact_in;
        }
    }

    // L is in layer 2
    if (L > SoilDep1) {
        //L already in layer 2

        Lnew = L + fact_in/std::max(0.01,dtheta2);
        space2 = std::max(0.0, (SoilDep2-L)*dtheta2);

        if (Lnew > SoilDep2 || fact_in > space2) {
            if (SwitchImpermeable)
                fact_out = space2;
            else
                fact_out = Perc->Drc; // set at ksat in percolation

            Lnew = SoilDep2;
            // L at bottom
        } else {
            fact_out = fact_in;
            // everything fitted
        }
    }
    // Lnew is now soildep2 or the actual depth

    // L is moving from layer 1 into 2 in this timestep
    if (passing) {
        // second layer still at initial
        space2 = (SoilDep2-SoilDep1)*dtheta2;
        Lnew = SoilDep1 + dfact2/std::max(0.01,dtheta2);
        dfact2 = std::min(dfact2, space2);

        if (dtheta2 < 0.01 || Lnew > SoilDep2) {
            if (SwitchImpermeable)
                fact_out = space+space2;
            else
                fact_out = Perc->Drc;// set at ksat in percolation
            Lnew = SoilDep2;
        } else
            fact_out = fact_in; // everything fitted
    }

//    if(r == 430 && c ==280)
//        qDebug() << "b" << Lnew << dtheta1;
    Lw->Drc  = std::min(SoilDep2,std::max(0.0, Lnew));
    return std::max(0.0,fact_out);

}


//---------------------------------------------------------------------------
void TWorld::cell_InfilSwatre(int r, int c)
{

    if (FloodDomain->Drc == 0)
        tm->Drc = WH->Drc;
    else
        tm->Drc = hmx->Drc;

    WHbef->Drc = tm->Drc;

    SwatreStep(op.runstep, r,c, SwatreSoilModel, tm, fpot, TileDrainSoil, thetaTop);
    // WH and fpot done in swatrestep, for normal surface swatre should be done in all cells

    fact->Drc = (WHbef->Drc - tm->Drc);
    // actual infil is dif between WH before and after

    if (FloodDomain->Drc == 0)
        WH->Drc = tm->Drc;
    else
        hmx->Drc = tm->Drc;

    if (CrustFraction->Drc > 0) {
        tm->Drc = WHbef->Drc;
        tma->Drc = 0;  // gpot for crusted
        tmb->Drc = 0;
        tmc->Drc = 0;  //thetatop
        tmd->Drc = 0;

        SwatreStep(op.runstep, r, c, SwatreSoilModelCrust, tm, tma, tmb, tmc);//, CrustFraction);
        // calculate crust SWATRE and get the soil moisture of the top node

        if (FloodDomain->Drc == 0)
            tmd->Drc = WH->Drc;
        else
            tmd->Drc = hmx->Drc;
        // water level on crusted areas

        tmd->Drc = tm->Drc*CrustFraction->Drc + tmd->Drc*(1-CrustFraction->Drc);
        // weighted average
        if (FloodDomain->Drc == 0)
            WH->Drc = tmd->Drc;
        else
            hmx->Drc = tmd->Drc;

        fact->Drc = (WHbef->Drc - tmc->Drc);
        fpot->Drc = tma->Drc*CrustFraction->Drc + fpot->Drc*(1-CrustFraction->Drc);
        thetaTop->Drc = tmc->Drc*CrustFraction->Drc + thetaTop->Drc*(1-CrustFraction->Drc);
    }

    if (SwitchInfilCompact)
    {
        tm->Drc = WHbef->Drc;
        tma->Drc = 0; // fpot
        tmb->Drc = 0; // tile drain
        tmc->Drc = 0; // theta top layer for repellency
        tmd->Drc = 0;

        SwatreStep(op.runstep, r, c, SwatreSoilModelCompact, tm, tma, tmb, tmc);//, CompactFraction);

        if (FloodDomain->Drc == 0)
            tmd->Drc = WH->Drc;
        else
            tmd->Drc = hmx->Drc;
        tmd->Drc = tm->Drc*CompactFraction->Drc + tmd->Drc*(1-CompactFraction->Drc);
        if (FloodDomain->Drc == 0)
            WH->Drc = tmd->Drc;
        else
            hmx->Drc = tmd->Drc;

        fact->Drc = (WHbef->Drc - tmd->Drc);
        fpot->Drc = tma->Drc*CompactFraction->Drc + fpot->Drc*(1-CompactFraction->Drc);
        thetaTop->Drc = tmc->Drc*CompactFraction->Drc + thetaTop->Drc*(1-CompactFraction->Drc);
    }

    if (SwitchGrassStrip)
    {
            tm->Drc = WHbef->Drc;//WHGrass->Drc;
            tma->Drc = 0;
            tmb->Drc = 0;
            tmc->Drc = 0;
            tmd->Drc = 0;

        SwatreStep(op.runstep, r,c, SwatreSoilModelGrass, tm, tma, tmb, tmc);//, GrassFraction);

        if (FloodDomain->Drc == 0)
            tmd->Drc = WH->Drc;
        else
            tmd->Drc = hmx->Drc;
        tmd->Drc = tm->Drc*GrassFraction->Drc + tmd->Drc*(1-GrassFraction->Drc);
        if (FloodDomain->Drc == 0)
            WH->Drc = tmd->Drc;
        else
            hmx->Drc = tmd->Drc;

        fact->Drc = (WHbef->Drc - tmd->Drc);
        fpot->Drc = tma->Drc*GrassFraction->Drc + fpot->Drc*(1-GrassFraction->Drc);
        thetaTop->Drc = tmc->Drc*GrassFraction->Drc + thetaTop->Drc*(1-GrassFraction->Drc);
    }

    if (SwitchWaterRepellency)
    {
        //      FOR_ROW_COL_MV
        //      {
        //         RepellencyFraction->Drc = 1 - 1/(waterRep_d+pow(waterRep_a, 100*(thetaTop->Drc-waterRep_b)));
        //         //         if (thetaTop->Drc < waterRep_c)
        //         //            RepellencyFraction->Drc = 0;//1.0;
        //      }
        //        thetaTop->report("thtop");
        //        RepellencyFraction->report("repelfr");
    }
}


//---------------------------------------------------------------------------
/// SWATRE infiltration, takes WH and calculateds new WH and infiltration surplus for kin wave
void TWorld::InfilSwatre()
{
#pragma omp parallel for num_threads(userCores)
    FOR_ROW_COL_MV_L {
        if (FloodDomain->Drc == 0)
            tm->Drc = WH->Drc;
        else
            tm->Drc = hmx->Drc;

        WHbef->Drc = tm->Drc;

        SwatreStep(op.runstep, r,c, SwatreSoilModel, tm, fpot, TileDrainSoil, thetaTop);
        // WH and fpot done in swatrestep
        // for normal surface swatre should be done in all cells
        fact->Drc = (WHbef->Drc - tm->Drc);
        // actual; infil is dif between WH before and after
        if (FloodDomain->Drc == 0)
            WH->Drc = tm->Drc;
        else
            hmx->Drc = tm->Drc;

        if (CrustFraction->Drc > 0) {
            tm->Drc = WHbef->Drc;
            tma->Drc = 0;
            tmb->Drc = 0;
            tmc->Drc = 0;
            tmd->Drc = 0; // WH or hmx
            SwatreStep(op.runstep, r, c, SwatreSoilModelCrust, tm, tma, tmb, tmc);//, CrustFraction);
            // calculate crust SWATRE and get the soil moisture of the top node

            if (FloodDomain->Drc == 0)
                tmd->Drc = WH->Drc;
            else
                tmd->Drc = hmx->Drc;
            tmd->Drc = tm->Drc*CrustFraction->Drc + tmd->Drc*(1-CrustFraction->Drc);
            if (FloodDomain->Drc == 0)
                WH->Drc = tmd->Drc;
            else
                hmx->Drc = tmd->Drc;
            fact->Drc = (WHbef->Drc - tmc->Drc);
            fpot->Drc = tma->Drc*CrustFraction->Drc + fpot->Drc*(1-CrustFraction->Drc);
            thetaTop->Drc = tmc->Drc*CompactFraction->Drc + thetaTop->Drc*(1-CompactFraction->Drc);
        }
    }}

    //calculate a new crustfraction for water repellency
    // formula = f = 1/(1+1.2^(theta-30)), theta in %

    if (SwitchInfilCrust)
    {
        #pragma omp parallel for num_threads(userCores)
        FOR_ROW_COL_MV_L
        {
            tm->Drc = WHbef->Drc;
            tma->Drc = 0;
            tmb->Drc = 0;
            tmc->Drc = 0;
            tmd->Drc = 0; // WH or hmx
            if (CrustFraction->Drc > 0)
                SwatreStep(op.runstep, r, c, SwatreSoilModelCrust, tm, tma, tmb, tmc);//, CrustFraction);
            // calculate crust SWATRE and get the soil moisture of the top node
            // CrustFraction is cells > 0


        }}


        // calculate average cell values
        #pragma omp parallel for num_threads(userCores)
        FOR_ROW_COL_MV_L
        {
            if (FloodDomain->Drc == 0)
                tmd->Drc = WH->Drc;
            else
                tmd->Drc = hmx->Drc;
            tmd->Drc = tm->Drc*CrustFraction->Drc + tmd->Drc*(1-CrustFraction->Drc);
            if (FloodDomain->Drc == 0)
                WH->Drc = tmd->Drc;
            else
                hmx->Drc = tmd->Drc;
            fact->Drc = (WHbef->Drc - tmc->Drc);
            fpot->Drc = tma->Drc*CrustFraction->Drc + fpot->Drc*(1-CrustFraction->Drc);
            thetaTop->Drc = tmc->Drc*CompactFraction->Drc + thetaTop->Drc*(1-CompactFraction->Drc);
        }}
    }

    if (SwitchInfilCompact)
    {
        #pragma omp parallel for num_threads(userCores)
        FOR_ROW_COL_MV_L
        {
            tm->Drc = WHbef->Drc;
            tma->Drc = 0; // fpot
            tmb->Drc = 0; // tile drain
            tmc->Drc = 0; // theta top layer for repellency
            tmd->Drc = 0;
            if (CompactFraction->Drc > 0)
                SwatreStep(op.runstep, r, c, SwatreSoilModelCompact, tm, tma, tmb, tmc);//, CompactFraction);
        }}


        #pragma omp parallel for num_threads(userCores)
        FOR_ROW_COL_MV_L
        {
            if (FloodDomain->Drc == 0)
                tmd->Drc = WH->Drc;
            else
                tmd->Drc = hmx->Drc;
            tmd->Drc = tm->Drc*CompactFraction->Drc + tmd->Drc*(1-CompactFraction->Drc);
            if (FloodDomain->Drc == 0)
                WH->Drc = tmd->Drc;
            else
                hmx->Drc = tmd->Drc;

            fact->Drc = (WHbef->Drc - tmd->Drc);
            fpot->Drc = tma->Drc*CompactFraction->Drc + fpot->Drc*(1-CompactFraction->Drc);
            thetaTop->Drc = tmc->Drc*CompactFraction->Drc + thetaTop->Drc*(1-CompactFraction->Drc);
        }}
    }

    if (SwitchGrassStrip)
    {
        #pragma omp parallel for num_threads(userCores)
        FOR_ROW_COL_MV_L
        {
            tm->Drc = WHbef->Drc;//WHGrass->Drc;
            tma->Drc = 0;
            tmb->Drc = 0;
            tmc->Drc = 0;
            tmd->Drc = 0;
            if (GrassFraction->Drc > 0)
                SwatreStep(op.runstep, r, c, SwatreSoilModelGrass, tm, tma, tmb, tmc);//, GrassFraction);
        }}

        #pragma omp parallel for num_threads(userCores)
        FOR_ROW_COL_MV_L
        {
            if (FloodDomain->Drc == 0)
                tmd->Drc = WH->Drc;
            else
                tmd->Drc = hmx->Drc;
            tmd->Drc = tm->Drc*GrassFraction->Drc + tmd->Drc*(1-GrassFraction->Drc);
            if (FloodDomain->Drc == 0)
                WH->Drc = tmd->Drc;
            else
                hmx->Drc = tmd->Drc;

            fact->Drc = (WHbef->Drc - tmd->Drc);
            fpot->Drc = tma->Drc*GrassFraction->Drc + fpot->Drc*(1-GrassFraction->Drc);
            thetaTop->Drc = tmc->Drc*GrassFraction->Drc + thetaTop->Drc*(1-GrassFraction->Drc);
        }}
    }

        // not done, experimental
    if (SwitchWaterRepellency)
    {
        //      FOR_ROW_COL_MV
        //      {
        //         RepellencyFraction->Drc = 1 - 1/(waterRep_d+pow(waterRep_a, 100*(thetaTop->Drc-waterRep_b)));
        //         //         if (thetaTop->Drc < waterRep_c)
        //         //            RepellencyFraction->Drc = 0;//1.0;
        //      }
        //        thetaTop->report("thtop");
        //        RepellencyFraction->report("repelfr");

    }
<<<<<<< HEAD
}

//---------------------------------------------------------------------------
/*!
\brief function to increase wetting front and deal with 2nd layer and impermeable subsoil
 returns actual infiltration rate.

 this function is called form all infiltration functions except Swatre:\n
 - one layer or two layers
  - returns depth of the wetting front (Lw)\n
 - returns actual infiltration in mm, NOT rate in mm/h
*/

double TWorld::IncreaseInfiltrationDepthNew(double fact_in, int r, int c) //, double fact, double *L1p, double *L2p, double *FFullp)
{
    double dtheta1 = std::max(0.0,Poreeff->Drc-Thetaeff->Drc); // space in the top layer
    double L = Lw->Drc;
    double SoilDep1 = SoilDepth1->Drc;
    double fact_out = 0;
    bool passing = false;

    if (SwitchTwoLayer) {

        double SoilDep2 = SoilDepth2->Drc;
        double dtheta2 = std::max(0.0,ThetaS2->Drc-ThetaI2->Drc);
        double dfact2 = 0;
        double space = 0;

        if (SwitchImpermeable && L > SoilDep2 - 0.001) {
            Lw->Drc = SoilDep2;
            return 0;
        }
        if (SwitchImpermeable && dtheta2 < 0.001) {
            Lw->Drc = SoilDep2;
            return 0;
        }

        // L still in SD1
        if (L < SoilDep1) {
            space = (SoilDep1-L)*dtheta1;
            if(fact_in > space) {
                // too much for SD1, going partly into SD2
                passing = true;
                dfact2 = fact_in - space;
            } else {
                // still in SD1
                L = L + fact_in/std::max(0.01,dtheta1);
                fact_out = fact_in;
            }
        } else {
            // L in SD2
            if (L < SoilDep2) {
                //L already in layer 2
                double space2 = (SoilDep2-L)*dtheta2;
                if(fact_in < space2) {
                    // everything fits
                    L = L + fact_in/std::max(0.01,dtheta2);
                    fact_out = fact_in;
                } else {
                    //too much
                    L = SoilDep2;
                    fact_out = std::min(fact_in, space2 + Perc->Drc);
                }
            } else {
                // soil is full
                L = SoilDep2;
                fact_out = std::min(fact_in, Perc->Drc);
            }
        }

        // going from SL1 into SL2
        if (passing) {
            double space2 = (SoilDep2-SoilDep1)*dtheta2;

            if (dfact2 < space2) {
                // everything fits
                L = SoilDep1 + dfact2/std::max(0.01,dtheta2);
                fact_out = fact_in;
            } else {
                // it is also too much for SD2
                L = SoilDep2;
                fact_out = std::min(fact_in, space + space2 + Perc->Drc);
            }
        }

        Lw->Drc  = L;
        return fact_out;

    } else {

        //===== single layer =====

        // impermeable and L reached SD1, no more infil
        if (SwitchImpermeable && L > SoilDep1 - 0.001) {
            Lw->Drc = SoilDep1;
            return 0;
        }
        // impermeable and no more room, no more infil
        if (SwitchImpermeable && dtheta1 < 0.001) {
            Lw->Drc = SoilDep1;
            return 0;
        }

        double space = (SoilDep1-L)*dtheta1; // room in the soil
        if (fact_in < space) {
            // verything fits
            L = L + fact_in/std::min(dtheta1,0.01); // increase wetting front
           fact_out = fact_in;
        } else {
            // layer is filled completely, so infiltration is space in the layer plus percolation at the bottom
            // percolation becomes Ksateff when saturated
            L = SoilDep1;
            fact_out = std::min(fact_in, space+Perc->Drc);
        }

        Lw->Drc = L;
        return fact_out;
    }

    return 0;

}

//---------------------------------------------------------------------------
// Infiltration by Green and Ampt,Smith and Parlange
// All the same except for calculation of the potential infiltration fpot
// 1 layer and 2 layers
/*!
\brief function to calculate potential and actula infiltration rate according to
Green and Mapt, Smith and Parlange or Ksat subtraction.

This function calculates the potential infiltration according to Ksat, G&A or S&P \n
then calls IncreaseInfiltrationDepth to increase the wetting front.
*/

void TWorld::cell_InfilMethods(int r, int c)
{
    // default vars are first layer vars
    double Ks = Ksateff->Drc;  //in m
    double Psi = Psi1->Drc; // in m
    double fwh = 0;
    double fpot_ = 0;
    double fact_ = 0;// = fact->Drc;
    double SoilDep1 = SoilDepth1->Drc;

    if (FloodDomain->Drc == 0) {
        fwh = WH->Drc; //runoff in kinwave or dyn wave
    } else {
        fwh = hmx->Drc; // flood in kin wave
    }
    // select the appropriate domain water height for overpressure

//    if (SW == 0)
//        return; //????????

    //calculate potential infiltration rate fpot
    if (SwitchTwoLayer ) {
        // if wetting front in second layer set those vars
        if (Lw->Drc > SoilDep1)
        {
            Ks = Ksat2->Drc;
            // if wetting front > layer 1 than ksat is determined by smallest ksat1 and ksat2
            Psi = Psi2->Drc;

        }
    }

    if (InfilMethod == INFIL_GREENAMPT)
        fpot_ = Ks*(1.0+(Psi+fwh)/std::max(1e-3, Lw->Drc));
    else {
        double space = Poreeff->Drc-Thetaeff->Drc;
        if (Lw->Drc > SoilDepth1->Drc)
            space = ThetaS2->Drc-ThetaI2->Drc;
        double B = (fwh + Psi)*space;
        if (B > 0.01) {
            fpot_ = Ks*exp(Fcum->Drc/B)/(exp(Fcum->Drc/B)-1);
        } else
            fpot_ = Ks;
    }
if (SoilWidthDX->Drc > 0) {
    fact_ = std::min(fpot_, fwh);
    if (fact_ < 1e-10)
        fact_ = 0;
    // actual infil in m, cannot have more infil than water on the surface

    if (fact_ > 0)
        fact_ = IncreaseInfiltrationDepthNew0(fact_, r, c);
    // adjust fact and increase Lw, for twolayer, impermeable etc

    if (fwh < fact_)
    {
        fact_ = fwh;
        fwh = 0;
    }
    else
        fwh -= fact_;

    // adjust the WH in the correct domain with new fact
    if(FloodDomain->Drc == 0)
        WH->Drc = fwh;
    else
        hmx->Drc = fwh;

    Fcum->Drc += fact_; // for Smith and Parlange
    fact->Drc = fact_;

    // increase cumulative infil in m
    InfilVol->Drc = fact_* SoilWidthDX->Drc * DX->Drc;
    // calc infiltrated volume for mass balance
}
    Lwmm->Drc = 1000*Lw->Drc*SoilWidthDX->Drc/_dx;

    // calc surplus infiltration (negative in m) for kin wave
    FSurplus->Drc = 0;
}
//---------------------------------------------------------------------------
// NOT USED
void TWorld::infilInWave(cTMap *_h, double dt1)
{
    if (InfilMethod == INFIL_SWATRE || InfilMethod == INFIL_NONE)
        return;
    #pragma omp parallel for num_threads(userCores)
    FOR_ROW_COL_MV_L {
        if(FFull->Drc==0) {
            double cdx = DX->Drc;
            double cdy = ChannelAdj->Drc;

            //calculate infiltration in time step
            double infil = -1.0*FSurplus->Drc*dt1/_dt;
            if (_h->Drc < infil)
                infil = _h->Drc;
            _h->Drc -= infil;
            _h->Drc = std::max(_h->Drc , 0.0);
            FSurplus->Drc += infil;//*SoilWidthDX->Drc/cdy;
            FSurplus->Drc = std::min(0.0, FSurplus->Drc);

            Fcum->Drc -= infil;//*SoilWidthDX->Drc/cdy; //VJ !!!

            //keep track of infiltration
            InfilVolKinWave->Drc = (infil*cdx*cdy);
        }
    }}
}
//---------------------------------------------------------------------------

double TWorld::IncreaseInfiltrationDepthNew0(double fact_in, int r, int c) //, double fact, double *L1p, double *L2p, double *FFullp)
{
    double dtheta1 = std::max(0.0,Poreeff->Drc-Thetaeff->Drc); // space in the top layer
    double L = Lw->Drc;
    double SoilDep1 = SoilDepth1->Drc;
    double fact_out = 0;
    double space = 0;
    double Lnew = 0;

    if (SwitchTwoLayer) {

        double SoilDep2 = SoilDepth2->Drc;
        double dtheta2 = std::max(0.0,ThetaS2->Drc-ThetaI2->Drc);
        double dfact2 = 0;
        bool passing = false;
        double space2 = 0;
        int i = 0;

        if (SwitchImpermeable && L > SoilDep2 - 0.001) {
            Lw->Drc = SoilDep2;
            return 0;
        }
        if (SwitchImpermeable && dtheta2 < 0.001) {
            Lw->Drc = SoilDep2;
            return 0;
        }

        // L is in layer 1
        if (L <= SoilDep1) {
            Lnew = L + fact_in/std::max(0.01,dtheta1);
            space = (SoilDep1-L)*dtheta1;

            if(fact_in > space || Lnew > SoilDep1) {
                // water is moving into layer 2
                passing = true;
                dfact2 = fact_in - space;
                // remaining water for layer 2
            } else {
                // all remains SD1
                fact_out = fact_in;
            }
            i = 1;
        }

        // L is in layer 2
        if (L > SoilDep1) {
            //L already in layer 2

            Lnew = L + fact_in/std::max(0.01,dtheta2);
            space2 = (SoilDep2-L)*dtheta2;

            if (Lnew > SoilDep2 || fact_in > space2) {
                if (SwitchImpermeable)
                    fact_out = space2;
                 else
                    fact_out = Perc->Drc;

                 Lnew = SoilDep2;
                 // L at bottom
            } else {
                fact_out = fact_in;
                // everything fitted
            }
            i = 2;
        }
        // Lnew is now soildep2 or the actual depth

        // L is moving from layer 1 into 2 in this timestep
        if (passing) {
            // second layer still at initial
            space2 = (SoilDep2-SoilDep1)*dtheta2;
            Lnew = SoilDep1 + dfact2/std::max(0.01,dtheta2);
            dfact2 = std::min(dfact2, space2);

            if (dtheta2 < 0.01 || Lnew > SoilDep2) {
                if (SwitchImpermeable)
                    fact_out = space+space2;
                else
                    fact_out = Perc->Drc;
                Lnew = SoilDep2;
            } else
                fact_out = fact_in; // everything fitted
            i = 3;
        }

//        if (r == 150 && c == 150)
//            qDebug() << Lnew << i << fact_in << fact_out << space2;

        L = std::min(SoilDep2,std::max(0.0, Lnew));
        Lw->Drc = L;
        return std::max(0.0,fact_out);

    } else {

        //===== single layer =====

        // impermeable and L reached SD1, no more infil
        if (SwitchImpermeable && L > SoilDep1 - 0.001) {
            Lw->Drc = SoilDep1;
            return 0;
        }
        // impermeable and no more room, no more infil
        if (SwitchImpermeable && dtheta1 < 0.001) {
            Lw->Drc = SoilDep1;
            return 0;
        }

        Lnew = L + fact_in/std::max(dtheta1,0.01); // increase wetting front
        space = (SoilDep1 - L)*dtheta1;
        if(Lnew > SoilDep1 || space < fact_in) {
            if (SwitchImpermeable)
                // if impermeable remaining space is infiltration
                fact_out = space;
            else
                fact_out = Perc->Drc; //fact_in;
                Lnew = SoilDep1;
            } else {
                fact_out = fact_in;
            }
        L = std::min(SoilDep1,std::max(0.0, Lnew));
        Lw->Drc = L;
        return std::max(0.0, fact_out);
    }

    return 0;
}
=======
}
>>>>>>> c3b88edf
<|MERGE_RESOLUTION|>--- conflicted
+++ resolved
@@ -44,6 +44,10 @@
 #include "model.h"
 #include "operation.h"
 
+
+
+#define TINY 0.0001
+
 //---------------------------------------------------------------------------
 // Done outside timeloop, move inside when crusting is made dynamic!
 void TWorld::InfilEffectiveKsat(bool first)
@@ -53,18 +57,41 @@
         #pragma omp parallel for num_threads(userCores)
         FOR_ROW_COL_MV_L {
             Ksat1->Drc *= _dt/3600000.0;
-            Ksateff->Drc = Ksat1->Drc;
-            Poreeff->Drc = ThetaS1->Drc;
-            Thetaeff->Drc = ThetaI1->Drc;
-
             if (SwitchTwoLayer)
                 Ksat2->Drc *= _dt/3600000.0;
             if (SwitchInfilCrust)
                 KsatCrust->Drc *= _dt/3600000.0;
             if (SwitchInfilCompact)
                 KsatCompact->Drc *= _dt/3600000.0;
+        }}
+    }
+
+
+    if (InfilMethod != INFIL_SWATRE && InfilMethod != INFIL_NONE)
+    {
+        #pragma omp parallel for num_threads(userCores)
+        FOR_ROW_COL_MV_L {
+            Ksateff->Drc = Ksat1->Drc;
+            Poreeff->Drc = ThetaS1->Drc;
+
+            // exponential crusting proces with cumulative rainfall
+            if (SwitchInfilCrust) {
+                //double KSc = Ksat1->Drc * (0.3+0.7*exp(-0.05*RainCum->Drc*1000));
+                double ksatdiff = std::max(0.0,Ksat1->Drc - KsatCrust->Drc);
+                double factor = RainCum->Drc > 0.01 ? exp(-0.05*(RainCum->Drc-0.01)*1000) : 1.0;
+                double KSc = KsatCrust->Drc + ksatdiff * factor;
+                // exponential decline until crust value, RainCum is in meters
+
+                //Ksateff->Drc = (1-Cover->Drc) * KSc + Cover->Drc * Ksat1->Drc;
+                Ksateff->Drc = KSc;
+                // only on bare fraction of soil, depends on crop. We need basal cover! ???
+                double porediff = std::max(0.0,ThetaS1->Drc - PoreCrust->Drc);
+                Poreeff->Drc = PoreCrust->Drc + porediff * factor;
+                        //ThetaS1->Drc*(1-CrustFraction->Drc) + PoreCrust->Drc*CrustFraction->Drc;
+            }
+            Thetaeff->Drc = std::max(0.025*Poreeff->Drc,ThetaI1->Drc);
+
             // affected surfaces
-
             if (SwitchInfilCompact) {
                 Ksateff->Drc = Ksateff->Drc*(1-CompactFraction->Drc) + KsatCompact->Drc*CompactFraction->Drc;
                 Poreeff->Drc = Poreeff->Drc*(1-CompactFraction->Drc) + PoreCompact->Drc*CompactFraction->Drc;
@@ -75,9 +102,11 @@
                 Poreeff->Drc = ThetaS1->Drc*(1-GrassFraction->Drc) + PoreGrass->Drc*GrassFraction->Drc;
             }
 
-            Thetaeff->Drc = std::min(1.0,Poreeff->Drc/ThetaS1->Drc) * ThetaI1->Drc;
-            Thetaeff->Drc = std::max(ThetaR1->Drc,ThetaI1->Drc);
-
+
+            if (SwitchHouses) {
+                Ksateff->Drc *= (1-HouseCover->Drc);
+             //   Poreeff->Drc *= (1-HouseCover->Drc);
+            }
 
             //these surfaces are excluded from infiltration so not necessary to adjust Ksat and Pore
 //            // impermeable surfaces
@@ -91,41 +120,15 @@
 //             //   Poreeff->Drc *= (1-RoadWidthDX->Drc/_dx);
 //            }
 
-            if (SwitchHouses) {
-                Ksateff->Drc *= (1-HouseCover->Drc);
-             //   Poreeff->Drc *= (1-HouseCover->Drc);
-            }
-        }}
-    }
-
-    if (SwitchInfilCrust) {
-        if (InfilMethod != INFIL_SWATRE && InfilMethod != INFIL_NONE)
-        {
-            #pragma omp parallel for num_threads(userCores)
-            FOR_ROW_COL_MV_L {
-                // exponential crusting proces with cumulative rainfall
-
-                //double KSc = Ksat1->Drc * (0.3+0.7*exp(-0.05*RainCum->Drc*1000));
-                double ksatdiff = std::max(0.0,Ksat1->Drc - KsatCrust->Drc);
-                double factor = RainCum->Drc > 0.01 ? exp(-0.05*(RainCum->Drc-0.01)*1000) : 1.0;
-                double KSc = KsatCrust->Drc + ksatdiff * factor;
-                // exponential decline until crust value, RainCum is in meters
-
-                //Ksateff->Drc = (1-Cover->Drc) * KSc + Cover->Drc * Ksat1->Drc;
-                Ksateff->Drc = KSc;
-                // only on bare fraction of soil, depends on crop. We need basal cover! ???
-                double porediff = std::max(0.0,ThetaS1->Drc - PoreCrust->Drc);
-                Poreeff->Drc = PoreCrust->Drc + porediff * factor;
-                //ThetaS1->Drc*(1-CrustFraction->Drc) + PoreCrust->Drc*CrustFraction->Drc;
-
-                Ksateff->Drc = std::max(0.0, Ksateff->Drc);
-                Poreeff->Drc = std::max(0.3, Poreeff->Drc);
-                Thetaeff->Drc = std::min(1.0,Poreeff->Drc/ThetaS1->Drc) * ThetaI1->Drc;
-                Thetaeff->Drc = std::max(ThetaR1->Drc,ThetaI1->Drc);
-
-            }}
-        }
-    }
+            Ksateff->Drc = std::max(0.0, Ksateff->Drc);
+            Poreeff->Drc = std::max(0.3, Poreeff->Drc);
+           // Thetaeff->Drc = std::min(1.0,Poreeff->Drc/ThetaS1->Drc) * ThetaI1->Drc;
+           // tma->Drc =  Ksateff->Drc;
+            // percolation coefficient
+
+        }}
+    }
+
 }
 //---------------------------------------------------------------------------
 /*!
@@ -144,7 +147,7 @@
 
 // this function is not used!
 void TWorld::Infiltration()
-{    
+{
     //NOTE fact and fpot have a unit of m (not m/s)
     if (InfilMethod == INFIL_SWATRE) {
         #pragma omp parallel for num_threads(userCores)
@@ -158,6 +161,289 @@
         FOR_ROW_COL_MV_L {
             cell_InfilMethods(r, c);
         }}
+    }
+}
+//---------------------------------------------------------------------------
+void TWorld::cell_InfilSwatre(int r, int c)
+{
+
+    if (FloodDomain->Drc == 0)
+        tm->Drc = WH->Drc;
+    else
+        tm->Drc = hmx->Drc;
+
+    WHbef->Drc = tm->Drc;
+
+    SwatreStep(op.runstep, r,c, SwatreSoilModel, tm, fpot, TileDrainSoil, thetaTop);
+    // WH and fpot done in swatrestep, for normal surface swatre should be done in all cells
+
+    fact->Drc = (WHbef->Drc - tm->Drc);
+    // actual infil is dif between WH before and after
+
+    if (FloodDomain->Drc == 0)
+        WH->Drc = tm->Drc;
+    else
+        hmx->Drc = tm->Drc;
+
+    if (CrustFraction->Drc > 0) {
+        tm->Drc = WHbef->Drc;
+        tma->Drc = 0;  // gpot for crusted
+        tmb->Drc = 0;
+        tmc->Drc = 0;  //thetatop
+        tmd->Drc = 0;
+
+        SwatreStep(op.runstep, r, c, SwatreSoilModelCrust, tm, tma, tmb, tmc);//, CrustFraction);
+        // calculate crust SWATRE and get the soil moisture of the top node
+
+        if (FloodDomain->Drc == 0)
+            tmd->Drc = WH->Drc;
+        else
+            tmd->Drc = hmx->Drc;
+        // water level on crusted areas
+
+        tmd->Drc = tm->Drc*CrustFraction->Drc + tmd->Drc*(1-CrustFraction->Drc);
+        // weighted average
+        if (FloodDomain->Drc == 0)
+            WH->Drc = tmd->Drc;
+        else
+            hmx->Drc = tmd->Drc;
+
+        fact->Drc = (WHbef->Drc - tmc->Drc);
+        fpot->Drc = tma->Drc*CrustFraction->Drc + fpot->Drc*(1-CrustFraction->Drc);
+        thetaTop->Drc = tmc->Drc*CrustFraction->Drc + thetaTop->Drc*(1-CrustFraction->Drc);
+    }
+
+    if (SwitchInfilCompact)
+    {
+        tm->Drc = WHbef->Drc;
+        tma->Drc = 0; // fpot
+        tmb->Drc = 0; // tile drain
+        tmc->Drc = 0; // theta top layer for repellency
+        tmd->Drc = 0;
+
+        SwatreStep(op.runstep, r, c, SwatreSoilModelCompact, tm, tma, tmb, tmc);//, CompactFraction);
+
+        if (FloodDomain->Drc == 0)
+            tmd->Drc = WH->Drc;
+        else
+            tmd->Drc = hmx->Drc;
+        tmd->Drc = tm->Drc*CompactFraction->Drc + tmd->Drc*(1-CompactFraction->Drc);
+        if (FloodDomain->Drc == 0)
+            WH->Drc = tmd->Drc;
+        else
+            hmx->Drc = tmd->Drc;
+
+        fact->Drc = (WHbef->Drc - tmd->Drc);
+        fpot->Drc = tma->Drc*CompactFraction->Drc + fpot->Drc*(1-CompactFraction->Drc);
+        thetaTop->Drc = tmc->Drc*CompactFraction->Drc + thetaTop->Drc*(1-CompactFraction->Drc);
+    }
+
+    if (SwitchGrassStrip)
+    {
+            tm->Drc = WHbef->Drc;//WHGrass->Drc;
+            tma->Drc = 0;
+            tmb->Drc = 0;
+            tmc->Drc = 0;
+            tmd->Drc = 0;
+
+        SwatreStep(op.runstep, r,c, SwatreSoilModelGrass, tm, tma, tmb, tmc);//, GrassFraction);
+
+        if (FloodDomain->Drc == 0)
+            tmd->Drc = WH->Drc;
+        else
+            tmd->Drc = hmx->Drc;
+        tmd->Drc = tm->Drc*GrassFraction->Drc + tmd->Drc*(1-GrassFraction->Drc);
+        if (FloodDomain->Drc == 0)
+            WH->Drc = tmd->Drc;
+        else
+            hmx->Drc = tmd->Drc;
+
+        fact->Drc = (WHbef->Drc - tmd->Drc);
+        fpot->Drc = tma->Drc*GrassFraction->Drc + fpot->Drc*(1-GrassFraction->Drc);
+        thetaTop->Drc = tmc->Drc*GrassFraction->Drc + thetaTop->Drc*(1-GrassFraction->Drc);
+    }
+
+    if (SwitchWaterRepellency)
+    {
+        //      FOR_ROW_COL_MV
+        //      {
+        //         RepellencyFraction->Drc = 1 - 1/(waterRep_d+pow(waterRep_a, 100*(thetaTop->Drc-waterRep_b)));
+        //         //         if (thetaTop->Drc < waterRep_c)
+        //         //            RepellencyFraction->Drc = 0;//1.0;
+        //      }
+        //        thetaTop->report("thtop");
+        //        RepellencyFraction->report("repelfr");
+    }
+}
+
+
+//---------------------------------------------------------------------------
+/// SWATRE infiltration, takes WH and calculateds new WH and infiltration surplus for kin wave
+void TWorld::InfilSwatre()
+{
+#pragma omp parallel for num_threads(userCores)
+    FOR_ROW_COL_MV_L {
+        if (FloodDomain->Drc == 0)
+            tm->Drc = WH->Drc;
+        else
+            tm->Drc = hmx->Drc;
+
+        WHbef->Drc = tm->Drc;
+
+        SwatreStep(op.runstep, r,c, SwatreSoilModel, tm, fpot, TileDrainSoil, thetaTop);
+        // WH and fpot done in swatrestep
+        // for normal surface swatre should be done in all cells
+        fact->Drc = (WHbef->Drc - tm->Drc);
+        // actual; infil is dif between WH before and after
+        if (FloodDomain->Drc == 0)
+            WH->Drc = tm->Drc;
+        else
+            hmx->Drc = tm->Drc;
+
+        if (CrustFraction->Drc > 0) {
+            tm->Drc = WHbef->Drc;
+            tma->Drc = 0;
+            tmb->Drc = 0;
+            tmc->Drc = 0;
+            tmd->Drc = 0; // WH or hmx
+            SwatreStep(op.runstep, r, c, SwatreSoilModelCrust, tm, tma, tmb, tmc);//, CrustFraction);
+            // calculate crust SWATRE and get the soil moisture of the top node
+
+            if (FloodDomain->Drc == 0)
+                tmd->Drc = WH->Drc;
+            else
+                tmd->Drc = hmx->Drc;
+            tmd->Drc = tm->Drc*CrustFraction->Drc + tmd->Drc*(1-CrustFraction->Drc);
+            if (FloodDomain->Drc == 0)
+                WH->Drc = tmd->Drc;
+            else
+                hmx->Drc = tmd->Drc;
+            fact->Drc = (WHbef->Drc - tmc->Drc);
+            fpot->Drc = tma->Drc*CrustFraction->Drc + fpot->Drc*(1-CrustFraction->Drc);
+            thetaTop->Drc = tmc->Drc*CompactFraction->Drc + thetaTop->Drc*(1-CompactFraction->Drc);
+        }
+    }}
+
+    //calculate a new crustfraction for water repellency
+    // formula = f = 1/(1+1.2^(theta-30)), theta in %
+
+    if (SwitchInfilCrust)
+    {
+        #pragma omp parallel for num_threads(userCores)
+        FOR_ROW_COL_MV_L
+        {
+            tm->Drc = WHbef->Drc;
+            tma->Drc = 0;
+            tmb->Drc = 0;
+            tmc->Drc = 0;
+            tmd->Drc = 0; // WH or hmx
+            if (CrustFraction->Drc > 0)
+                SwatreStep(op.runstep, r, c, SwatreSoilModelCrust, tm, tma, tmb, tmc);//, CrustFraction);
+            // calculate crust SWATRE and get the soil moisture of the top node
+            // CrustFraction is cells > 0
+
+
+        }}
+
+
+        // calculate average cell values
+        #pragma omp parallel for num_threads(userCores)
+        FOR_ROW_COL_MV_L
+        {
+            if (FloodDomain->Drc == 0)
+                tmd->Drc = WH->Drc;
+            else
+                tmd->Drc = hmx->Drc;
+            tmd->Drc = tm->Drc*CrustFraction->Drc + tmd->Drc*(1-CrustFraction->Drc);
+            if (FloodDomain->Drc == 0)
+                WH->Drc = tmd->Drc;
+            else
+                hmx->Drc = tmd->Drc;
+            fact->Drc = (WHbef->Drc - tmc->Drc);
+            fpot->Drc = tma->Drc*CrustFraction->Drc + fpot->Drc*(1-CrustFraction->Drc);
+            thetaTop->Drc = tmc->Drc*CompactFraction->Drc + thetaTop->Drc*(1-CompactFraction->Drc);
+        }}
+    }
+
+    if (SwitchInfilCompact)
+    {
+        #pragma omp parallel for num_threads(userCores)
+        FOR_ROW_COL_MV_L
+        {
+            tm->Drc = WHbef->Drc;
+            tma->Drc = 0; // fpot
+            tmb->Drc = 0; // tile drain
+            tmc->Drc = 0; // theta top layer for repellency
+            tmd->Drc = 0;
+            if (CompactFraction->Drc > 0)
+                SwatreStep(op.runstep, r, c, SwatreSoilModelCompact, tm, tma, tmb, tmc);//, CompactFraction);
+        }}
+
+
+        #pragma omp parallel for num_threads(userCores)
+        FOR_ROW_COL_MV_L
+        {
+            if (FloodDomain->Drc == 0)
+                tmd->Drc = WH->Drc;
+            else
+                tmd->Drc = hmx->Drc;
+            tmd->Drc = tm->Drc*CompactFraction->Drc + tmd->Drc*(1-CompactFraction->Drc);
+            if (FloodDomain->Drc == 0)
+                WH->Drc = tmd->Drc;
+            else
+                hmx->Drc = tmd->Drc;
+
+            fact->Drc = (WHbef->Drc - tmd->Drc);
+            fpot->Drc = tma->Drc*CompactFraction->Drc + fpot->Drc*(1-CompactFraction->Drc);
+            thetaTop->Drc = tmc->Drc*CompactFraction->Drc + thetaTop->Drc*(1-CompactFraction->Drc);
+        }}
+    }
+
+    if (SwitchGrassStrip)
+    {
+        #pragma omp parallel for num_threads(userCores)
+        FOR_ROW_COL_MV_L
+        {
+            tm->Drc = WHbef->Drc;//WHGrass->Drc;
+            tma->Drc = 0;
+            tmb->Drc = 0;
+            tmc->Drc = 0;
+            tmd->Drc = 0;
+            if (GrassFraction->Drc > 0)
+                SwatreStep(op.runstep, r, c, SwatreSoilModelGrass, tm, tma, tmb, tmc);//, GrassFraction);
+        }}
+
+        #pragma omp parallel for num_threads(userCores)
+        FOR_ROW_COL_MV_L
+        {
+            if (FloodDomain->Drc == 0)
+                tmd->Drc = WH->Drc;
+            else
+                tmd->Drc = hmx->Drc;
+            tmd->Drc = tm->Drc*GrassFraction->Drc + tmd->Drc*(1-GrassFraction->Drc);
+            if (FloodDomain->Drc == 0)
+                WH->Drc = tmd->Drc;
+            else
+                hmx->Drc = tmd->Drc;
+
+            fact->Drc = (WHbef->Drc - tmd->Drc);
+            fpot->Drc = tma->Drc*GrassFraction->Drc + fpot->Drc*(1-GrassFraction->Drc);
+            thetaTop->Drc = tmc->Drc*GrassFraction->Drc + thetaTop->Drc*(1-GrassFraction->Drc);
+        }}
+    }
+
+        // not done, experimental
+    if (SwitchWaterRepellency)
+    {
+        //      FOR_ROW_COL_MV
+        //      {
+        //         RepellencyFraction->Drc = 1 - 1/(waterRep_d+pow(waterRep_a, 100*(thetaTop->Drc-waterRep_b)));
+        //         //         if (thetaTop->Drc < waterRep_c)
+        //         //            RepellencyFraction->Drc = 0;//1.0;
+        //      }
+        //        thetaTop->report("thtop");
+        //        RepellencyFraction->report("repelfr");
+
     }
 }
 
@@ -345,7 +631,7 @@
                 //if (r == 400 && c == 200)
                 //    qDebug() << Ksateff->Drc << Ksat2->Drc << Ks;
 
-                Ks = Ksat2->Drc;
+                //Ks = Ksat2->Drc;
                 // if wetting front > layer 1 than ksat is determined by smallest ksat1 and ksat2
                 Psi = Psi2->Drc;//100; //in m
             }
@@ -371,11 +657,11 @@
         // actual infil in m, cannot have more infil than water on the surface, includes rainfall
 
         if (fact_ > 0) {
-            //fact_ = IncreaseInfiltrationDepthNew0(fact_, r, c);
-            if (SwitchTwoLayer)
-                fact_ = IncreaseInfiltrationDepthNew2(fact_, r, c);
-            else
-                fact_ = IncreaseInfiltrationDepthNew1(fact_, r, c);
+            fact_ = IncreaseInfiltrationDepthNew0(fact_, r, c);
+//            if (SwitchTwoLayer)
+//                fact_ = IncreaseInfiltrationDepthNew2(fact_, r, c);
+//            else
+//                fact_ = IncreaseInfiltrationDepthNew1(fact_, r, c);
         }
         // adjust fact and increase Lw, for twolayer, impermeable etc
 
@@ -399,8 +685,6 @@
         InfilVol->Drc = fact_* SoilWidthDX->Drc * DX->Drc;
         // calc infiltrated volume for mass balance
     }
-
-    Lwmm->Drc = Lw->Drc*1000.0*SoilWidthDX->Drc/_dx;
 
     // calc surplus infiltration (negative in m) for kin wave
     // no longer used
@@ -429,7 +713,7 @@
 
     Lnew = L + fact_in/std::max(dtheta1,0.01);
     // increase wetting front
-    space = std::max(0.0, (SoilDep1 - L)*dtheta1);
+    space = (SoilDep1 - L)*dtheta1;
     if(Lnew > SoilDep1 || space < fact_in) {
         if (SwitchImpermeable)
             // if impermeable remaining space is infiltration
@@ -459,23 +743,20 @@
     bool passing = false;
     double space2 = 0;
 
-
     // profile is full
     if (SwitchImpermeable && L > SoilDep2 - 0.001) {
         Lw->Drc = SoilDep2;
         return 0;
     }
-
-// NOT! because SL2 can saturate because of redistribution from a wet topsoil !!!
-//    if (SwitchImpermeable && dtheta2 < 0.001) {
-//        Lw->Drc = SoilDep2;
-//        return 0;
-//    }
+    if (SwitchImpermeable && dtheta2 < 0.001) {
+        Lw->Drc = SoilDep2;
+        return 0;
+    }
 
     // L is in layer 1
     if (L <= SoilDep1) {
         Lnew = L + fact_in/std::max(0.01,dtheta1);
-        space = std::max(0.0, (SoilDep1-L)*dtheta1);
+        space = (SoilDep1-L)*dtheta1;
 
         if(fact_in > space || Lnew > SoilDep1) {
             // water is moving into layer 2
@@ -493,13 +774,13 @@
         //L already in layer 2
 
         Lnew = L + fact_in/std::max(0.01,dtheta2);
-        space2 = std::max(0.0, (SoilDep2-L)*dtheta2);
+        space2 = (SoilDep2-L)*dtheta2;
 
         if (Lnew > SoilDep2 || fact_in > space2) {
             if (SwitchImpermeable)
                 fact_out = space2;
             else
-                fact_out = Perc->Drc; // set at ksat in percolation
+                fact_out = Perc->Drc;
 
             Lnew = SoilDep2;
             // L at bottom
@@ -521,674 +802,16 @@
             if (SwitchImpermeable)
                 fact_out = space+space2;
             else
-                fact_out = Perc->Drc;// set at ksat in percolation
+                fact_out = Perc->Drc;
             Lnew = SoilDep2;
         } else
             fact_out = fact_in; // everything fitted
     }
 
-//    if(r == 430 && c ==280)
-//        qDebug() << "b" << Lnew << dtheta1;
     Lw->Drc  = std::min(SoilDep2,std::max(0.0, Lnew));
     return std::max(0.0,fact_out);
 
-}
-
-
-//---------------------------------------------------------------------------
-void TWorld::cell_InfilSwatre(int r, int c)
-{
-
-    if (FloodDomain->Drc == 0)
-        tm->Drc = WH->Drc;
-    else
-        tm->Drc = hmx->Drc;
-
-    WHbef->Drc = tm->Drc;
-
-    SwatreStep(op.runstep, r,c, SwatreSoilModel, tm, fpot, TileDrainSoil, thetaTop);
-    // WH and fpot done in swatrestep, for normal surface swatre should be done in all cells
-
-    fact->Drc = (WHbef->Drc - tm->Drc);
-    // actual infil is dif between WH before and after
-
-    if (FloodDomain->Drc == 0)
-        WH->Drc = tm->Drc;
-    else
-        hmx->Drc = tm->Drc;
-
-    if (CrustFraction->Drc > 0) {
-        tm->Drc = WHbef->Drc;
-        tma->Drc = 0;  // gpot for crusted
-        tmb->Drc = 0;
-        tmc->Drc = 0;  //thetatop
-        tmd->Drc = 0;
-
-        SwatreStep(op.runstep, r, c, SwatreSoilModelCrust, tm, tma, tmb, tmc);//, CrustFraction);
-        // calculate crust SWATRE and get the soil moisture of the top node
-
-        if (FloodDomain->Drc == 0)
-            tmd->Drc = WH->Drc;
-        else
-            tmd->Drc = hmx->Drc;
-        // water level on crusted areas
-
-        tmd->Drc = tm->Drc*CrustFraction->Drc + tmd->Drc*(1-CrustFraction->Drc);
-        // weighted average
-        if (FloodDomain->Drc == 0)
-            WH->Drc = tmd->Drc;
-        else
-            hmx->Drc = tmd->Drc;
-
-        fact->Drc = (WHbef->Drc - tmc->Drc);
-        fpot->Drc = tma->Drc*CrustFraction->Drc + fpot->Drc*(1-CrustFraction->Drc);
-        thetaTop->Drc = tmc->Drc*CrustFraction->Drc + thetaTop->Drc*(1-CrustFraction->Drc);
-    }
-
-    if (SwitchInfilCompact)
-    {
-        tm->Drc = WHbef->Drc;
-        tma->Drc = 0; // fpot
-        tmb->Drc = 0; // tile drain
-        tmc->Drc = 0; // theta top layer for repellency
-        tmd->Drc = 0;
-
-        SwatreStep(op.runstep, r, c, SwatreSoilModelCompact, tm, tma, tmb, tmc);//, CompactFraction);
-
-        if (FloodDomain->Drc == 0)
-            tmd->Drc = WH->Drc;
-        else
-            tmd->Drc = hmx->Drc;
-        tmd->Drc = tm->Drc*CompactFraction->Drc + tmd->Drc*(1-CompactFraction->Drc);
-        if (FloodDomain->Drc == 0)
-            WH->Drc = tmd->Drc;
-        else
-            hmx->Drc = tmd->Drc;
-
-        fact->Drc = (WHbef->Drc - tmd->Drc);
-        fpot->Drc = tma->Drc*CompactFraction->Drc + fpot->Drc*(1-CompactFraction->Drc);
-        thetaTop->Drc = tmc->Drc*CompactFraction->Drc + thetaTop->Drc*(1-CompactFraction->Drc);
-    }
-
-    if (SwitchGrassStrip)
-    {
-            tm->Drc = WHbef->Drc;//WHGrass->Drc;
-            tma->Drc = 0;
-            tmb->Drc = 0;
-            tmc->Drc = 0;
-            tmd->Drc = 0;
-
-        SwatreStep(op.runstep, r,c, SwatreSoilModelGrass, tm, tma, tmb, tmc);//, GrassFraction);
-
-        if (FloodDomain->Drc == 0)
-            tmd->Drc = WH->Drc;
-        else
-            tmd->Drc = hmx->Drc;
-        tmd->Drc = tm->Drc*GrassFraction->Drc + tmd->Drc*(1-GrassFraction->Drc);
-        if (FloodDomain->Drc == 0)
-            WH->Drc = tmd->Drc;
-        else
-            hmx->Drc = tmd->Drc;
-
-        fact->Drc = (WHbef->Drc - tmd->Drc);
-        fpot->Drc = tma->Drc*GrassFraction->Drc + fpot->Drc*(1-GrassFraction->Drc);
-        thetaTop->Drc = tmc->Drc*GrassFraction->Drc + thetaTop->Drc*(1-GrassFraction->Drc);
-    }
-
-    if (SwitchWaterRepellency)
-    {
-        //      FOR_ROW_COL_MV
-        //      {
-        //         RepellencyFraction->Drc = 1 - 1/(waterRep_d+pow(waterRep_a, 100*(thetaTop->Drc-waterRep_b)));
-        //         //         if (thetaTop->Drc < waterRep_c)
-        //         //            RepellencyFraction->Drc = 0;//1.0;
-        //      }
-        //        thetaTop->report("thtop");
-        //        RepellencyFraction->report("repelfr");
-    }
-}
-
-
-//---------------------------------------------------------------------------
-/// SWATRE infiltration, takes WH and calculateds new WH and infiltration surplus for kin wave
-void TWorld::InfilSwatre()
-{
-#pragma omp parallel for num_threads(userCores)
-    FOR_ROW_COL_MV_L {
-        if (FloodDomain->Drc == 0)
-            tm->Drc = WH->Drc;
-        else
-            tm->Drc = hmx->Drc;
-
-        WHbef->Drc = tm->Drc;
-
-        SwatreStep(op.runstep, r,c, SwatreSoilModel, tm, fpot, TileDrainSoil, thetaTop);
-        // WH and fpot done in swatrestep
-        // for normal surface swatre should be done in all cells
-        fact->Drc = (WHbef->Drc - tm->Drc);
-        // actual; infil is dif between WH before and after
-        if (FloodDomain->Drc == 0)
-            WH->Drc = tm->Drc;
-        else
-            hmx->Drc = tm->Drc;
-
-        if (CrustFraction->Drc > 0) {
-            tm->Drc = WHbef->Drc;
-            tma->Drc = 0;
-            tmb->Drc = 0;
-            tmc->Drc = 0;
-            tmd->Drc = 0; // WH or hmx
-            SwatreStep(op.runstep, r, c, SwatreSoilModelCrust, tm, tma, tmb, tmc);//, CrustFraction);
-            // calculate crust SWATRE and get the soil moisture of the top node
-
-            if (FloodDomain->Drc == 0)
-                tmd->Drc = WH->Drc;
-            else
-                tmd->Drc = hmx->Drc;
-            tmd->Drc = tm->Drc*CrustFraction->Drc + tmd->Drc*(1-CrustFraction->Drc);
-            if (FloodDomain->Drc == 0)
-                WH->Drc = tmd->Drc;
-            else
-                hmx->Drc = tmd->Drc;
-            fact->Drc = (WHbef->Drc - tmc->Drc);
-            fpot->Drc = tma->Drc*CrustFraction->Drc + fpot->Drc*(1-CrustFraction->Drc);
-            thetaTop->Drc = tmc->Drc*CompactFraction->Drc + thetaTop->Drc*(1-CompactFraction->Drc);
-        }
-    }}
-
-    //calculate a new crustfraction for water repellency
-    // formula = f = 1/(1+1.2^(theta-30)), theta in %
-
-    if (SwitchInfilCrust)
-    {
-        #pragma omp parallel for num_threads(userCores)
-        FOR_ROW_COL_MV_L
-        {
-            tm->Drc = WHbef->Drc;
-            tma->Drc = 0;
-            tmb->Drc = 0;
-            tmc->Drc = 0;
-            tmd->Drc = 0; // WH or hmx
-            if (CrustFraction->Drc > 0)
-                SwatreStep(op.runstep, r, c, SwatreSoilModelCrust, tm, tma, tmb, tmc);//, CrustFraction);
-            // calculate crust SWATRE and get the soil moisture of the top node
-            // CrustFraction is cells > 0
-
-
-        }}
-
-
-        // calculate average cell values
-        #pragma omp parallel for num_threads(userCores)
-        FOR_ROW_COL_MV_L
-        {
-            if (FloodDomain->Drc == 0)
-                tmd->Drc = WH->Drc;
-            else
-                tmd->Drc = hmx->Drc;
-            tmd->Drc = tm->Drc*CrustFraction->Drc + tmd->Drc*(1-CrustFraction->Drc);
-            if (FloodDomain->Drc == 0)
-                WH->Drc = tmd->Drc;
-            else
-                hmx->Drc = tmd->Drc;
-            fact->Drc = (WHbef->Drc - tmc->Drc);
-            fpot->Drc = tma->Drc*CrustFraction->Drc + fpot->Drc*(1-CrustFraction->Drc);
-            thetaTop->Drc = tmc->Drc*CompactFraction->Drc + thetaTop->Drc*(1-CompactFraction->Drc);
-        }}
-    }
-
-    if (SwitchInfilCompact)
-    {
-        #pragma omp parallel for num_threads(userCores)
-        FOR_ROW_COL_MV_L
-        {
-            tm->Drc = WHbef->Drc;
-            tma->Drc = 0; // fpot
-            tmb->Drc = 0; // tile drain
-            tmc->Drc = 0; // theta top layer for repellency
-            tmd->Drc = 0;
-            if (CompactFraction->Drc > 0)
-                SwatreStep(op.runstep, r, c, SwatreSoilModelCompact, tm, tma, tmb, tmc);//, CompactFraction);
-        }}
-
-
-        #pragma omp parallel for num_threads(userCores)
-        FOR_ROW_COL_MV_L
-        {
-            if (FloodDomain->Drc == 0)
-                tmd->Drc = WH->Drc;
-            else
-                tmd->Drc = hmx->Drc;
-            tmd->Drc = tm->Drc*CompactFraction->Drc + tmd->Drc*(1-CompactFraction->Drc);
-            if (FloodDomain->Drc == 0)
-                WH->Drc = tmd->Drc;
-            else
-                hmx->Drc = tmd->Drc;
-
-            fact->Drc = (WHbef->Drc - tmd->Drc);
-            fpot->Drc = tma->Drc*CompactFraction->Drc + fpot->Drc*(1-CompactFraction->Drc);
-            thetaTop->Drc = tmc->Drc*CompactFraction->Drc + thetaTop->Drc*(1-CompactFraction->Drc);
-        }}
-    }
-
-    if (SwitchGrassStrip)
-    {
-        #pragma omp parallel for num_threads(userCores)
-        FOR_ROW_COL_MV_L
-        {
-            tm->Drc = WHbef->Drc;//WHGrass->Drc;
-            tma->Drc = 0;
-            tmb->Drc = 0;
-            tmc->Drc = 0;
-            tmd->Drc = 0;
-            if (GrassFraction->Drc > 0)
-                SwatreStep(op.runstep, r, c, SwatreSoilModelGrass, tm, tma, tmb, tmc);//, GrassFraction);
-        }}
-
-        #pragma omp parallel for num_threads(userCores)
-        FOR_ROW_COL_MV_L
-        {
-            if (FloodDomain->Drc == 0)
-                tmd->Drc = WH->Drc;
-            else
-                tmd->Drc = hmx->Drc;
-            tmd->Drc = tm->Drc*GrassFraction->Drc + tmd->Drc*(1-GrassFraction->Drc);
-            if (FloodDomain->Drc == 0)
-                WH->Drc = tmd->Drc;
-            else
-                hmx->Drc = tmd->Drc;
-
-            fact->Drc = (WHbef->Drc - tmd->Drc);
-            fpot->Drc = tma->Drc*GrassFraction->Drc + fpot->Drc*(1-GrassFraction->Drc);
-            thetaTop->Drc = tmc->Drc*GrassFraction->Drc + thetaTop->Drc*(1-GrassFraction->Drc);
-        }}
-    }
-
-        // not done, experimental
-    if (SwitchWaterRepellency)
-    {
-        //      FOR_ROW_COL_MV
-        //      {
-        //         RepellencyFraction->Drc = 1 - 1/(waterRep_d+pow(waterRep_a, 100*(thetaTop->Drc-waterRep_b)));
-        //         //         if (thetaTop->Drc < waterRep_c)
-        //         //            RepellencyFraction->Drc = 0;//1.0;
-        //      }
-        //        thetaTop->report("thtop");
-        //        RepellencyFraction->report("repelfr");
-
-    }
-<<<<<<< HEAD
-}
-
-//---------------------------------------------------------------------------
-/*!
-\brief function to increase wetting front and deal with 2nd layer and impermeable subsoil
- returns actual infiltration rate.
-
- this function is called form all infiltration functions except Swatre:\n
- - one layer or two layers
-  - returns depth of the wetting front (Lw)\n
- - returns actual infiltration in mm, NOT rate in mm/h
-*/
-
-double TWorld::IncreaseInfiltrationDepthNew(double fact_in, int r, int c) //, double fact, double *L1p, double *L2p, double *FFullp)
-{
-    double dtheta1 = std::max(0.0,Poreeff->Drc-Thetaeff->Drc); // space in the top layer
-    double L = Lw->Drc;
-    double SoilDep1 = SoilDepth1->Drc;
-    double fact_out = 0;
-    bool passing = false;
-
-    if (SwitchTwoLayer) {
-
-        double SoilDep2 = SoilDepth2->Drc;
-        double dtheta2 = std::max(0.0,ThetaS2->Drc-ThetaI2->Drc);
-        double dfact2 = 0;
-        double space = 0;
-
-        if (SwitchImpermeable && L > SoilDep2 - 0.001) {
-            Lw->Drc = SoilDep2;
-            return 0;
-        }
-        if (SwitchImpermeable && dtheta2 < 0.001) {
-            Lw->Drc = SoilDep2;
-            return 0;
-        }
-
-        // L still in SD1
-        if (L < SoilDep1) {
-            space = (SoilDep1-L)*dtheta1;
-            if(fact_in > space) {
-                // too much for SD1, going partly into SD2
-                passing = true;
-                dfact2 = fact_in - space;
-            } else {
-                // still in SD1
-                L = L + fact_in/std::max(0.01,dtheta1);
-                fact_out = fact_in;
-            }
-        } else {
-            // L in SD2
-            if (L < SoilDep2) {
-                //L already in layer 2
-                double space2 = (SoilDep2-L)*dtheta2;
-                if(fact_in < space2) {
-                    // everything fits
-                    L = L + fact_in/std::max(0.01,dtheta2);
-                    fact_out = fact_in;
-                } else {
-                    //too much
-                    L = SoilDep2;
-                    fact_out = std::min(fact_in, space2 + Perc->Drc);
-                }
-            } else {
-                // soil is full
-                L = SoilDep2;
-                fact_out = std::min(fact_in, Perc->Drc);
-            }
-        }
-
-        // going from SL1 into SL2
-        if (passing) {
-            double space2 = (SoilDep2-SoilDep1)*dtheta2;
-
-            if (dfact2 < space2) {
-                // everything fits
-                L = SoilDep1 + dfact2/std::max(0.01,dtheta2);
-                fact_out = fact_in;
-            } else {
-                // it is also too much for SD2
-                L = SoilDep2;
-                fact_out = std::min(fact_in, space + space2 + Perc->Drc);
-            }
-        }
-
-        Lw->Drc  = L;
-        return fact_out;
-
-    } else {
-
-        //===== single layer =====
-
-        // impermeable and L reached SD1, no more infil
-        if (SwitchImpermeable && L > SoilDep1 - 0.001) {
-            Lw->Drc = SoilDep1;
-            return 0;
-        }
-        // impermeable and no more room, no more infil
-        if (SwitchImpermeable && dtheta1 < 0.001) {
-            Lw->Drc = SoilDep1;
-            return 0;
-        }
-
-        double space = (SoilDep1-L)*dtheta1; // room in the soil
-        if (fact_in < space) {
-            // verything fits
-            L = L + fact_in/std::min(dtheta1,0.01); // increase wetting front
-           fact_out = fact_in;
-        } else {
-            // layer is filled completely, so infiltration is space in the layer plus percolation at the bottom
-            // percolation becomes Ksateff when saturated
-            L = SoilDep1;
-            fact_out = std::min(fact_in, space+Perc->Drc);
-        }
-
-        Lw->Drc = L;
-        return fact_out;
-    }
-
-    return 0;
-
-}
-
-//---------------------------------------------------------------------------
-// Infiltration by Green and Ampt,Smith and Parlange
-// All the same except for calculation of the potential infiltration fpot
-// 1 layer and 2 layers
-/*!
-\brief function to calculate potential and actula infiltration rate according to
-Green and Mapt, Smith and Parlange or Ksat subtraction.
-
-This function calculates the potential infiltration according to Ksat, G&A or S&P \n
-then calls IncreaseInfiltrationDepth to increase the wetting front.
-*/
-
-void TWorld::cell_InfilMethods(int r, int c)
-{
-    // default vars are first layer vars
-    double Ks = Ksateff->Drc;  //in m
-    double Psi = Psi1->Drc; // in m
-    double fwh = 0;
-    double fpot_ = 0;
-    double fact_ = 0;// = fact->Drc;
-    double SoilDep1 = SoilDepth1->Drc;
-
-    if (FloodDomain->Drc == 0) {
-        fwh = WH->Drc; //runoff in kinwave or dyn wave
-    } else {
-        fwh = hmx->Drc; // flood in kin wave
-    }
-    // select the appropriate domain water height for overpressure
-
-//    if (SW == 0)
-//        return; //????????
-
-    //calculate potential infiltration rate fpot
-    if (SwitchTwoLayer ) {
-        // if wetting front in second layer set those vars
-        if (Lw->Drc > SoilDep1)
-        {
-            Ks = Ksat2->Drc;
-            // if wetting front > layer 1 than ksat is determined by smallest ksat1 and ksat2
-            Psi = Psi2->Drc;
-
-        }
-    }
-
-    if (InfilMethod == INFIL_GREENAMPT)
-        fpot_ = Ks*(1.0+(Psi+fwh)/std::max(1e-3, Lw->Drc));
-    else {
-        double space = Poreeff->Drc-Thetaeff->Drc;
-        if (Lw->Drc > SoilDepth1->Drc)
-            space = ThetaS2->Drc-ThetaI2->Drc;
-        double B = (fwh + Psi)*space;
-        if (B > 0.01) {
-            fpot_ = Ks*exp(Fcum->Drc/B)/(exp(Fcum->Drc/B)-1);
-        } else
-            fpot_ = Ks;
-    }
-if (SoilWidthDX->Drc > 0) {
-    fact_ = std::min(fpot_, fwh);
-    if (fact_ < 1e-10)
-        fact_ = 0;
-    // actual infil in m, cannot have more infil than water on the surface
-
-    if (fact_ > 0)
-        fact_ = IncreaseInfiltrationDepthNew0(fact_, r, c);
-    // adjust fact and increase Lw, for twolayer, impermeable etc
-
-    if (fwh < fact_)
-    {
-        fact_ = fwh;
-        fwh = 0;
-    }
-    else
-        fwh -= fact_;
-
-    // adjust the WH in the correct domain with new fact
-    if(FloodDomain->Drc == 0)
-        WH->Drc = fwh;
-    else
-        hmx->Drc = fwh;
-
-    Fcum->Drc += fact_; // for Smith and Parlange
-    fact->Drc = fact_;
-
-    // increase cumulative infil in m
-    InfilVol->Drc = fact_* SoilWidthDX->Drc * DX->Drc;
-    // calc infiltrated volume for mass balance
-}
-    Lwmm->Drc = 1000*Lw->Drc*SoilWidthDX->Drc/_dx;
-
-    // calc surplus infiltration (negative in m) for kin wave
-    FSurplus->Drc = 0;
-}
-//---------------------------------------------------------------------------
-// NOT USED
-void TWorld::infilInWave(cTMap *_h, double dt1)
-{
-    if (InfilMethod == INFIL_SWATRE || InfilMethod == INFIL_NONE)
-        return;
-    #pragma omp parallel for num_threads(userCores)
-    FOR_ROW_COL_MV_L {
-        if(FFull->Drc==0) {
-            double cdx = DX->Drc;
-            double cdy = ChannelAdj->Drc;
-
-            //calculate infiltration in time step
-            double infil = -1.0*FSurplus->Drc*dt1/_dt;
-            if (_h->Drc < infil)
-                infil = _h->Drc;
-            _h->Drc -= infil;
-            _h->Drc = std::max(_h->Drc , 0.0);
-            FSurplus->Drc += infil;//*SoilWidthDX->Drc/cdy;
-            FSurplus->Drc = std::min(0.0, FSurplus->Drc);
-
-            Fcum->Drc -= infil;//*SoilWidthDX->Drc/cdy; //VJ !!!
-
-            //keep track of infiltration
-            InfilVolKinWave->Drc = (infil*cdx*cdy);
-        }
-    }}
-}
-//---------------------------------------------------------------------------
-
-double TWorld::IncreaseInfiltrationDepthNew0(double fact_in, int r, int c) //, double fact, double *L1p, double *L2p, double *FFullp)
-{
-    double dtheta1 = std::max(0.0,Poreeff->Drc-Thetaeff->Drc); // space in the top layer
-    double L = Lw->Drc;
-    double SoilDep1 = SoilDepth1->Drc;
-    double fact_out = 0;
-    double space = 0;
-    double Lnew = 0;
-
-    if (SwitchTwoLayer) {
-
-        double SoilDep2 = SoilDepth2->Drc;
-        double dtheta2 = std::max(0.0,ThetaS2->Drc-ThetaI2->Drc);
-        double dfact2 = 0;
-        bool passing = false;
-        double space2 = 0;
-        int i = 0;
-
-        if (SwitchImpermeable && L > SoilDep2 - 0.001) {
-            Lw->Drc = SoilDep2;
-            return 0;
-        }
-        if (SwitchImpermeable && dtheta2 < 0.001) {
-            Lw->Drc = SoilDep2;
-            return 0;
-        }
-
-        // L is in layer 1
-        if (L <= SoilDep1) {
-            Lnew = L + fact_in/std::max(0.01,dtheta1);
-            space = (SoilDep1-L)*dtheta1;
-
-            if(fact_in > space || Lnew > SoilDep1) {
-                // water is moving into layer 2
-                passing = true;
-                dfact2 = fact_in - space;
-                // remaining water for layer 2
-            } else {
-                // all remains SD1
-                fact_out = fact_in;
-            }
-            i = 1;
-        }
-
-        // L is in layer 2
-        if (L > SoilDep1) {
-            //L already in layer 2
-
-            Lnew = L + fact_in/std::max(0.01,dtheta2);
-            space2 = (SoilDep2-L)*dtheta2;
-
-            if (Lnew > SoilDep2 || fact_in > space2) {
-                if (SwitchImpermeable)
-                    fact_out = space2;
-                 else
-                    fact_out = Perc->Drc;
-
-                 Lnew = SoilDep2;
-                 // L at bottom
-            } else {
-                fact_out = fact_in;
-                // everything fitted
-            }
-            i = 2;
-        }
-        // Lnew is now soildep2 or the actual depth
-
-        // L is moving from layer 1 into 2 in this timestep
-        if (passing) {
-            // second layer still at initial
-            space2 = (SoilDep2-SoilDep1)*dtheta2;
-            Lnew = SoilDep1 + dfact2/std::max(0.01,dtheta2);
-            dfact2 = std::min(dfact2, space2);
-
-            if (dtheta2 < 0.01 || Lnew > SoilDep2) {
-                if (SwitchImpermeable)
-                    fact_out = space+space2;
-                else
-                    fact_out = Perc->Drc;
-                Lnew = SoilDep2;
-            } else
-                fact_out = fact_in; // everything fitted
-            i = 3;
-        }
-
-//        if (r == 150 && c == 150)
-//            qDebug() << Lnew << i << fact_in << fact_out << space2;
-
-        L = std::min(SoilDep2,std::max(0.0, Lnew));
-        Lw->Drc = L;
-        return std::max(0.0,fact_out);
-
-    } else {
-
-        //===== single layer =====
-
-        // impermeable and L reached SD1, no more infil
-        if (SwitchImpermeable && L > SoilDep1 - 0.001) {
-            Lw->Drc = SoilDep1;
-            return 0;
-        }
-        // impermeable and no more room, no more infil
-        if (SwitchImpermeable && dtheta1 < 0.001) {
-            Lw->Drc = SoilDep1;
-            return 0;
-        }
-
-        Lnew = L + fact_in/std::max(dtheta1,0.01); // increase wetting front
-        space = (SoilDep1 - L)*dtheta1;
-        if(Lnew > SoilDep1 || space < fact_in) {
-            if (SwitchImpermeable)
-                // if impermeable remaining space is infiltration
-                fact_out = space;
-            else
-                fact_out = Perc->Drc; //fact_in;
-                Lnew = SoilDep1;
-            } else {
-                fact_out = fact_in;
-            }
-        L = std::min(SoilDep1,std::max(0.0, Lnew));
-        Lw->Drc = L;
-        return std::max(0.0, fact_out);
-    }
 
     return 0;
 }
-=======
-}
->>>>>>> c3b88edf
+
