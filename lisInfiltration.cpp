--- conflicted
+++ resolved
@@ -450,13 +450,8 @@
         if (SwitchImpermeable && L > SoilDep2 - ss_space) {
             Lw->Drc = SoilDep2;
             return 0;
-<<<<<<< HEAD
-        }                
-        if (SwitchImpermeable && dtheta2 < ss_space) {
-=======
         }
         if (SwitchImpermeable && dtheta2 < 0.001) {
->>>>>>> bc48ea93
             Lw->Drc = SoilDep2;
             return 0;
         }
@@ -474,21 +469,6 @@
                 fact_out = fact_in;
             }
         } else {
-<<<<<<< HEAD
-            //L already in layer 2
-            double space2 = (SoilDep2-L)*dtheta2;
-            if (dtheta2 > 0.001)
-                L = L + fact_in/dtheta2;
-            else
-                L = SoilDep2;
-
-            if (L > SoilDep2-0.001) {
-                if (SwitchImpermeable)
-                fact_out = space2; // MC - Why? The soil is permeable so a full profile should not slow down infiltration.
-                else
-                    fact_out = Perc->Drc;
-                L = SoilDep2;                
-=======
             // L in SD2
             if (L < SoilDep2) {
                 //L already in layer 2
@@ -502,7 +482,6 @@
                     L = SoilDep2;
                     fact_out = std::min(fact_in, space2 + Perc->Drc);
                 }
->>>>>>> bc48ea93
             } else {
                 // soil is full
                 L = SoilDep2;
@@ -543,32 +522,6 @@
             return 0;
         }
 
-<<<<<<< HEAD
-        // fact_out = 0 initially
-        if(L < SoilDep1-0.001) {
-            // not full
-            double space1 = (SoilDep1 - L)*dtheta1;
-            if (dtheta1 > 0.001)
-                L = L + fact_in/dtheta1; // increase wetting front
-            else
-                L = SoilDep1;
-
-
-            if (L > SoilDep1-0.001) {
-                if (SwitchImpermeable) // MC - impermeable hebben we hierboven al opgelost toch?
-                    // if impermeable remaining space is infiltration
-                    //fact_out = space1;
-                fact_out = fact_in; // MC - no 0 or reduced infiltration with full profile
-                else
-                   // fact_out = Perc->Drc;
-                    fact_out = fact_in;
-                // L does not go deeper than SD1 but if not impermeable fact_out = fact_in
-                L = SoilDep1;
-            } else
-                fact_out = fact_in;
-        } else
-            fact_out = fact_in; // MC - no 0 or reduced infiltration with full profile
-=======
         double space = (SoilDep1-L)*dtheta1; // room in the soil
         if (fact_in < space) {
             // verything fits
@@ -580,7 +533,6 @@
             L = SoilDep1;
             fact_out = std::min(fact_in, space+Perc->Drc);
         }
->>>>>>> bc48ea93
 
         Lw->Drc = L;
         return fact_out;
