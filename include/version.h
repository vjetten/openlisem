--- conflicted
+++ resolved
@@ -35,14 +35,10 @@
 #ifndef VERSION_H_
 #define VERSION_H_
 
-<<<<<<< HEAD
-#define VERSIONNR "6.89"
-#define DATE "2023/04/08"
+#define VERSIONNR "6.891"
+#define DATE "2023/04/18"
+
 #define VERSIONNR_pest "0.63"
-=======
-#define VERSIONNR "6.891"
-#define DATE "2023/04/23"
->>>>>>> b18ae23f
 
 
 #define VERSION QString("openLISEM version %1 - %2 pesticides %3").arg(VERSIONNR).arg(DATE).arg(VERSIONNR_pest)
