/*************************************************************************
**  openLISEM: a spatial surface water balance and soil erosion model
**  Copyright (C) 2010,2011,2020  Victor Jetten
**  contact:
**
**  This program is free software: you can redistribute it and/or modify
**  it under the terms of the GNU General Public License GPLv3 as published by
**  the Free Software Foundation, either version 3 of the License, or
**  (at your option) any later version.
**
**  This program is distributed in the hope that it will be useful,
**  but WITHOUT ANY WARRANTY; without even the implied warranty of
**  MERCHANTABILITY or FITNESS FOR A PARTICULAR PURPOSE.  See the
**  GNU General Public License for more details.
**
**  You should have received a copy of the GNU General Public License
**  along with this program.  If not, see <http://www.gnu.org/licenses/>.
**
**  Authors: Victor Jetten, Bastian van de Bout
**  Developed in: MingW/Qt/
**  website, information and code: https://github.com/vjetten/openlisem
**
*************************************************************************/

/*!
 \file version.h
 \brief version information, add your name here if you contribute to the development

  Auhtors maintaining code: \n
 - VJ = Victor Jetten, Dept of Earth Systems Analysis, ITC, Twente University, v.g.jetten@utwente.nl\n
 - BB = Bastian van den Bout, Dept of Earth Systems Analysis, ITC, Twente University, b.vandenbout@utwente.nl\n
 - XX = <name, affiliation, email>\n
 */

#ifndef VERSION_H_
#define VERSION_H_

<<<<<<< HEAD
#define VERSIONNR "6.883 0.6"
#define DATE "2023/03/29"
=======
#define VERSIONNR "6.884"
#define DATE "2023/03/23"
>>>>>>> ca57115c


#define VERSION QString("openLISEM pest version %1 - %2").arg(VERSIONNR).arg(DATE)


#endif /* VERSION_H_ */<|MERGE_RESOLUTION|>--- conflicted
+++ resolved
@@ -35,13 +35,8 @@
 #ifndef VERSION_H_
 #define VERSION_H_
 
-<<<<<<< HEAD
-#define VERSIONNR "6.883 0.6"
-#define DATE "2023/03/29"
-=======
-#define VERSIONNR "6.884"
+#define VERSIONNR "6.884 0.6"
 #define DATE "2023/03/23"
->>>>>>> ca57115c
 
 
 #define VERSION QString("openLISEM pest version %1 - %2").arg(VERSIONNR).arg(DATE)
