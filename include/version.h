/*************************************************************************
**  openLISEM: a spatial surface water balance and soil erosion model
**  Copyright (C) 2010,2011,2020  Victor Jetten
**  contact:
**
**  This program is free software: you can redistribute it and/or modify
**  it under the terms of the GNU General Public License GPLv3 as published by
**  the Free Software Foundation, either version 3 of the License, or
**  (at your option) any later version.
**
**  This program is distributed in the hope that it will be useful,
**  but WITHOUT ANY WARRANTY; without even the implied warranty of
**  MERCHANTABILITY or FITNESS FOR A PARTICULAR PURPOSE.  See the
**  GNU General Public License for more details.
**
**  You should have received a copy of the GNU General Public License
**  along with this program.  If not, see <http://www.gnu.org/licenses/>.
**
**  Authors: Victor Jetten, Bastian van de Bout
**  Developed in: MingW/Qt/
**  website, information and code: https://github.com/vjetten/openlisem
**
*************************************************************************/

/*!
 \file version.h
 \brief version information, add your name here if you contribute to the development

  Auhtors maintaining code: \n
 - VJ = Victor Jetten, Dept of Earth Systems Analysis, ITC, Twente University, v.g.jetten@utwente.nl\n
 - BB = Bastian van den Bout, Dept of Earth Systems Analysis, ITC, Twente University, b.vandenbout@utwente.nl\n
 - XX = <name, affiliation, email>\n
 */

#ifndef VERSION_H_
#define VERSION_H_

<<<<<<< HEAD
#define VERSIONNR "6.891"
#define DATE "2023/04/18"
=======
#define VERSIONNR "6.894"
#define DATE "2023/05/05"
>>>>>>> 4e373dd8

#define VERSIONNR_pest "0.63"


#define VERSION QString("openLISEM version %1 - %2 pesticides %3").arg(VERSIONNR).arg(DATE).arg(VERSIONNR_pest)


#endif /* VERSION_H_ */<|MERGE_RESOLUTION|>--- conflicted
+++ resolved
@@ -35,13 +35,8 @@
 #ifndef VERSION_H_
 #define VERSION_H_
 
-<<<<<<< HEAD
-#define VERSIONNR "6.891"
-#define DATE "2023/04/18"
-=======
 #define VERSIONNR "6.894"
 #define DATE "2023/05/05"
->>>>>>> 4e373dd8
 
 #define VERSIONNR_pest "0.63"
 
