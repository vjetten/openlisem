--- conflicted
+++ resolved
@@ -35,13 +35,9 @@
 #ifndef VERSION_H_
 #define VERSION_H_
 
-<<<<<<< HEAD
 #define VERSIONNR "6.1 beta"
 #define DATE "2020/09/10"
-=======
-#define VERSIONNR "6.0 beta"
-#define DATE "2020/09/05"
->>>>>>> daf566ea
+
 
 #define VERSION QString("openLISEM (opemMP) version %1 - %2").arg(VERSIONNR).arg(DATE)
 
