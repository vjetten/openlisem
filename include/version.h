/*************************************************************************
**  openLISEM: a spatial surface water balance and soil erosion model
**  Copyright (C) 2010,2011,2020  Victor Jetten
**  contact:
**
**  This program is free software: you can redistribute it and/or modify
**  it under the terms of the GNU General Public License GPLv3 as published by
**  the Free Software Foundation, either version 3 of the License, or
**  (at your option) any later version.
**
**  This program is distributed in the hope that it will be useful,
**  but WITHOUT ANY WARRANTY; without even the implied warranty of
**  MERCHANTABILITY or FITNESS FOR A PARTICULAR PURPOSE.  See the
**  GNU General Public License for more details.
**
**  You should have received a copy of the GNU General Public License
**  along with this program.  If not, see <http://www.gnu.org/licenses/>.
**
**  Authors: Victor Jetten, Bastian van de Bout
**  Developed in: MingW/Qt/
**  website, information and code: https://github.com/vjetten/openlisem
**
*************************************************************************/

/*!
 \file version.h
 \brief version information, add your name here if you contribute to the development

  Auhtors maintaining code: \n
 - VJ = Victor Jetten, Dept of Earth Systems Analysis, ITC, Twente University, v.g.jetten@utwente.nl\n
 - BB = Bastian van den Bout, Dept of Earth Systems Analysis, ITC, Twente University, b.vandenbout@utwente.nl\n
 - XX = <name, affiliation, email>\n
 */

#ifndef VERSION_H_
#define VERSION_H_

<<<<<<< HEAD
#define VERSIONNR "6.895"
=======
#define VERSIONNR "6.897"
>>>>>>> 396a6e41
#define DATE "2023/05/22"

#define VERSIONNR_pest "0.7"


#define VERSION QString("openLISEM version %1 - %2 pesticides %3").arg(VERSIONNR).arg(DATE).arg(VERSIONNR_pest)


#endif /* VERSION_H_ */<|MERGE_RESOLUTION|>--- conflicted
+++ resolved
@@ -35,11 +35,7 @@
 #ifndef VERSION_H_
 #define VERSION_H_
 
-<<<<<<< HEAD
-#define VERSIONNR "6.895"
-=======
 #define VERSIONNR "6.897"
->>>>>>> 396a6e41
 #define DATE "2023/05/22"
 
 #define VERSIONNR_pest "0.7"
