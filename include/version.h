--- conflicted
+++ resolved
@@ -35,16 +35,12 @@
 #ifndef VERSION_H_
 #define VERSION_H_
 
-<<<<<<< HEAD
-#define VERSIONNR "6.883 0.5"
-#define DATE "2023/03/14"
-=======
-#define VERSIONNR "6.885"
+#define VERSIONNR "6.885 0.5"
 #define DATE "2023/04/02"
->>>>>>> 8fa61764
 
 
-#define VERSION QString("openLISEM PAPPLE version %1 - %2").arg(VERSIONNR).arg(DATE)
+#define VERSION QString("openLISEM version %1 - %2").arg(VERSIONNR).arg(DATE)
+#define VERSION QString("openLISEM-pest version %1 - %2").arg(VERSIONNR).arg(DATE)
 
 
 #endif /* VERSION_H_ */