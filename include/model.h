--- conflicted
+++ resolved
@@ -851,10 +851,7 @@
     void GetInputTimeseries();
     void GetDischargeData(QString name);
     void GetDischargeDataNew(QString name);
-<<<<<<< HEAD
-=======
     void GetDischargeMapfromStations();
->>>>>>> 0d57ea3a
     void GetRainfallData(QString name);   // get input timeseries
     void GetSpatialMeteoData(QString name, int type);   // get input timeseries
     void GetETData(QString name);   // get input timeseries
