--- conflicted
+++ resolved
@@ -134,16 +134,13 @@
 #define FENO 2
 #define FENOMOD 3
 
-<<<<<<< HEAD
+#define FSGOVERS 0
+#define FSRIJN 1
+#define FSRIJNFULL 2
 #define K1D_METHOD       1
 #define K2D_METHOD_FLUX  2
 #define K2D_METHOD_INTER  3
-=======
-#define FSGOVERS 0
-#define FSRIJN 1
-#define FSRIJNFULL 2
-
->>>>>>> c14041b6
+
 
 //---------------------------------------------------------------------------
 /// structure containing pointers to all maps
@@ -468,9 +465,6 @@
     void setZerows(int wsnr, cTMap *_h, cTMap *_u, cTMap *_v);
     void MakeWatersheds(void);
 
-<<<<<<< HEAD
-    // pesticide
-=======
     int FS_SS_Method;
     int FS_BL_Method;
     double FS_SigmaDiffusion;
@@ -511,7 +505,8 @@
     void SWOFSedimentLayerDepth(int r , int c);
 
 
->>>>>>> c14041b6
+    void Pestmobilisation(void);
+    // pesticide
     void Pestmobilisation(void);
 //    void TransPesticide(int pitRowNr, int pitColNr,cTMap *_LDD,cTMap *_Qn, cTMap *_Vup, cTMap *_Vupold,cTMap *_WHoutavg,
 //                         cTMap *_WHoutavgold,cTMap *_RainNet,cTMap *_CM_N,cTMap *_C_N,cTMap *_CS_N,cTMap *_InfilVol,cTMap *_InfilVolold,
