--- conflicted
+++ resolved
@@ -145,12 +145,8 @@
 #define MIN_HEIGHT 1e-6 /// \def minimum water height (m) for transport of sediment
 #define MAXCONC 848.0    /// \def max concentration susp. sed. in kg/m3 0.32 * 2650 = max vol conc from experiments Govers x bulk density
 #define MAXCONCBL 848.0    /// \def max concentration susp. sed. in kg/m3 0.32 * 2650 = max vol conc from experiments Govers x bulk density
-<<<<<<< HEAD
-#define MIN_SLOPE 1e-6
+#define MIN_SLOPE 1e-3
 #define tiny 1e-6
-=======
-#define MIN_SLOPE 1e-3
->>>>>>> dd9cb622
 
 #define INFIL_NONE 0
 #define INFIL_SWATRE 1
