/*************************************************************************
**  openLISEM: a spatial surface water balance and soil erosion model
**  Copyright (C) 2010,2011, 2020  Victor Jetten
**  contact: v.g.jetten AD utwente DOT nl
**
**  This program is free software: you can redistribute it and/or modify
**  it under the terms of the GNU General Public License as published by
**  the Free Software Foundation, either version 3 of the License, or
**  (at your option) any later version.
**
**  This program is distributed in the hope that it will be useful,
**  but WITHOUT ANY WARRANTY; without even the implied warranty of
**  MERCHANTABILITY or FITNESS FOR A PARTICULAR PURPOSE.  See the
**  GNU General Public License v3 for more details.
**
**  You should have received a copy of the GNU General Public License GPLv3
**  along with this program.  If not, see <http://www.gnu.org/licenses/>.
**
**  Authors: Victor Jetten, Bastian van de Bout
**  Developed in: MingW/Qt/
**  website, information and code: https://github.com/vjetten/openlisem
**
*************************************************************************/

/*!
\file TMmapVariables.h
\brief List of maps with descriptions and units. Linked directly in the model class.
*/

cTMap

//*_MASK,
*DEM,                        //!< DEM [m]
//*DEMdz,                        //!< DEM [m]
*Shade,                      //!< Shaded relief for display [0-1]
*ShadeBW,                      //!< Shaded relief for display [0-1]
*DX,                         //!< cell length divided by cosine slope (so corrected for terrain gradient) [m]
*CellArea,                   //!< cell area = DX * _dx [m^2]
*Grad,                       //!< sine of the DEM gradient [-]
*sqrtGrad,
*LDD,                        //!< local drain direction map [-]
*Outlet,                     //!< main outlet of the catchment, value 5 in LDD map [-]
*PointMap,                   //!< map with output points, values > 0 [-]
*FlowBoundary,               //!< map with open boundary fior diffusive runoff (1) or closed boundary (0)
*WaterSheds,                 //!< map with numbered siubcatchments, must be 1,2,3 ... n

*IDRainPoints,                   //!< rainfall zone map (clasified map, numers corrspond to raingaug number in rainfall file) [-]
*RainZone,                   //!< rainfall zone map (clasified map, numers corrspond to raingaug number in rainfall file) [-]
*ETZone,                     //!< rainfall zone map (clasified map, numers corrspond to raingaug number in rainfall file) [-]
*Rain,                       //!< map with rain from tis time intervall [m]
//*IDIw,
//*noRain,
*Rainc,                      //!< map with rain from tis time intervall, spread over the surface (corrected or slope) [m]
*RainCum,                    //!< cumulative rainfall, as spreadoutover slope [m]
*RainCumFlat,                //!< cumulative rainfall [m]
*RainNet,                    //!< net rainfall after interception [m]
*LeafDrain,                  //!< drainge from canopy, storage overflow [m]
*CStor,                      //!< actual canopy storage [m]
*Interc,                     //!< actual canopy storage volume, corrected for surfaces without vegetation (like roads) [m^3]
*IntercETa,                     //!< actual canopy storage volume, corrected for surfaces without vegetation (like roads) [m^3]
*LCStor,                     //!< actual Litter storage [m]
*LInterc,                    //!< actual Litter storage volume, corrected for surfaces without vegetation (like roads) [m^3]
*DStor,                      //!< actual drum storage of rainwater [m^3]
*HStor,                      //!< actual roof storage of rainwater [m]
*IntercHouse,                //!< actual roof storage volume [m^3]
*HouseCover,                 //!< fraction cover of house in pixel [-]
//*HouseWidthDX,
*RoofStore,                  //!< Max storage of roof in [mm]
*DrumStore,                  //!< Max storage of rainwter drums [m^3]
*InterceptionmmCum,
*ETa,
*ETaCum,
*ETp,
*ETpCum,

*SnowmeltZone,               //!< snowmelt zone map, values corrspond to snowmelt gauge numbers [-]
*Snowcover,                  //!< snowmelt cover map, value 1.0 if there is snowcover, 0 without [-]
*Snowmelt,                   //!< snowmelt depth in water equivalent [m]
*Snowmeltc,                  //!< snowmelt depth in water equivalent, corrected for DEM gradient [m]
*SnowmeltCum,                //!< cumulative showmelt depth [m]

*WH,                         //!< water height on the surface [m]
*WHbef,                      //!< water height on the surface before infiltration [m]
*WHroad,                     //!< water height on the roads [m]
//*WHrunoffOutput,                     //!< water height on the roads [m]
*WHrunoff,                   //!< water height available for runoff [m]
*WHmax,                      //!< max runoff wh in m for reporting
*WHstore,                    //!< water heigth stored in micro depressions [m]
*MicroStoreVol,
*WaterVolall,                //!< water volume total (incl surface storage) [m^3]
*WaterVolin,                 //!< water volume total before kin wave (after tochannel) [m^3]
*flowmask,
//*WaterVolRunoff,                //!< water volume for runoff [m^3]

*FlowWidth,                  //!< width of the flow overland, based on ponded area/roughness, +roads etc [m]
*V,                          //!< velocity of overland flow [m/s]
*Alpha,                      //!< alpha in A = alphaQ^b
*Q,                          //!< discharge of overland flow before kin wave [m^3/s]
*DischargeUserPoints,
*QuserIn,
*Qbase,
*GWVol,
*GWWH,
*GWWHmax,
*GWdeep,
*GWrecharge,
*GWout,
*GWz,
*Qn,                         //!< new discharge of overland flow after kin wave [m^3/s]
*Qdiag,
*VH,
<<<<<<< HEAD
*QinLocation,
*Qinflow,
//*Qoutflow,                   //!< new discharge after kin wave at outflow point [m^3/s]
*QinKW,                      //!< new Q kinematic wave
=======
*QinKW,
>>>>>>> 396a6e41
*QKW,
*Qoutput,                    //!< new discharge for output purposes, sum of overland flow and channel, converted [l/s]
*Qs,                         //!< sediment discharge before kin wave [kg/s]
*Qsn,                        //!< new sediment discharge after kin wave [kg/s]
*SinKW,                      //!< New Sed flux kinematic wave
*Qsoutput,                   //!< sediment outflow for screen/file output, sum of overland flow and channel [kg/s]
*q,                          //!< infiltration surplus going in kin wave (<= 0) [m2/s]
*R,                          //!< hydraulic radius overland flow [m]
*N,                          //!< Manning's n
*Norg,                          //!< Manning's n
*RR,                         //!< Random roughness, locally converted to m [cm]
*MDS,                        //!< Maximum depression storage [m]
//*fpa,                        //!< fraction ponded area [-]
*SoilWidthDX,                //!< width of soil surface, excluding roads and channels [m]
*RoadWidthDX,                //!< width of tarred roads [m]
*RoadWidthHSDX,
*StoneFraction,              //!< fraction of stones on the surface, affects splash [-]
*CompactFraction,            //!< fraction compacted at the surface, uses ksat compact [-]
*CrustFraction,              //!< fraction crusted at the surface, uses ksat crust [-]
*RepellencyFraction,         //!< fraction of water repellency of node 1 in Swatre [-]
*RepellencyCell,             //!< Cell included in water repellency in Swatre [-]
*HardSurface,                //!< value 1 if 'hard' surface: no interception, infiltration, detachment [-]
*runoffTotalCell,

*PlantHeight,                //!< height of vegetation/crops [m]
*Cover,                      //!< vegetation canopy cover fraction [-]
*Litter,                     //!< vegetation litter cover fraction [-]
*CanopyStorage,              //!< canopy storage [m]
*LAI,                        //!< leaf area index [m^2/m^2]
*kLAI,
*LandUnit,                   //!< land unit class (> 0) [-]

*Cohesion,                   //!< total cohesion of the soil surface: coh soil *(1-cover) + coh plant (cover) [kPa]
*RootCohesion,               //!< cohesion soil [kPa]
*CohesionSoil,               //!< cohesion by plant roots [kPa]
*Y,                          //!< erosion efficiency 0-1, basd on cohesion [-]
*AggrStab,                   //!< aggregate stability, median of drops in lowe test [-]
*SplashStrength,                   //!< aggregate stability, median of drops in lowe test [-]
//*splashb,                   //!< aggregate stability, median of drops in lowe test [-]
*D50,                        //!< median of grainsize distribution [mu]
*D90,                        //!< 90 % of grainsize distribution is below this value [mu]
*D50CH,                        //!< median of grainsize distribution [mu]
*D90CH,                        //!< 90 % of grainsize distribution is below this value [mu]
*cgovers,
*dgovers,
*DETSplash,                  //!< splash detachment [kg/cell]
*DETSplashCum,
*DETFlow,                    //!< flow detachment [kg/cell]
*DETFlowCum,
*DEPCum,
*DEP,                        //!< deposition [kg/cell]
*TC,                         //!< transport capacity [kg/m^3]
*Conc,                       //!< sediment concentration in flow [kg/m^3]
*Sed,                        //!< sediment content of flow [kg]
//*CG,                         //!< parameter Govers in TC equation
//*DG,                         //!< parameter Govers in TC equation
*SettlingVelocitySS,           //!< settling velocity according to Stokes [m/s]
*SettlingVelocityBL,           //!< settling velocity according to Stokes [m/s]
*K2DOutlets,

// Pesticides
*PMmw,                      //!< Map with mass of pesticides in soil part of mixing zone [mg]
*PMms,                      //!< Map with mass of pesticides in soil part of mixing zone [mg]
*PMrw,                      //!< mass of pesticide in runoff water [mg]
*PMrs,                      //!< mass of pesticide in runoff sediment [mg]
*PMsoil,                    //!< mass of pesticide in the soil layer without mixing zone [mg]
*PCrw,                      //!< concentration of pesticide in runoff water [mg/L]
*PCrs,                      //!< concentration of pesticide in runoff sediment [mg/kg]
*PCms,                      //!< concentration of pesticide in soil of mixing zone [mg/kg]
*PCmw,                      //!< concentration of pesticide in water of mixing zone [mg/L]
*PQrw,                      //!< flux of pesticide in runoff water [mg/sec]
*PQrs,                      //!< flux of pesticide in runoff sediment [mg/sec]
*PMinf,                     //!< mass of pesticide in infiltrating water [mg]
*zm,                        //!< depth of the mixing layer [m]
*zs,                        //!< depth of the soil layer containing pesticides [m]
*SpinKW,                    //!< sum upstream influx Qpsn [mg/sec]
*QpinKW,                    //!< sum upstream influx Qpn [mg/sec]
*Qpw,                       //!< dissolved pesticide flux based on Qp [mg/sec]
*Qps,                       //!< pesticide sediment flux based on Qs [mg/sec]
*PCs,                       //!< concentration of pesticide in pesticide soil layer 1 [mg/kg]
*Theta_mix,                 //!< theta of the mixing layer [-]
*pmsdet,                     //!< mass of detached pesticide [mg]
*pmsdep,                     //!< mass of deposited pesticide [mg]
*pmwdep,                    //!< mass of deposited pesticide [mg]
*pmwdet,                     //!< mass of detatched pesticide [mg]
*WVji1,                     //!< water volume in cell at j, i+1 [m3]
*SedMassIn,                  //!< sediment mass in to kinematic wave [kg]
*SedAfterSplash,             //!< sediment mass in flow after splash [kg]
*PMsplash,                   //!< mass detached sorbed pesticide by splash erosion [mg]
*PMflow,                    //!< mass detached sorbed pesticide by flow detachement[mg]
*PMdep,                     //!< mass deposited sorbed pesticide [mg]
*totalPPlossmap,             //!< total loss of PP pesticide [mg/m2]
*totalDPlossmap,             //!< total loss of DP pesticide [mg/m2]
*test_map,


// infiltration
*Fcum,                       //!< cumulative infiltration [m]
*FSurplus,                   //!< surplus infiltration for kinematic wave, calculated as actual infil - potential infil [m]
*FFull,                      //!< map flagging when the soil is full
*fact,                       //!< actual infiltration [m]
*fpot,                       //!< potential infiltration [m]
*InfilVolKinWave,            //!< volume infiltrated in the kin wave (slope and channel) in this timestep [m^3]
*InfilVol,                   //!< volume of water infiltrated in this timestep [m^3] - without kin wave
*ChannelInfilVol,                   //!< volume of water infiltrated in this timestep [m^3]

*InfilVolCum,                //!< cumulative infiltration volume for mass balance and map report [m^3]
*InfilmmCum,                 //!< cumulative infiltration volume for map report and drawing [mm]
*InfilVolFlood,

*Lw,
*Lwmm,
*ThetaS1,                    //!< porosity soil layer 1 [-]
*ThetaI1,                    //!< initial moisture content soil layer 1 [-]
*ThetaI1a,                    //!< initial moisture content soil layer 1 [-]
*Psi1,                       //!< intial suction head wetting front soil layer 1 (input map is in cm) [m]
*ThetaR1,
*ThetaFC1,
*Ksat1,                      //!< saturated hydraulic conductivity soil layer 1 (input is in mm/h) [m/s]
*SoilDepth1,                 //!< depth to end soil layer 1 (input is in mm) [m]
*SoilDepth1init,                 //!< depth to end soil layer 1 (input is in mm) [m]
*ThetaS2,                    //!< porosity soil layer 2 [-]
*ThetaI2,                    //!< initial moisture content soil layer 2 [-]
*ThetaI2a,                    //!< initial moisture content soil layer 2 [-]
*ThetaR2,
*ThetaFC2,
*Psi2,                       //!< intial suction head wetting front soil layer 2 (input map is in cm) [m]
*Ksat2,                      //!< saturated hydraulic conductivity soil layer 2 (input is in mm/h) [m/s]
*SoilDepth2,                 //!< depth to end soil layer 2 (input is in mm) [m]
*SoilDepth2init,                 //!< depth to end soil layer 2 (input is in mm) [m]
*ThetaS3,                    //!< porosity soil layer 1 [-]
*ThetaI3,                    //!< initial moisture content soil layer 1 [-]
*ThetaI3a,                    //!< initial moisture content soil layer 1 [-]
*Psi3,                       //!< intial suction head wetting front soil layer 1 (input map is in cm) [m]
*ThetaR3,
*ThetaFC3,
*Ksat3,                      //!< saturated hydraulic conductivity soil layer 1 (input is in mm/h) [m/s]
*SoilDepth3,                 //!< depth to end soil layer 1 (input is in mm) [m]
*SoilDepth3init,                 //!< depth to end soil layer 1 (input is in mm) [m]

*KsatCrust,                  //!< saturated hydraulic conductivity crusted soil surface (input is in mm/h) [m/s]
*PoreCrust,                //!< saturated hydraulic conductivity compacted soil surface (input is in mm/h) [m/s]
*KsatCompact,                //!< saturated hydraulic conductivity compacted soil surface (input is in mm/h) [m/s]
*PoreCompact,                //!< saturated hydraulic conductivity compacted soil surface (input is in mm/h) [m/s]
*KsatGrass,                  //!< saturated hydraulic conductivity grass strip (input is in mm/h) [m/s]
*PoreGrass,                  //!< Porosity grass strip (input in cm3/cm3)
*CohGrass,                   //!< Cohesion grass strip (input in kPa)
*Ksateff,                    //!< effective saturated hydraulic conductivity (input is in mm/h) [m/s]
*Poreeff,
*Thetaeff,
*Psia1,
*Psia2,
*lambda1,
*lambda2,
*Perc,                      //!< Percolation per timestep [m]
*PercmmCum,
*GrassFraction,              //!< fraction of grasstrip in a cell [-]
*SedimentFilter,             //!< sediment deposited in the sediment trap in kg/m2
*SedMaxVolume,               //!< maxvol of sediment in that can be trapped in m3
*GrassWidthDX,               //!< width of grasstrip in [m]
*thetaTop,                   //!< average theta of node 0 and 1 for water repelency and nutrients

*ProfileID,                  //!< SWATRE profile unit number map
*ProfileIDCrust,             //!< SWATRE profile unit number map for crusted areas
*ProfileIDCompact,           //!< SWATRE profile unit number map for compacted areas
*ProfileIDGrass,             //!< SWATRE profile unit number map for grass strips
*SwatreOutput,

*LDDChannel,                 //!<
*LDDbaseflow,
*ChannelWidthO,               //!<
*ChannelDepthO,               //!<
*ChannelWidth,               //!<
*ChannelSide,                //!<
*ChannelQb,                   //!<
*ChannelQ,                   //!<
*ChannelQn,                  //!<
*ChannelQntot,
*ChannelQs,                  //!<
*ChannelQsn,                 //!<
*ChannelQBLs,                  //!<
*ChannelQBLsn,                 //!<
*ChannelQSSs,                  //!<
*ChannelQSSsn,                 //!<
*ChannelGrad,                //!<
*ChannelV,                   //!<
*ChannelU,                   //!<
*ChannelN,                   //!<
*ChannelNcul,                   //!<
*ChannelWH,                  //!<
*ChannelWHExtended,                  //!<
*ChannelVolExtended,                  //!<
*ChannelWaterVol,            //!<
*Channelq,                   //!<
*ChannelAlpha,               //!<
*ChannelWidthMax,           //!<
*ChannelAdj,                //!<
*CHAdjDX,                //!< channel adjusted DX
*BaseflowL,

*cosGrad,
*tanGrad,
*BulkDensity,
*AngleFriction,
*FSlope,


//*ChannelPerimeter,           //!<
*ChannelDX,                  //!<
*ChannelKsat,                //!<
*ChannelDetFlow,             //!<
*ChannelDep,                 //!<
*ChannelSed,                 //!<
*ChannelBLSed,                 //!<
*ChannelSSSed,                 //!<
*ChannelBLTC,                 //!<
*ChannelSSTC,                 //!<
*ChannelBLDepth,                 //!<
*ChannelSSDepth,                 //!<
*ChannelConc,                //!<
*ChannelBLConc,                //!<
*ChannelSSConc,                //!<
*ChannelTC,                  //!<
*ChannelCohesion,            //!<
*ChannelY,                   //!<
*ChannelDepth,               //!<
*ChannelPAngle,               //!<
*ChannelQsr,

//baseflow
*BaseFlowDischarges,
*BaseFlowInitialVolume,
*BaseFlowInflow,

// flood maps
*Qflood,                    //!<
*floodHmxMax,                    //!<
*floodTime,                    //!<
*floodTimeStart,                //!<
*floodVMax,                    //!<
*floodVHMax,                    //!<
*maxChannelflow,                    //!<
*maxChannelWH,                    //!<
*hmx,                        //!<
*hmxWH,                        //!<
*hmxInit,                    //!<
*hmxflood,
*FloodDomain,                //!<
*Buffers,                    //!<
*BufferNr,                    //!<
*ChannelMaxQ,                //!<
//*ChannelLevee,                //!<
*FloodWaterVol,                //!<
*RunoffWaterVol,                //!<

//*FloodZonePotential,                //!<
*DomainEdge,                //!<
*FloodDT,
*FloodT,
*VRO, *URO, *iro,
*Uflood,*Vflood,
*hs, *vs, *us,
*vxs, *vys,

// FULLSWOF2D
*f1o, *f2o, *f3o,
*g1o, *g2o, *g3o,
*z1r, *z1l, *z2r, *z2l,
*h1r, *h1l, *h2r, *h2l,
*h1d, *h1g, *h2d, *h2g,
*v1r, *v1l, *v2r, *v2l,
*u1r, *u1l, *u2r, *u2l,
//*delta_z1, *delta_z2,
*delzc1, *delzc2,
*delz1, *delz2,
*f1, *f2, *f3, *cflx,
*g1, *g2, *g3, *cfly,
*hsa, *vsa, *usa,

*hll0_x1, *hll1_x1, *hll2_x1,
*hll0_y1, *hll1_y1, *hll2_y1,
*hll0_x2, *hll1_x2, *hll2_x2,
*hll0_y2, *hll1_y2, *hll2_y2,
*sxzh, *syzh,

//FULLSWOF2D with Sediment
*BLDepthFlood,
*SSDepthFlood,
*BLDetFlood,
*BLTCFlood,
*SSTCFlood,
*SSDetFlood,
*DepFlood,
*BLCFlood,
*BLFlood,
*SSCFlood,
*SSFlood,

*LDDTile,                    //!< LDD network of tile drains, must be connected to outlet
*TileDrainSoil,              //!< drain volume from layer
*TileDiameter,                  //!< total width of drains in cell (m)
*TileMaxQ,
*TileWidth,                  //!< total width of drains in cell (m)
*TileHeight,                 //!< height of drain (m)
*TileDepth,                  //!< depth of tiles in soil below surface (m)
*TileSinkhole,               //!< sinkhole on surface connecting to tiledrains (m2)
*TileQ,                      //!< water flux in drains m3/s
*TileQn,                     //!< new water flux in drains m3/s
*TileQs,                     //!< sediment flux in drains kg/s
*TileQsn,                    //!< new sediment flux in drains kg/s
//*TileQoutflow,               //!< water outflow in outlet
*TileGrad,                   //!< gradient of the tiledrain system
*TileN,                      //!< mannings inside the tiledrains
*TileWH,                     //!< water height in the tile drains (m)
*TileWaterVol,               //!< water volume in the tiledrains (m3)
*TileWaterVolSoil,           //!< water volume in the tiledrains from the soil only, used for mass bal corection (m3)
*Tileq,                      //!< possible drainage inside tiles, not used
*RunoffVolinToTile,          //!< can be used for shortcut of surface pits to tile system
*TileAlpha,                  //!< alpha in tile drain, in A = alpha*Q^beta
*TileDX,                     //!< cell length in tile drain, dx/cos angle
*TileV,                      //!< velocity in tile drain m/s
*TileQmax,                   //!< max Q tile drain m3/s

*TotalDetMap,                //!<
*TotalDepMap,                //!<
*TotalChanDetMap,                //!<
*TotalChanDepMap,                //!<
*TotalSoillossMap,           //!<
*TotalSed,                   //!<
*TotalConc,                  //!<

*tm,                         //!< Auxilary map
*tma,                        //!< Auxilary map
*tmb,                        //!< Auxilary map
*tmc,                        //!< Auxilary map
*tmd,                        //!< Auxilary map
//display combinations
*COMBO_V,
*COMBO_SS,
*COMBO_BL,
*COMBO_TC,
*ChannelDepthExtended,
*ChannelWidthExtended,
*ChannelNeighborsExtended,
*ChannelSourceXExtended,
*ChannelSourceYExtended,
*ChannelMaskExtended,
*ChannelBoundaryExtended,
*ChannelBoundaryLExtended,
*ChannelBoundaryRExtended,

*FlowBarrier,                //!< Flow barriers type
*FlowBarrierN,               //!< Flow barriers height North of cell
*FlowBarrierW,               //!< Flow barriers height West of cell
*FlowBarrierS,               //!< Flow barriers height South of cell
*FlowBarrierE,               //!< Flow barriers height East of cell
*FlowBarrierNT,              //!< Flow barriers end timing North of cell
*FlowBarrierWT,              //!< Flow barriers end timing West of cell
*FlowBarrierST,              //!< Flow barriers end timing South of cell
*FlowBarrierET;               //!< Flow barriers end timing East of cell

cTRGBMap * RGB_Image;<|MERGE_RESOLUTION|>--- conflicted
+++ resolved
@@ -109,14 +109,7 @@
 *Qn,                         //!< new discharge of overland flow after kin wave [m^3/s]
 *Qdiag,
 *VH,
-<<<<<<< HEAD
-*QinLocation,
-*Qinflow,
-//*Qoutflow,                   //!< new discharge after kin wave at outflow point [m^3/s]
 *QinKW,                      //!< new Q kinematic wave
-=======
-*QinKW,
->>>>>>> 396a6e41
 *QKW,
 *Qoutput,                    //!< new discharge for output purposes, sum of overland flow and channel, converted [l/s]
 *Qs,                         //!< sediment discharge before kin wave [kg/s]
