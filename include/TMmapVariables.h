--- conflicted
+++ resolved
@@ -232,13 +232,6 @@
 *Ksat1,                      //!< saturated hydraulic conductivity soil layer 1 (input is in mm/h) [m/s]
 *SoilDepth1,                 //!< depth to end soil layer 1 (input is in mm) [m]
 *SoilDepth1init,                 //!< depth to end soil layer 1 (input is in mm) [m]
-<<<<<<< HEAD
-*Lw,
-*thetacheck,                    //!<
-*lwcheck,                       //!<
-*Soilwater,                  //!< actual soil water content [-]
-=======
->>>>>>> 4e373dd8
 *ThetaS2,                    //!< porosity soil layer 2 [-]
 *ThetaI2,                    //!< initial moisture content soil layer 2 [-]
 *ThetaI2a,                    //!< initial moisture content soil layer 2 [-]
@@ -268,17 +261,11 @@
 *Ksateff,                    //!< effective saturated hydraulic conductivity (input is in mm/h) [m/s]
 *Poreeff,
 *Thetaeff,
-<<<<<<< HEAD
-*bca1,
-*bca2,
-*Perc,                      //!< Percolation per timestep [m]
-=======
 *Psia1,
 *Psia2,
 *lambda1,
 *lambda2,
-*Perc,
->>>>>>> 4e373dd8
+*Perc,                      //!< Percolation per timestep [m]
 *PercmmCum,
 *GrassFraction,              //!< fraction of grasstrip in a cell [-]
 *SedimentFilter,             //!< sediment deposited in the sediment trap in kg/m2
