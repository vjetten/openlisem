--- conflicted
+++ resolved
@@ -100,10 +100,7 @@
 //*VolQb,
 *GWVol,
 *GWWH,
-<<<<<<< HEAD
-=======
 *GWWHmax,
->>>>>>> 71104947
 //*GWrec,
 *GWout,
 *GWbp,
