/*************************************************************************
**  openLISEM: a spatial surface water balance and soil erosion model
**  Copyright (C) 2010,2011, 2020  Victor Jetten
**  contact: v.g.jetten AD utwente DOT nl
**
**  This program is free software: you can redistribute it and/or modify
**  it under the terms of the GNU General Public License GPLv3 as published by
**  the Free Software Foundation, either version 3 of the License, or
**  (at your option) any later version.
**
**  This program is distributed in the hope that it will be useful,
**  but WITHOUT ANY WARRANTY; without even the implied warranty of
**  MERCHANTABILITY or FITNESS FOR A PARTICULAR PURPOSE.  See the
**  GNU General Public License v3 for more details.
**
**  You should have received a copy of the GNU General Public License GPLv3
**  along with this program.  If not, see <http://www.gnu.org/licenses/>.
**
**  Authors: Victor Jetten, Bastian van de Bout
**  Developed in: MingW/Qt/
**  website, information and code: https://github.com/vjetten/openlisem
**
*************************************************************************/

/*!
  \file lisErosion.cpp
  \brief Flow and splash detachment functions for slopes and channels

functions: \n
- double TWorld::MaxConcentration(double watvol, double sedvol)\n
- void TWorld::SplashDetachment(void)\n
- double TWorld::GetTotalDW(int r, int c,QList<cTMap *> *M)\n
- double TWorld::GetDp(int r, int c,double p)\n
- double TWorld::GetDpMat(int r, int c,double p,QList<cTMap *> *M)\n
- double TWorld::GetMpMat(int r, int c,double p,QList<cTMap *> *M, QList<double> *V)\n
- double TWorld::GetSV(double d)\n
- void TWorld::SedimentSetMaterialDistribution(int r,int c)\n
- double TWorld::DetachMaterial(int r,int c, int d,bool channel, bool flood,bool bl,double detachment)\n
- void TWorld::FlowDetachment(void)\n
- void TWorld::ChannelFlowDetachment(int r, int c)\n
- void TWorld::RiverSedimentMaxC(int r, int c)\n
- void TWorld::RiverSedimentDiffusion(double dt, cTMap * _BL,cTMap * _BLC, cTMap * _SS,cTMap * _SSC)\n
- void TWorld::RiverSedimentLayerDepth(int r , int c)\n

 */

#include <algorithm>
#include "operation.h"
#include "model.h"

#define he_ca 1e-12
#define ve_ca 1e-12
#define GRAV 9.81

//---------------------------------------------------------------------------
// deposit all sediment still in flow when infiltration causes WH to become minimum
// DOES NOT WORK, MB errors
void TWorld::cell_depositInfil(int r, int c)
{
    if (!SwitchErosion)
        return;

    if(SwitchKinematic2D == K2D_METHOD_DYN) {
        if(WH->Drc < 1e-6) {
            DepFlood->Drc -= SSFlood->Drc;
            SSFlood->Drc = 0;
            SSCFlood->Drc = 0;
            SSTCFlood->Drc = 0;
            if (SwitchUse2Phase) {
                DepFlood->Drc -= BLFlood->Drc;
                BLFlood->Drc = 0;
                BLCFlood->Drc = 0;
                BLTCFlood->Drc = 0;
            }
            Conc->Drc = 0; // after dynwave conc is sum of SS and BL!
        }
    } else {
        if (FloodDomain->Drc > 0) {
            if(hmx->Drc < 1e-6) {
                DepFlood->Drc -= SSFlood->Drc;
                SSFlood->Drc = 0;
                SSCFlood->Drc = 0;
            }
        } else {
            if(WH->Drc < 1e-6) {
                DEP->Drc -= Sed->Drc;
                Sed->Drc = 0;
                Conc->Drc = 0;
            }
        }
    }
}
//---------------------------------------------------------------------------
/**
 * @fn double TWorld::MaxConcentration(double watvol, double sedvol)
 * @brief Calculates concentration with a maximum of MAXCONC, changes sed vol and deposisition
 *
 * @param watvol : the watervolume
 * @param sedvol : the sediment mass
 * @return sediment concentration (kg/m3)
 * @see MAXCONC
 *
 */
double TWorld::MaxConcentration(double watvol, double *sedvol, double *dep)
{
    double conc = 0;
<<<<<<< HEAD
    // when if activate, MBs error in KINDYN !!! Bizarre
    if (watvol > tiny)
=======
    // if activate, MBs error in KINDYN !!! Bizarre
    if (watvol > 1e-6)
>>>>>>> dd9cb622
        conc = std::min(*sedvol/watvol, MAXCONC);   // 1e-6 is 1 ml/m2 !!
    else
        conc = 0;
    if (conc < 1e-10)
        conc = 0;
    //      conc = MAXCONC;
    // *dep -= *sedvol;
    //*sedvol = 0;
    //}

    //    if (conc > MAXCONC) {
    //   double maxsed = MAXCONC*watvol;
    //    *dep += maxsed-*sedvol;
    //      conc = MAXCONC;
    //    *sedvol = maxsed;
    //}
    return conc;
}
//---------------------------------------------------------------------------
/**
 * @fn double TWorld::GetSV(double d)
 * @brief get settling velocity of sediment with grain size d
 *
 * @param d : the grain size (in micrometer)
 * @return The settling velocity
 */
double TWorld::GetSV(double d)
{
    if (SwitchSV == 2) {
        double dm = d / 1e6;
        double ds = dm * pow(1.65*GRAV/1e-12,0.333333);
        return SVCHCalibration*1e-6/dm*(ds*ds*ds)*pow(38.1+0.93*pow(ds,12.0/7.0), -7.0/8.0);
        //    // zhiyao et al, 2008
    } else {
        if(d < 100) {
            return SVCHCalibration*2*(2650.0-1000.0)*GRAV*pow(d/2000000.0, 2)/(9*0.001);
            //Stokes range settling velocity
        } else {
            double dm = d/1000.0;
            return SVCHCalibration*10.0 *sqrt(1.0 + 0.01 *(1.65* GRAV *dm*dm*dm )-1.0)/dm;
            //Settling velocity by Zanke (1977)
        }
    }

}
//---------------------------------------------------------------------------
void TWorld::cell_SplashDetachment(int r, int c)
{
    double _WH = FloodDomain->Drc == 0 ? WH->Drc : hmx->Drc;

    DETSplash->Drc = 0;

    if(_WH > 0.00001 && SplashStrength->Drc >= 0)
    {
        double DetDT1 = 0, DetDT2 = 0, DetLD1, DetLD2;
        double g_to_kg = 0.001;
        double Lc = Litter->Drc;
        double Cv = Cover->Drc;
        double strength = SplashStrength->Drc;
        double Int = Rain->Drc * 3600/_dt * 1000; // intensity in mm/h, Rain is in m
        double KE_DT = 0.0;
        double DETSplash_;               

        switch (KEequationType)
        {
            case KE_EXPFUNCTION: KE_DT = KEParamater_a1*(1-(KEParamater_b1*exp(-KEParamater_c1*Int))); break;
            case KE_LOGFUNCTION: KE_DT = (Int > 1 ? KEParamater_a2 + KEParamater_b2*log10(Int) : 0); break;
            case KE_POWERFUNCTION: KE_DT = KEParamater_a3*pow(Int, KEParamater_b3); break;
            // kin energy in J/m2/mm
        }
        //VJ 110706  KE equations

        double directrain = (1-Lc) * (1-Cv)*Rainc->Drc * 1000;
        // Added litter also to directrain, assume it covers the entire cell, not only under the plant
        // rainfall between plants in mm

        double KE_LD = std::max(15.3*sqrt(PlantHeight->Drc)-5.87, 0.0);
        // kin energy in J/m2/mm
        double throughfall = (1-Lc) * Cv * LeafDrain->Drc * 1000;
        // leaf drip in mm, is calculated as plant leaf drip in interception function so mult cover

        double WH0 = exp(-1.48*_WH*1000);
        // water buffer effect on surface, WH in mm in this empirical equation from Torri ?

        if(SwitchUseMaterialDepth)
        {
            double depdepth = std::max((StorageDep->Drc / BulkDens)/(_dx * DX->Drc),0.0);
            double fac1 = std::max(0.0,1.0 - depdepth/(SedimentMixingDepth->Drc+0.01));
            double fac2 = 1.0 - fac1;

            strength = strength * fac2 + (0.1033/DepositedCohesion) * fac1;
            //b = b * fac2 + 3.58 * fac1;
        }

        // fraction ponded area
        double FPA = 1.0;
        if (RR->Drc > 0.1)
            FPA =  1-exp(-1.875*(_WH/(0.01*RR->Drc)));

        // Between plants, directrain is already with 1-cover
        DetDT1 = g_to_kg * FPA*strength*KE_DT*WH0 * directrain;
        //ponded areas, kg/m2/mm * mm = kg/m2
        DetDT2 = _WH > 0 ? g_to_kg * (1-FPA)*strength*KE_DT * directrain * SplashDelivery: 0.0;
        //dry areas, kg/m2/mm * mm = kg/m2


        if (SwitchKETimebased)
        {
            if (directrain > 0)
            {
                DetDT1 = g_to_kg * FPA*strength*KE_DT*WH0 * _dt/3600;
                //ponded areas, kg/m2/sec * sec = kg/m2
                DetDT2 = g_to_kg * (1-FPA)*strength*KE_DT * _dt/3600 * SplashDelivery;
                //dry areas, kg/m2/sec * sec = kg/m2
            }
        }
        //based on work by Juan Sanchez

        // Under plants, throughfall is already with cover
        DetLD1 = g_to_kg * FPA*(strength*KE_LD)*WH0 * throughfall;
        //ponded areas, kg/m2/mm * mm = kg/m2
        DetLD2 = g_to_kg * (1-FPA)*(strength*KE_LD) * throughfall * SplashDelivery;
        //dry areas, kg/m2/mm * mm = kg/m2

        DETSplash_ = DetLD1 + DetLD2 + DetDT1 + DetDT2;
        // Total splash kg/m2

        // Deal with all exceptions:

        DETSplash_ *= (SoilWidthDX->Drc*DX->Drc);
        // kg/cell, only splash over soilwidth, not roads/hardsurfaces and channels ! houses re not in soilwisth, need to be done here
        // FROM KG/M2 TO KG/CELL

        DETSplash_ = (1-StoneFraction->Drc) * DETSplash_;
        // no splash on stone surfaces

        if (SwitchGrassStrip)
            DETSplash_ = (1-GrassFraction->Drc) * DETSplash_;

        //      if(SwitchSedtrap)
        //          DETSplash->Drc = (1-SedimentFilter->Drc) * DETSplash->Drc;
        // assume sedtrap can have splash

      //  if (SwitchHardsurface)
      //      DETSplash_ = (1-HardSurface->Drc)*DETSplash_;
        // no splash on hard surfaces ALREADY taken care of by soilwidth which excludes roads and hard surfaces

        if (SwitchHouses)
            DETSplash_ = (1-HouseCover->Drc)*DETSplash_;
        //is already contained in soilwidth
        // no splash from house roofs

        if (SwitchSnowmelt)
            DETSplash_ = (1-Snowcover->Drc)*DETSplash_;
        // no splash on snow deck

        if(SwitchUseMaterialDepth)
        {
            //check wat we can detach from the top and bottom layer of present material
            double dleft = DETSplash_;
            double deptake = 0;
            double mattake = 0;
            double detachment = 0;

            deptake = std::min(dleft,StorageDep->Drc);
            StorageDep->Drc -= deptake;
            // det not more than storage
            // decrease store depth

            detachment += deptake;
            // detachment is now taken material

            if(!(Storage->Drc < 0))
            {
                mattake = std::min(dleft,Storage->Drc);
                Storage->Drc -= mattake;

                detachment += mattake;
            }else
            {
                detachment += dleft;
            }
            DETSplash_ = detachment;
        }


        if(SwitchKinematic2D == K2D_METHOD_DYN) {
            SSFlood->Drc += DETSplash_;
            SSCFlood->Drc = MaxConcentration(WaterVolall->Drc, &SSFlood->Drc, &DepFlood->Drc);
        } else {
            if (FloodDomain->Drc > 0) {
                SSFlood->Drc += DETSplash_;
                SSCFlood->Drc = MaxConcentration(CHAdjDX->Drc * hmx->Drc, &SSFlood->Drc, &DepFlood->Drc);

            } else {
                Sed->Drc += DETSplash_;
                Conc->Drc = MaxConcentration(WaterVolall->Drc, &Sed->Drc, &DEP->Drc);
            }
        }

        DETSplash->Drc = DETSplash_;
        // IN KG/CELL
    }
}
//---------------------------------------------------------------------------
/**
 * @fn double TWorld::SplashDetachment(double watvol, double sedvol)
 * @brief Calculates splash detachment for each cell
 *
 * This function calculates splash detachment for each cell,
 * based on kinetic energy of direct rainfall and troughfall.
 * Detachment is taken from the top soil layer if possible.
 * The detached sediment is not directly added to sediment in flow,
 * this happens during flow detachment.
 *
 *
 * @see KEequationType
 *
 */
void TWorld::SplashDetachment()
{
    #pragma omp parallel for num_threads(userCores)
    FOR_ROW_COL_MV_L {
            cell_SplashDetachment(r,c);
     }}
}

//---------------------------------------------------------------------------
/**
 * @fn void TWorld::FlowDetachment(void)
 * @brief Calculates flow detachment for overland flow in entire catchment
 *
 * This function uses the function for overland flow transport capacity to
 * calculate the potential detachment/deposition based on the settling velocity of the sediment.
 * When potential detachment is found, the fuction for taking soil
 * from the soil layer is used to find actual detachment.
 * When deposition is found, this sediment is added to the deposited soil layer.
 *
 * @see TWorld:OFTC
 * @see TWorld:GetSV
 * @see TWorld:DetachMaterial
 *
 */

// Overland flow erosion for 1D flow only
void TWorld::cell_FlowDetachment(int r, int c)
{
//    if (!SwitchErosion)
//        return;

//    if (SwitchKinematic2D == K2D_METHOD_DYN)
//        return;

    double erosionwh = WHrunoff->Drc;
    double erosionwv = WHrunoff->Drc*CHAdjDX->Drc;

    //transport capacity
<<<<<<< HEAD
//#pragma omp parallel for num_threads(userCores)
//    FOR_ROW_COL_MV_L  {
        DETFlow->Drc = 0;
        DEP->Drc = 0;
        //get the transport capacity for a single grain size
        TC->Drc = calcTCSuspended(r,c,-1, FS_SS_Method, WHrunoff->Drc, V->Drc, 2);
 //  }}


//#pragma omp parallel for num_threads(userCores)
  //  FOR_ROW_COL_MV_L {
        double erosionwh = WHrunoff->Drc; // MC - water height for erosion
        double erosionwv = WHrunoff->Drc*CHAdjDX->Drc; // MC - water volume for erosion

        if (erosionwh < HMIN) {
            DEP->Drc += -Sed->Drc;
            Sed->Drc = 0;
            Conc->Drc = 0;
            TC->Drc = 0;
        } else {
=======
    DETFlow->Drc = 0;
    DEP->Drc = 0;
    TC->Drc = calcTCSuspended(r,c,-1, FS_SS_Method, WHrunoff->Drc, V->Drc, 2);
    // trasnport capacity. 2 = kin wave. 1 = 2d flow and 0 is river

    if (erosionwh < HMIN) {
        DEP->Drc += -Sed->Drc;
        Sed->Drc = 0;
        Conc->Drc = 0;
        TC->Drc = 0;
    } else {
>>>>>>> dd9cb622

        Conc->Drc = MaxConcentration(erosionwv, &Sed->Drc, &DEP->Drc);

        double maxTC = 0;
        double minTC = 0;

        double deposition = 0;
        double detachment = 0;
        double TransportFactor = 0;

        maxTC = std::max(TC->Drc - Conc->Drc,0.0);
        // positive difference: TC defi  cit becomes detachment (positive)
        minTC = std::min(TC->Drc - Conc->Drc,0.0);
        // negative difference: TC surplus becomes deposition (negative)
        // unit kg/m3

        if (minTC < 0) {

            //### deposition
            TransportFactor = (1-exp(-_dt*SettlingVelocitySS->Drc/erosionwh)) * erosionwv;
            // in m3
            // if settl velo is very small, transportfactor is 0 and depo is 0
            // if settl velo is very large, transportfactor is 1 and depo is max

            // deposition can occur on roads and on soil (so use flowwidth)

            deposition = minTC * TransportFactor;
            // max depo, kg/m3 * m3 = kg, where minTC is sediment surplus so < 0
            deposition = std::max(deposition, -Sed->Drc);

            if (SwitchNoBoundarySed && FlowBoundary->Drc > 0)
                deposition = 0;
            // VJ 190325 prevent any activity on the boundary!

            if (SwitchSedtrap && SedMaxVolume->Drc == 0 && N->Drc == SedTrapN) {
                N->Drc = Norg->Drc;
            }
            // mannings N becomes normal when sedtrap is full

            if (SwitchSedtrap && SedMaxVolume->Drc > 0)
            {
                if (Sed->Drc > 0) {
                    double depvol = Sed->Drc * 1.0/BulkDens; // m3
                    if (SedMaxVolume->Drc < depvol)
                        depvol = SedMaxVolume->Drc;
                    if (SedMaxVolume->Drc > 0){
                        deposition = -depvol*BulkDens;
                        maxTC = 0;
                    }
                    SedMaxVolume->Drc = SedMaxVolume->Drc - depvol;
                    SedimentFilter->Drc += depvol*BulkDens;
                }
            }

            //add deposition to soil layer
            if (SwitchUseMaterialDepth)
                StorageDep->Drc += -deposition;

        } else {
            //### detachment

            TransportFactor = _dt*SettlingVelocitySS->Drc * DX->Drc * SoilWidthDX->Drc;
            // soilwidth is erodible surface
            // TransportFactor = std::min(TransportFactor, Q->Drc*_dt);
            // detachment can only come from soil, not roads (so do not use flowwidth)
            // units s * m/s * m * m = m3

            detachment = maxTC * std::min(TransportFactor, erosionwv);
            // unit = kg/m3 * m3 = kg (/cell)

            // exceptions
            if (SwitchNoBoundarySed && FlowBoundary->Drc > 0)
                detachment = 0;
            // VJ 190325 prevent any activity on the boundary!

            if (GrassFraction->Drc > 0)
                detachment = (1-GrassFraction->Drc) * detachment;
            // no flow detachment on grass strips

            // Detachment edxceptions:
            detachment = (1-StoneFraction->Drc) * detachment;
            // no flow detachment on stony surfaces

            if (SwitchHouses)
                detachment = (1-HouseCover->Drc)*detachment;
            // no flow det from house roofs

            detachment = (1-Snowcover->Drc) * detachment;
            /* TODO: CHECK THIS no flow detachment on snow */
            //is there erosion and sedimentation under the snowdeck?

            //detachment = DetachMaterial(r,c,1,false,false,false, detachment);
            // reacctivate when materiallayer is reinstalled
            detachment *= Y->Drc;

            if(Sed->Drc+detachment > MAXCONC * erosionwv)
                detachment = std::min(detachment, MAXCONC * erosionwv - Sed->Drc);
            // not more detachment then is possible to keep below diff(max concetrantion-sediment inf low)

            if (SwitchSedtrap && SedMaxVolume->Drc > 0)
                detachment = 0;
        } // minv > 0

        //### sediment balance
        // add to sediment in flow (IN KG/CELL)
        Sed->Drc += detachment;
        Sed->Drc += deposition;
        DETFlow->Drc += detachment;
        DEP->Drc += deposition;
        Conc->Drc = MaxConcentration(erosionwv, &Sed->Drc, &DEP->Drc);

    }

}
//---------------------------------------------------------------------------
/**
 * @fn double TWorld::DetachMaterial(int r,int c, int d,bool channel, bool flood,bool bl,double detachment)
 * @brief Calculates real detachment from potential detachment.
 *
 * This cell uses the real time calculated effective erosion coefficient
 * to calculate actual erosion. When the soil layer has less sediment left then
 * the potential erosion, an analytical solution is used to converge
 * both sediment in the soil layer and sediment in tranport to a
 * stable value. When both the channel and flood parameter are false,
 * overland flow detachment is assumed.
 *
 * @param r : Row nr of the cell
 * @param c : Column nr of the cell
 * @param d : Grain diameter class
 * @param Channel : Channel detachment?
 * @param flood : Flood detachment?
 * @param bl : Bed Load detachment?
 * @param detachment : Potential detachment
 * @return Actual detachment
 */

// TODO: check what happens in this function
double TWorld::DetachMaterial(int r,int c, int d,bool channel, bool flood,bool bl,double detachment)
{
    /*
     * NOTE: the actual detachment is immediately taken
     * from the soil layers. It is therefore assumed that when using
     * this function, the actual detachment is added to the
     * sediment in flow. THIS IS REQUIRED! to maintain mass
     * balance
     */
    // when there is no usage of material depth, there is no deposited layer
    // actual erosion can then be calculated using the original erosion efficiency coefficient
    if(!SwitchUseMaterialDepth)
    {
        if(channel)
            return detachment *= ChannelY->Drc;
        else
            return detachment *= Y->Drc;
    }

    //first check if it is channel detachment
    if(channel)
    {
        //calculate depth of deposited layer
        double depdepth = std::max((RStorageDep->Drc / (BulkDens))/(ChannelWidth->Drc * DX->Drc),0.0);

        //linear decrease in influence from lower soil layer
        //from 0 to MixingDepth, with fac1 for bottom layer, fac2 for top layer
        double fac1 = 1.0;
        if(RSedimentMixingDepth->Drc > MIN_HEIGHT)
            fac1 = std::max(0.0,1.0 - depdepth/RSedimentMixingDepth->Drc);
        double fac2 = 1-fac1;

        //new erosion coefficient bases on soil layer mixinfactors
        double newY = ChannelY->Drc * fac1 + fac2 * 1.0;

        //multiply potential detachment by erosion coefficient
        detachment = detachment *newY;

        //to remove small rounding errors that lead to negative values
        detachment = std::max(detachment,0.0);

        //check wat we can detache from the top and bottom layer of present material
        double dleft = detachment;
        double deptake = 0;
        double mattake = 0;
        detachment = 0;

        //take from the total storage
        deptake = std::min(dleft,RStorageDep->Drc);
        RStorageDep->Drc -= deptake;

        //add to the detachment what we have taken from the first soil layer
        detachment += deptake;

        //if the deposited layer is empty
        //use erosion efficiency of bottom layer again
        if(newY > 0)
            dleft *= ChannelY->Drc/newY;
        else
            dleft = 0;

        //bottom soil layer can be infinite
        if(!((RStorage->Drc) < -1))
        {
            //take from the total storage
            mattake = std::min(dleft,RStorage->Drc);
            RStorage->Drc -= mattake;
            //add to the detachment what we have taken from the second soil layer
            detachment += mattake;
        } else {
            //all left potential detachment is added to detachment (infinite soil layer)
            detachment += dleft;
        }

        //finally, return the total detachment
        return std::max(0.0,detachment);

    } else
        if(flood) {
            double depdepth = std::max((StorageDep->Drc / (BulkDens))/(_dx * DX->Drc),0.0);

            //linear decrease in influence from lower soil layer
            //from 0 to MixingDepth, with fac1 for bottom layer, fac2 for top layer
            double fac1 = 1.0;
           // if(SedimentMixingDepth->Drc > MIN_HEIGHT)
                fac1 = std::max(0.0,1.0 - depdepth/SedimentMixingDepth->Drc);
            double fac2 = 1-fac1;
            //new erosion coefficient bases on soil layer mixinfactors
            double newY = Y->Drc * fac1 + fac2 * 1.0;

            //multiply potential detachment by erosion coefficient
            detachment = detachment *newY;

            //to remove small rounding errors that lead to negative values
            detachment = std::max(detachment,0.0);

            //check wat we can detach from the top and bottom layer of present material
            double dleft = detachment;
            double deptake = 0;
            double mattake = 0;
            detachment = 0;

            //take from the total storage
            deptake = std::min(dleft,StorageDep->Drc);
            StorageDep->Drc -= deptake;

            //add to the detachment what we have taken from the first soil layer
            detachment += deptake;

            //if the deposited layer is empty
            //use erosion efficiency of bottom layer again
            if(newY > 0)
                dleft *= Y->Drc/newY;
            else
                dleft = 0;

            if(!((Storage->Drc) < -1))
            {
                //take from the total storage
                mattake = std::min(dleft,Storage->Drc);
                Storage->Drc -= mattake;
                //add to the detachment what we have taken from the second soil layer
                detachment += mattake;
            } else {
                //all left potential detachment is added to detachment (infinite soil layer)
                detachment += dleft;
            }

            //finally, return the total detachment
            return std::max(0.0,detachment);

            //if it is neither flood nor channel detachment, overland flow is assumed
        } else {
            //calculate depth of deposited layer
            double depdepth = std::max((StorageDep->Drc / (BulkDens))/(_dx * DX->Drc),0.0);

            //linear decrease in influence from lower soil layer
            //from 0 to MixingDepth, with fac1 for bottom layer, fac2 for top layer
            double fac1 = std::max(0.0,1.0 - depdepth/SedimentMixingDepth->Drc);
            double fac2 = 1 - fac1;
            if(SedimentMixingDepth->Drc < MIN_HEIGHT)
            {
                fac1 = 1;
                fac2 = 0;
            }
            //new erosion coefficient bases on soil layer mixinfactors
            double newY = Y->Drc * fac1 + fac2 * 1.0;
            //multiply potential detachment by erosion coefficient

            detachment = detachment *newY;

            //to remove small rounding errors that lead to negative values
            detachment = std::max(detachment,0.0);
            //check wat we can detache from the top and bottom layer of present material
            double dleft = detachment;
            double deptake = 0;
            double mattake = 0;
            detachment = 0;

            //take from the total storage
            deptake = std::min(dleft,StorageDep->Drc);
            StorageDep->Drc -= deptake;

            //add to the detachment what we have taken from the first soil layer
            detachment += deptake;
            //if the deposited layer is empty
            //use erosion efficiency of bottom layer again
            if(newY > 0)
                dleft *= Y->Drc/newY;
            else
                dleft = 0;

            //bottom soil layer can be infinite
            if(!((Storage->Drc) < -1))
            {
                //take from the total storage
                mattake = std::min(dleft,Storage->Drc);
                Storage->Drc -= mattake;
                //add to the detachment what we have taken from the second soil layer
                detachment += mattake;
            } else {
                //all left potential detachment is added to detachment (infinite soil layer)
                detachment += dleft;
            }

            //finally, return the total detachment
            return std::max(0.0,detachment);
        }
}
//---------------------------------------------------------------------------
/**
 * @fn double TWorld::GetTotalDW(int r, int c, QList<cTMap *> *M)
 * @brief Returns the total value of a map list on a cell
 *
 * Sums up the value of a map list
 * for a certain cell
 *
 * @param r : row nr of the cell
 * @param c : column nr of the cell
 * @param M : Material map list
 * @return The total value
 */
double TWorld::GetTotalDW(int r, int c,QList<cTMap *> *M)
{
    //simple iteration over maps
    double wtotal = 0;
    FOR_GRAIN_CLASSES
    {
        wtotal += (*M).Drcd;
    }
    return wtotal;
}
//---------------------------------------------------------------------------
/**
 * @fn double TWorld::GetDp(int r, int c,double p)
 * @brief get p percent grain size
 *
 * Uses a linear approximation to find the
 * grain size for which a certain percentage
 * of sediment mass has a lower grain size.
 *
 * @param r : row nr of the cell
 * @param c : column nr of the cell
 * @param p : the mass factor that should have a lower grain size class
 * @return The p percent grain size
 * @see TWorld::GetDpMat
 */
double TWorld::GetDp(int r, int c,double p)
{
    //use more generic function
    return GetDpMat(r,c,p,&W_D);
}
//---------------------------------------------------------------------------
/**
 * @fn double TWorld::GetDpMat(int r, int c,double p,QList<cTMap *> *M)
 * @brief get p percent grain size based on material distribution
 *
 * Uses a linear approximation to find the
 * grain size for which a certain percentage
 * of sediment mass has a lower grain size.
 * Uses a material distribution for each cell
 *
 * @param r : row nr of the cell
 * @param c : column nr of the cell
 * @param p : the mass factor that should have a lower grain size class
 * @param M : Material distribution map list
 * @return The p percent grain size
 */
double TWorld::GetDpMat(int r, int c,double p,QList<cTMap *> *M)
{
    //check if there is a single grain class
    //then we can return the single value
    if(numgrainclasses == 1)
    {
        graindiameters.at(0);
    }
    //find total material
    double wtotal = 0;
    FOR_GRAIN_CLASSES
    {
        wtotal += (*M).Drcd;
    }
    //find factor of material we should reach
    wtotal = wtotal*p;

    //iterate trough grain classes untill enough material is summed
    double w = (*M).at(0)->Drc;
    FOR_GRAIN_CLASSES
    {

        if( d == numgrainclasses - 1)
        {
            return graindiameters.at(numgrainclasses-1);
        }
        w += (*M).at(d+1)->Drc;
        if(w > wtotal)
        {
            //return linearly interpolated value
            double wmin = (w - (*M).at(d+1)->Drc);
            double wmax = w;
            double dw = wmax-wmin;
            double f = (wtotal- wmin)/dw;
            return f* graindiameters.at(d + 1) + (1.0-f) * graindiameters.at(d);

        }


    }
    //return latest value, either because p is near 1
    //or because the vast majority of material is in this class.
    //more specificly done if: 100 * p > (100 - percentage in last grain class)
    return graindiameters.at(numgrainclasses-1);
}
//---------------------------------------------------------------------------
/**
 * @fn double TWorld::GetMpMat(int r, int c,double p,QList<cTMap *> *M)
 * @brief get p percent grain size based on material distribution
 *
 * Uses a linear approximation to find the
 * value of a parameter,
 * for the p percent grain size class.
 * Uses a material distribution.
 *
 * @param r : row nr of the cell
 * @param c : column nr of the cell
 * @param p : the mass factor that should have a lower grain size class
 * @param M : Material distribution map list
 * @param V : Parameter value map list
 * @return The value of parameter V for the p percent grain size.
 */
double TWorld::GetMpMat(int r, int c,double p,QList<cTMap *> *M, QList<double> *V)
{
    //check if there is a single grain class
    //then we can return the single value
    if(numgrainclasses == 1)
    {
        graindiameters.at(0);
    }

    //find total material
    double wtotal = 0;
    FOR_GRAIN_CLASSES
    {
        wtotal += (*M).Drcd;
    }

    //find factor of material we should reach
    wtotal = wtotal*p;
    //iterate trough grain classes untill enough material is summed
    double w = (*M).at(0)->Drc;
    FOR_GRAIN_CLASSES
    {

        if( d == numgrainclasses - 1)
        {
            return (*V).at(numgrainclasses-1);
        }
        w += (*M).at(d+1)->Drc;
        if(w > wtotal)
        {
            //return linearly interpolated value
            double wmin = (w - (*M).at(d+1)->Drc);
            double wmax = w;
            double dw = wmax-wmin;
            double f = (wtotal- wmin)/dw;
            return f* (*V).at(d + 1) + (1.0-f) * (*V).at(d);

        }


    }
    //return latest value, either because p is near 1
    //or because the vast majority of material is in this class.
    //more specificly done if: 100 * p > (100 - percentage in last grain class)
    return (*V).at(numgrainclasses-1);
}
//---------------------------------------------------------------------------
/**
 * @fn void TWorld::SedimentSetMaterialDistribution(int r,int c)
 * @brief Update grain size distribution of soil layers
 *
 * Update grain size distribution of both
 * original soil layer and deposited layer in river and on slope.
 * Step is skipped if the storage is negative,
 * which indicated infinite storage.
 *
 * @param r : row nr of the cell
 * @param c : coumn nr of the cell
 * @return void
 */
void TWorld::SedimentSetMaterialDistribution()
{
    if(!SwitchUseMaterialDepth)
        return;

    FOR_ROW_COL_MV
    {
        //set total mass from grain size distributed mass
        if(SwitchUseGrainSizeDistribution)
        {
            StorageDep->Drc = GetTotalDW(r,c,&StorageDep_D);
            if(!(Storage->Drc < -1))
            {
                Storage->Drc = GetTotalDW(r,c,&Storage_D);
            }

        }
/*
        //update grain size distributed weights
        if(SwitchUseGrainSizeDistribution)
        {

            if(!(Storage->Drc < -1))
            {
                //calculated layer depth based on a bulk density of 1600 kg/m3
                double depdepth = std::max((StorageDep->Drc / (BulkDens))/(_dx * DX->Drc),0.0);
                //linear soil layers mixing factor for effective soil properties
                double fac1 = std::max(0.0,1.0 - depdepth/SedimentMixingDepth->Drc);
                double fac2 = 1.0 - fac1;
                if(SedimentMixingDepth->Drc < MIN_HEIGHT)
                {
                    fac1 = 1.0;
                    fac2 = 0.0;
                }

                //use soil layer mixing factor to calculate effective soil properties
                FOR_GRAIN_CLASSES
                {
                    if(StorageDep->Drc > MIN_HEIGHT && Storage->Drc > MIN_HEIGHT)
                    {
                        W_D.Drcd = fac1 * Storage_D.Drcd/Storage->Drc + fac2 * StorageDep_D.Drcd/StorageDep->Drc;
                    }else if(Storage->Drc < MIN_HEIGHT && StorageDep->Drc > MIN_HEIGHT)
                    {
                        W_D.Drcd = StorageDep_D.Drcd/StorageDep->Drc;
                    }else if(StorageDep->Drc < MIN_HEIGHT && Storage->Drc > MIN_HEIGHT)
                    {
                        W_D.Drcd = Storage_D.Drcd/Storage->Drc;
                    }else
                    {
                        W_D.Drcd = 0;
                    }
                    W_D.Drcd =std::max(0.0,W_D.Drcd);

                }

                //normalize (total weight should be 1)
                double wtotal = 0;
                FOR_GRAIN_CLASSES
                {
                    wtotal += W_D.Drcd;
                }
                if(wtotal > 0)
                {
                    FOR_GRAIN_CLASSES
                    {
                        W_D.Drcd =  W_D.Drcd / wtotal;
                    }
                }
            }

            //identical process for channel soil layers
            if(SwitchIncludeChannel)
            {
                RStorageDep->Drc = GetTotalDW(r,c,&RStorageDep_D);
                if(!(RStorage->Drc < -1))
                {
                    RStorage->Drc = GetTotalDW(r,c,&RStorage_D);

                    //calculated layer depth based on a bulk density of 1600 kg/m3
                    double depdepth = std::max((RStorageDep->Drc / (BulkDens))/(_dx * DX->Drc),0.0);
                    //linear soil layers mixing factor for effective soil properties
                    double fac1 = std::max(0.0,1.0 - depdepth/RSedimentMixingDepth->Drc);
                    double fac2 = 1 - fac1;
                    if(RSedimentMixingDepth->Drc < MIN_HEIGHT)
                    {
                        fac1 = 1;
                        fac2 = 0;
                    }
                    //use soil layer mixing factor to calculate effective soil properties
                    FOR_GRAIN_CLASSES
                    {
                        if(RStorageDep->Drc > MIN_HEIGHT && RStorage->Drc > MIN_HEIGHT)
                        {
                            RW_D.Drcd = fac1 * RStorage_D.Drcd/RStorage->Drc + fac2 * RStorageDep_D.Drcd/RStorageDep->Drc;
                        }else if(RStorage->Drc < MIN_HEIGHT && RStorageDep->Drc > MIN_HEIGHT)
                        {
                            RW_D.Drcd = RStorageDep_D.Drcd/RStorageDep->Drc;
                        }else if(RStorageDep->Drc < MIN_HEIGHT && RStorage->Drc > MIN_HEIGHT)
                        {
                            RW_D.Drcd = RStorage_D.Drcd/RStorage->Drc;
                        }else
                        {
                            RW_D.Drcd = 0;
                        }

                        RW_D.Drcd =std::max(0.0,RW_D.Drcd);

                    }

                    //normalize (total weight should be 1)
                    double wtotal = 0;
                    FOR_GRAIN_CLASSES
                    {
                        wtotal += RW_D.Drcd;
                    }
                    if(wtotal > 0)
                    {
                        FOR_GRAIN_CLASSES
                        {
                            RW_D.Drcd =  RW_D.Drcd / wtotal;
                        }
                    }
                }
            }
        } */
    }
}


//---------------------------------------------------------------------------
/**
 * @fn double TWorld::calcTCSuspended(int r,int c, int _d, int method,double U, int type)
 * @brief Calculates suspended layer transport capacity
 *
 * Calculates suspended load sediment transport capacity.
 * Based on govers, Van Rijn (simplified or full)
 * or Wu wang & Jia (for multiclass sediment).
 *
 * @param _d : The grain class (only needed when grain size distribution is used)
 * @param method : the TC method used
 * @param U : velocity can be channel of overland or flood
 * @param type : channel (0) or flood (1) or overland (2)
 */
double TWorld::calcTCSuspended(int r,int c, int _d, int method, double h, double U, int type)
{
    double R=0, hs=0, S = 0, w = 0, man = 0.01;
   // cTMap *Wd = nullptr;
    double d50m;

    if (type == 0) {
        // river
        d50m = D50CH->Drc/1000000.0;
        hs = ChannelSSDepth->Drc;
        S = ChannelGrad->Drc;
        w = ChannelWidth->Drc;
        R = (w*h)/(2*h+w);
        man = ChannelN->Drc;

    } else
        if (type == 1) {
            // flood
            d50m = D50->Drc/1000000.0;
            hs = SSDepthFlood->Drc;
            S = Grad->Drc;
            w = ChannelAdj->Drc;
            R = (w*h)/(2*h+w);
        } else
            if (type == 2) {
                // kin wave
                hs = WHrunoff->Drc;
                S = Grad->Drc;
                w = FlowWidth->Drc;
            }

    //when water height is insignificant, transport capacity is zero
    //this is necessary since some of the used equations have strange behaviour
    //for these water heights or velocities. (h and v outside of valid range)
    if(h < MIN_HEIGHT || hs < MIN_HEIGHT)
        return 0;
    if(U < MIN_FLUX)
        return 0;

    double ps = 2650.0;
    double pw = 1000.0;
    double tc = 0;

    if(method == FSHAIRSINEROSE)
    {
        //tc =  d50m * 1.0/SettlingVelocitySS->Drc * 0.013/GRAV * ps/(ps-pw) * ( std::max(0.0, (om - omcr))/h) ;
        double om =  U*S;
        double omcr = 0.004;
     //   tc =  Wd->Drc * (1.0/settlingvelocities.at(_d))*(0.013/GRAV) * 1.650 * ( std::max(0.0, (om - omcr))/h) ;
        tc =  d50m/SettlingVelocitySS->Drc* 0.013/GRAV * 1.650 * std::max(0.0, om - omcr)/h ;
//    m/ (m/s)* m/s /m  dimensionless?

    } else
        if(method == FSGOVERS)
        {
            //### Calc transport capacity
            double uc = 100.0*U*S; //in cm/s  in this formula assuming grad is SINE
            double ucr = 0.4;   // critical unit streampower in cm/s
            double cg = cgovers->Drc;//pow((d50m+5)/0.32, -0.6);
            double dg = dgovers->Drc;//pow((d50m+5)/300, 0.25);
            tc = ps * cg * pow(std::max(0.0, uc-ucr), dg); // kg/m3

        } else
            if(method == FSRIJN)
            {
                //https://www.leovanrijn-sediment.com/papers/Formulaesandtransport.pdf
                //double kinvis = 1e-6;
                //double Ds = d50m * pow(1.65*GRAV/1e-12,1.0/3.0); //dimensionless sed size
                //cr,suspension = 0.3/(1+ D*) + 0.1 [1-exp(-0.05D*)
                // critical shields parameter
                //double cs = 0.3/(1+Ds)+0.1*(1-exp(-0.05*Ds));
                // Ucritical, suspension= 5.75 [log(12h/(6D50))] [cr,suspension (s-1) g D50]0.5

                // double ucr;
               // ucr = 5.75*(log10(12*hs/(6.0*d50m))*qSqrt(cs*1.650*GRAV*d50m); //1.650 = s-1
//                if( d50m < 0.0005) // 500 mu, so always the first one!
//                    ucr = 0.19 * pow(d50m, 0.1) * log10(2.0* h/d50m); //p5
//                else
//                    ucr = 8.5  * pow(d50m, 0.6) * log10(2.0* h/d50m);
//                // set in motion critical U
                double Ds = d50m * 25296; //pow((ps/pw-1)*GRAV/(kinvis*kinvis),(1.0/3.0)); // let op: D* = 25296*D50m! R2 = 1
              //  double shields = 0.3/(1+Ds)+0.1*(1-exp(-0.05*DS));
              //  double ucr = 5.75*log10(2*h/d50m)*sqrt(shields*1.65*GRAV*d50m);

                double ucr = UcrCHCalibration*2.8*pow(h/d50m,0.1)*sqrt(1.65*GRAV*d50m);
//                // suspension critical U

               //page 5

                double me = std::max(0.0,U - ucr)/sqrt(GRAV * d50m * 1.65);
                //p15 mobility parameter

                double qs = 0.03 * ps*U*d50m * me*me * pow(Ds, -0.6); // kg/s/m
                // van rijn 2007?, p 17, eq 6.4
                ChannelQsr->Drc = qs;
                //qDebug() << qs;
                tc =  qs/ (U * h); //kg/s/m / (m2/s) =  kg/m3   => WH or WHs

            }else
                if(method == FSRIJNFULL)
                {
                    /*
                 * D50	d50m	D*
                10	0.00001	0.25
                30	0.00003	0.76
                50	0.00005	1.26
                100	0.0001	2.53
                300	0.0003	7.59
                500	0.0005	12.65
                1000	0.001	25.30
                2000	0.002	50.59
                */
                    //van Rijn full (1984) following page 1632
                    double kinvis = 1e-6;
                    double ds = d50m * pow(1.65*GRAV/(kinvis*kinvis),(1.0/3.0)); //
                    //double chezy = 18 * log10(4 * R/d90m);
                    double chezy = 1/man*pow(R,1/6);
                    double uc = U * sqrt(GRAV)/chezy;

                    //shields functions
                    double uscr = 0.055;
                    if(ds <150 && ds >= 20)
                        uscr = 0.013*pow(ds,0.29);
                    if(ds < 20 && ds >= 10)
                        uscr = 0.04*pow(ds,-0.10);
                    if(ds < 10 && ds >= 4)
                        uscr = 0.14*pow(ds,-0.64);
                    if(ds <4)
                        uscr = 0.24*pow(ds,-1);
                    uscr = UcrCHCalibration*sqrt(uscr * 1.65*GRAV * d50m);

                    double T = std::max(((uc*uc)/(uscr*uscr) - 1),0.0);  //transport stage parameter
                    double bsv = sqrt(GRAV * h * S); // bed shear velocity
                    double a = 0.1;  // half of the bedform height in m
                    double ca = 0.015 * (d50m/a) * pow(T,1.5)/pow(ds,0.3); //eq 38 reference concentration
                    double sv = SettlingVelocitySS->Drc;//GetSV(D50->Drc);

                    double beta = std::min(1.0 + 2.0*(sv/bsv)*(sv/bsv),5.0);
                    double powcb = 0.75; // not clear, between 0.4 and 1
                    double phi = 2.5 * pow(sv/bsv,0.8) * powcb;
                    double Z = sv/(beta*bsv*0.41); //suspension parameter, to do with upward turbulent versus gravity
                    double Zs = Z + phi;
                    double ad = 0.1; // else F is not valid!
                    double F = (pow(ad,Zs) - pow(ad,1.2))/(pow(1.0-ad,Zs)* (1.2 - Zs));
                    double qs =  F * U * h * ca;
                    tc = ps * qs/ (U * h);
                } else
                    if(method == FENGELUND)
                    {
                        //https://www.hec.usace.army.mil/confluence/rasdocs/rassed1d/1d-sediment-transport-technical-reference-manual/computing-transport-capacity/sediment-transport-potential/engelund-hansen
                        double U2 = U*U;
                        double C = 1/man*pow(R,1/6);  //Chezy
                        //double Tb = pw*U2*GRAV/(C*C);
                        //double shields = Tb/((ps-pw)*GRAV*d50m);
                        double shields = U2/(C*C*1.65*d50m);
                        double qs = U2*pow(shields, 1.5)*sqrt(d50m/(GRAV*1.65));

                        //http://ponce.sdsu.edu/onlineengelundhansen.php
                        //double shields1 = h*S/(1.65*d50m);
                        //double qs = 0.001*(U2/(2*GRAV*S*h))*pow(shields1,2.5)*dw*sqrt(1.65*GRAV*d50m*d50m*d50m);
                        //0.001 is ton to kg
                        // gives almost the same value
                        ChannelQsr->Drc = qs;

                        tc =  qs/ (U * h); //kg/s/m / (m2/s) =  kg/m3   => WH or WHs
                }else if(method == FSWUWANGJIA)
                {
                        // NOT USED, FOR MULTIPLE GRAINSIZES
                    double phk = 0;
                    double pek = 0;
                    double sv = settlingvelocities.at(_d);
                    double gd = graindiameters.at(_d)/1000000.0;
                    if (type == 0) {
                        FOR_GRAIN_CLASSES
                        {
                            //LET OP : RW_D and W_D !!!!
                            phk += RW_D.Drcd * (graindiameters.at(d)/(graindiameters.at(_d) + graindiameters.at(d)));
                            pek += RW_D.Drcd * (graindiameters.at(_d)/(graindiameters.at(d) + graindiameters.at(_d)));
                        }
                    } else {
                        FOR_GRAIN_CLASSES
                        {
                            //LET OP : RW_D and W_D !!!!
                            phk += W_D.Drcd * (graindiameters.at(d)/(graindiameters.at(_d) + graindiameters.at(d)));
                            pek += W_D.Drcd * (graindiameters.at(_d)/(graindiameters.at(d) + graindiameters.at(_d)));
                        }
                    }

                    double ppk = 1;
                    ppk = pow(phk/pek,0.6);
                    if(pek == 0 )
                    {
                        return 0;
                    }

                    double css = 0.03* (ps - pw) * (gd) * ppk;

                    double qs = 0.0000262 *pow(std::max(( pw * 0.01 * h * GRAV * S /css) - 1.0, 0.0)* U/(sqrt(sv)),2.2);
                    qs = qs * 1 * sqrt((ps/pw - 1)*GRAV*pow(gd,3.0));

                    tc = ps * qs/ (U * h);

                }
    return std::max(std::min(tc,MAXCONC ),0.0);
}
//--------------------------------------------------------------------------
/**
 * @fn double TWorld::calcTCBedload(int r,int c, int _d, int method, bool river)
 * @brief Calculates suspended layer transport capacity
 *
 * Calculates suspended load sediment transport capacity.
 * Based on govers, Van Rijn (simplified or full)
 * or Wu wang & Jia (for multiclass sediment).
 *
 * @param _d : The grain class (only needed when grain size distribution is used)
 * @param method : the TC method used
 */
double TWorld::calcTCBedload(int r,int c, int _d, int method, double h, double U, int type)
{
    double R,  hb, n, S, w;

    if (type == 0) {
        //    h = ChannelWH->Drc;
        hb = ChannelBLDepth->Drc;
        n = std::max(0.001, ChannelN->Drc);
        S = ChannelGrad->Drc;
        w = ChannelWidth->Drc;
        R = (w*h)/(2*h+w);
    } else
        if (type == 1) {
            //   h = hmx->Drc;
            hb = BLDepthFlood->Drc;
            n = std::max(0.001, N->Drc);
            S = Grad->Drc;
            w = ChannelAdj->Drc;
            R = (w*h)/(2*h+w);
        }

    //when water height is insignificant, transport capacity is zero
    //this is necessary since some of the used equations have strange behaviour
    //for these water heights or velocities. (h and v outside of valid range)
    if(h < MIN_HEIGHT || hb < MIN_HEIGHT)
        return 0;
    if(U < MIN_FLUX)
        return 0;

    double ps = 2650.0; //2400.0;
    double pw = 1000.0;
    double d50m = (D50->Drc/1000000.0);
    double d90m = (D90->Drc/1000000.0);
    if (type == 0) {
        d90m = D90CH->Drc/1000000.0;
        d50m = D50CH->Drc/1000000.0;
    }

    double tc = 0;

    if(method == FSRIJN)
    {
        //Van rijn simplified (2007?)
        double ucr;
        if( d50m < 0.0005)
            ucr  = 0.19 * pow(d50m, 0.1) * log10(4.0*R/d90m);
        else
            ucr  = 8.5 * pow(d50m, 0.6) * log10(4.0*R/d90m);

        double me = std::max((U - ucr)/(sqrt(GRAV * d50m * ((ps/pw) - 1.0))),0.0);
        //        double qs = 0.005 * ps * U * h * pow(d50m/h,1.2) * pow(me, 2.4);
        double qs = 0.015 * ps*U*h * pow(d50m/h,1.2) * pow(me, 1.5); //eq 6.2
        // in kg/m/s /(m2/s) = kg/m3
        tc =  qs/ (U * hb);

    }else if(method == FSRIJNFULL)
    {
        //van Rijn full (1984)  see page 1450 1984_JHE_VanRijn_a.pdf
        double kinvis = 1e-6;

        double _dm = d90m; //d50m; interpretation -> assume all bedload particles are d90? Van RIjn deals mostly with sand

        double ds = _dm * pow((ps/pw-1)*GRAV/(kinvis*kinvis),(1.0/3.0));
        double chezy = 18 * log(4 * h/d90m);  // h or hb or radius?
        double us = sqrt(GRAV) * U/chezy;

        // shield equations, full
        double uscr = 0.055;
        if(ds < 150 && ds >= 20)
            uscr = 0.013*pow(ds,0.29);
        if(ds < 20 && ds >= 10)
            uscr = 0.04*pow(ds,-0.10);
        if(ds < 10 && ds >= 4)
            uscr = 0.14*pow(ds,-0.64);
        if(ds <4)
            uscr = 0.24*pow(ds,-1);
        uscr = sqrt(uscr * (ps/pw - 1)*GRAV * _dm);  // effective bed shear velocity

        double T = std::max((us*us)/(uscr*uscr) - 1,0.0); // transport stage parameter
        double qs = 0.053 * (pow(T,2.1)/pow(ds,0.3)) * sqrt((ps/pw -1)*GRAV)*_dm*sqrt(_dm); // eq 22
        tc = ps * qs/ (U * hb);

    }else if(method == FSWUWANGJIA)
    {
        double na = (pow(graindiameters.at(_d)/100000.0,(1.0/6.0))/20.0)/n;
        double phk = 0;
        double pek = 0;
        if (type == 0) {
            FOR_GRAIN_CLASSES
            {
                //LET OP : RW_D and W_D !!!!
                phk += RW_D.Drcd * (graindiameters.at(d)/(graindiameters.at(_d) + graindiameters.at(d)));
                pek += RW_D.Drcd * (graindiameters.at(_d)/(graindiameters.at(d) + graindiameters.at(_d)));
            }
        } else {
            FOR_GRAIN_CLASSES
            {
                //LET OP : RW_D and W_D !!!!
                phk += W_D.Drcd * (graindiameters.at(d)/(graindiameters.at(_d) + graindiameters.at(d)));
                pek += W_D.Drcd * (graindiameters.at(_d)/(graindiameters.at(d) + graindiameters.at(_d)));
            }
        }
        double ppk = 1;
        ppk = pow(phk/pek,0.6);

        if(pek == 0 )
            return 0;

        double R = w*h/(2*h+w);
        double css = 0.03* (ps - pw) * (graindiameters.at(_d)/1000000.0) * ppk;

        double qs = 0.0053 *pow(std::max(pow(na,1.5)*((pw * R * GRAV * 0.1 * S/css)) - 1.0, 0.0),2.2);
        qs = qs * 1 * sqrt((ps/pw - 1)*GRAV*pow(graindiameters.at(_d)/1000000.0,3.0));

        tc = ps * qs/ (U * hb);

    }

    return std::max(std::min(tc,MAXCONCBL),0.0);
}


<|MERGE_RESOLUTION|>--- conflicted
+++ resolved
@@ -104,13 +104,8 @@
 double TWorld::MaxConcentration(double watvol, double *sedvol, double *dep)
 {
     double conc = 0;
-<<<<<<< HEAD
-    // when if activate, MBs error in KINDYN !!! Bizarre
+    // if activate, MBs error in KINDYN !!! Bizarre
     if (watvol > tiny)
-=======
-    // if activate, MBs error in KINDYN !!! Bizarre
-    if (watvol > 1e-6)
->>>>>>> dd9cb622
         conc = std::min(*sedvol/watvol, MAXCONC);   // 1e-6 is 1 ml/m2 !!
     else
         conc = 0;
@@ -368,20 +363,10 @@
     double erosionwv = WHrunoff->Drc*CHAdjDX->Drc;
 
     //transport capacity
-<<<<<<< HEAD
-//#pragma omp parallel for num_threads(userCores)
-//    FOR_ROW_COL_MV_L  {
         DETFlow->Drc = 0;
         DEP->Drc = 0;
-        //get the transport capacity for a single grain size
         TC->Drc = calcTCSuspended(r,c,-1, FS_SS_Method, WHrunoff->Drc, V->Drc, 2);
- //  }}
-
-
-//#pragma omp parallel for num_threads(userCores)
-  //  FOR_ROW_COL_MV_L {
-        double erosionwh = WHrunoff->Drc; // MC - water height for erosion
-        double erosionwv = WHrunoff->Drc*CHAdjDX->Drc; // MC - water volume for erosion
+    // trasnport capacity. 2 = kin wave. 1 = 2d flow and 0 is river
 
         if (erosionwh < HMIN) {
             DEP->Drc += -Sed->Drc;
@@ -389,109 +374,96 @@
             Conc->Drc = 0;
             TC->Drc = 0;
         } else {
-=======
-    DETFlow->Drc = 0;
-    DEP->Drc = 0;
-    TC->Drc = calcTCSuspended(r,c,-1, FS_SS_Method, WHrunoff->Drc, V->Drc, 2);
-    // trasnport capacity. 2 = kin wave. 1 = 2d flow and 0 is river
-
-    if (erosionwh < HMIN) {
-        DEP->Drc += -Sed->Drc;
-        Sed->Drc = 0;
-        Conc->Drc = 0;
-        TC->Drc = 0;
-    } else {
->>>>>>> dd9cb622
-
-        Conc->Drc = MaxConcentration(erosionwv, &Sed->Drc, &DEP->Drc);
-
-        double maxTC = 0;
-        double minTC = 0;
-
-        double deposition = 0;
-        double detachment = 0;
-        double TransportFactor = 0;
-
-        maxTC = std::max(TC->Drc - Conc->Drc,0.0);
-        // positive difference: TC defi  cit becomes detachment (positive)
-        minTC = std::min(TC->Drc - Conc->Drc,0.0);
-        // negative difference: TC surplus becomes deposition (negative)
-        // unit kg/m3
-
-        if (minTC < 0) {
-
-            //### deposition
-            TransportFactor = (1-exp(-_dt*SettlingVelocitySS->Drc/erosionwh)) * erosionwv;
+
+            Conc->Drc = MaxConcentration(erosionwv, &Sed->Drc, &DEP->Drc);
+
+            double maxTC = 0;
+            double minTC = 0;
+
+            double deposition = 0;
+            double detachment = 0;
+            double TransportFactor = 0;
+
+            maxTC = std::max(TC->Drc - Conc->Drc,0.0);
+            // positive difference: TC defi  cit becomes detachment (positive)
+            minTC = std::min(TC->Drc - Conc->Drc,0.0);
+            // negative difference: TC surplus becomes deposition (negative)
+            // unit kg/m3
+
+            if (minTC < 0) {
+
+                //### deposition
+                TransportFactor = (1-exp(-_dt*SettlingVelocitySS->Drc/erosionwh)) * erosionwv;
             // in m3
-            // if settl velo is very small, transportfactor is 0 and depo is 0
-            // if settl velo is very large, transportfactor is 1 and depo is max
-
-            // deposition can occur on roads and on soil (so use flowwidth)
-
-            deposition = minTC * TransportFactor;
-            // max depo, kg/m3 * m3 = kg, where minTC is sediment surplus so < 0
-            deposition = std::max(deposition, -Sed->Drc);
-
-            if (SwitchNoBoundarySed && FlowBoundary->Drc > 0)
-                deposition = 0;
-            // VJ 190325 prevent any activity on the boundary!
-
-            if (SwitchSedtrap && SedMaxVolume->Drc == 0 && N->Drc == SedTrapN) {
-                N->Drc = Norg->Drc;
-            }
+                // if settl velo is very small, transportfactor is 0 and depo is 0
+                // if settl velo is very large, transportfactor is 1 and depo is max
+
+                // deposition can occur on roads and on soil (so use flowwidth)
+
+                deposition = minTC * TransportFactor;
+                // max depo, kg/m3 * m3 = kg, where minTC is sediment surplus so < 0
+                deposition = std::max(deposition, -Sed->Drc);
+
+                if (SwitchNoBoundarySed && FlowBoundary->Drc > 0)
+                    deposition = 0;
+                // VJ 190325 prevent any activity on the boundary!
+
+                if (SwitchSedtrap && SedMaxVolume->Drc == 0 && N->Drc == SedTrapN) {
+                    N->Drc = Norg->Drc;
+                }
             // mannings N becomes normal when sedtrap is full
 
-            if (SwitchSedtrap && SedMaxVolume->Drc > 0)
-            {
-                if (Sed->Drc > 0) {
-                    double depvol = Sed->Drc * 1.0/BulkDens; // m3
-                    if (SedMaxVolume->Drc < depvol)
-                        depvol = SedMaxVolume->Drc;
-                    if (SedMaxVolume->Drc > 0){
-                        deposition = -depvol*BulkDens;
-                        maxTC = 0;
+                if (SwitchSedtrap && SedMaxVolume->Drc > 0)
+                {
+                    if (Sed->Drc > 0) {
+                        double depvol = Sed->Drc * 1.0/BulkDens; // m3
+                        if (SedMaxVolume->Drc < depvol)
+                            depvol = SedMaxVolume->Drc;
+                        if (SedMaxVolume->Drc > 0){
+                            deposition = -depvol*BulkDens;
+                            maxTC = 0;
+                        }
+                        SedMaxVolume->Drc = SedMaxVolume->Drc - depvol;
+                        SedimentFilter->Drc += depvol*BulkDens;
                     }
-                    SedMaxVolume->Drc = SedMaxVolume->Drc - depvol;
-                    SedimentFilter->Drc += depvol*BulkDens;
                 }
-            }
-
-            //add deposition to soil layer
-            if (SwitchUseMaterialDepth)
-                StorageDep->Drc += -deposition;
-
-        } else {
-            //### detachment
+
+                //add deposition to soil layer
+                if (SwitchUseMaterialDepth)
+                    StorageDep->Drc += -deposition;
+
+            } else {
+                //### detachment
 
             TransportFactor = _dt*SettlingVelocitySS->Drc * DX->Drc * SoilWidthDX->Drc;
-            // soilwidth is erodible surface
-            // TransportFactor = std::min(TransportFactor, Q->Drc*_dt);
-            // detachment can only come from soil, not roads (so do not use flowwidth)
-            // units s * m/s * m * m = m3
-
-            detachment = maxTC * std::min(TransportFactor, erosionwv);
-            // unit = kg/m3 * m3 = kg (/cell)
-
-            // exceptions
-            if (SwitchNoBoundarySed && FlowBoundary->Drc > 0)
-                detachment = 0;
-            // VJ 190325 prevent any activity on the boundary!
-
-            if (GrassFraction->Drc > 0)
-                detachment = (1-GrassFraction->Drc) * detachment;
-            // no flow detachment on grass strips
-
-            // Detachment edxceptions:
-            detachment = (1-StoneFraction->Drc) * detachment;
-            // no flow detachment on stony surfaces
-
-            if (SwitchHouses)
-                detachment = (1-HouseCover->Drc)*detachment;
-            // no flow det from house roofs
-
-            detachment = (1-Snowcover->Drc) * detachment;
-            /* TODO: CHECK THIS no flow detachment on snow */
-            //is there erosion and sedimentation under the snowdeck?
+                // soilwidth is erodible surface
+                // TransportFactor = std::min(TransportFactor, Q->Drc*_dt);
+                // detachment can only come from soil, not roads (so do not use flowwidth)
+                // units s * m/s * m * m = m3
+
+                detachment = maxTC * std::min(TransportFactor, erosionwv);
+                // unit = kg/m3 * m3 = kg (/cell)
+
+                // exceptions
+                if (SwitchNoBoundarySed && FlowBoundary->Drc > 0)
+                    detachment = 0;
+                // VJ 190325 prevent any activity on the boundary!
+
+                if (GrassFraction->Drc > 0)
+                    detachment = (1-GrassFraction->Drc) * detachment;
+                // no flow detachment on grass strips
+
+                // Detachment edxceptions:
+                detachment = (1-StoneFraction->Drc) * detachment;
+                // no flow detachment on stony surfaces
+
+                if (SwitchHouses)
+                    detachment = (1-HouseCover->Drc)*detachment;
+                // no flow det from house roofs
+
+                detachment = (1-Snowcover->Drc) * detachment;
+                /* TODO: CHECK THIS no flow detachment on snow */
+                //is there erosion and sedimentation under the snowdeck?
 
             //detachment = DetachMaterial(r,c,1,false,false,false, detachment);
             // reacctivate when materiallayer is reinstalled
@@ -501,19 +473,19 @@
                 detachment = std::min(detachment, MAXCONC * erosionwv - Sed->Drc);
             // not more detachment then is possible to keep below diff(max concetrantion-sediment inf low)
 
-            if (SwitchSedtrap && SedMaxVolume->Drc > 0)
-                detachment = 0;
-        } // minv > 0
-
-        //### sediment balance
-        // add to sediment in flow (IN KG/CELL)
-        Sed->Drc += detachment;
-        Sed->Drc += deposition;
-        DETFlow->Drc += detachment;
-        DEP->Drc += deposition;
-        Conc->Drc = MaxConcentration(erosionwv, &Sed->Drc, &DEP->Drc);
-
-    }
+                if (SwitchSedtrap && SedMaxVolume->Drc > 0)
+                    detachment = 0;
+            } // minv > 0
+
+            //### sediment balance
+            // add to sediment in flow (IN KG/CELL)
+            Sed->Drc += detachment;
+            Sed->Drc += deposition;
+            DETFlow->Drc += detachment;
+            DEP->Drc += deposition;
+            Conc->Drc = MaxConcentration(erosionwv, &Sed->Drc, &DEP->Drc);
+
+        }
 
 }
 //---------------------------------------------------------------------------
