/*************************************************************************
**  openLISEM: a spatial surface water balance and soil erosion model
**  Copyright (C) 2010,2011, 2020  Victor Jetten
**  contact: v.g.jetten AD utwente DOT nl
**
**  This program is free software: you can redistribute it and/or modify
**  it under the terms of the GNU General Public License GPLv3 as published by
**  the Free Software Foundation, either version 3 of the License, or
**  (at your option) any later version.
**
**  This program is distributed in the hope that it will be useful,
**  but WITHOUT ANY WARRANTY; without even the implied warranty of
**  MERCHANTABILITY or FITNESS FOR A PARTICULAR PURPOSE.  See the
**  GNU General Public License v3 for more details.
**
**  You should have received a copy of the GNU General Public License GPLv3
**  along with this program.  If not, see <http://www.gnu.org/licenses/>.
**
**  Authors: Victor Jetten, Bastian van de Bout
**  Developed in: MingW/Qt/
**  website, information and code: https://github.com/vjetten/openlisem
**
*************************************************************************/

/*!
  \file lisErosion.cpp
  \brief Flow and splash detachment functions for slopes and channels

functions: \n
- double TWorld::MaxConcentration(double watvol, double sedvol)\n
- void TWorld::SplashDetachment(void)\n
- double TWorld::GetTotalDW(int r, int c,QList<cTMap *> *M)\n
- double TWorld::GetDp(int r, int c,double p)\n
- double TWorld::GetDpMat(int r, int c,double p,QList<cTMap *> *M)\n
- double TWorld::GetMpMat(int r, int c,double p,QList<cTMap *> *M, QList<double> *V)\n
- double TWorld::GetSV(double d)\n
- void TWorld::SedimentSetMaterialDistribution(int r,int c)\n
- double TWorld::DetachMaterial(int r,int c, int d,bool channel, bool flood,bool bl,double detachment)\n
- void TWorld::FlowDetachment(void)\n
- void TWorld::ChannelFlowDetachment(int r, int c)\n
- void TWorld::RiverSedimentMaxC(int r, int c)\n
- void TWorld::RiverSedimentDiffusion(double dt, cTMap * _BL,cTMap * _BLC, cTMap * _SS,cTMap * _SSC)\n
- void TWorld::RiverSedimentLayerDepth(int r , int c)\n

 */

#include <algorithm>
#include "operation.h"
#include "model.h"

#define he_ca 1e-12
#define ve_ca 1e-12
#define GRAV 9.81

//---------------------------------------------------------------------------
// deposit all sediment still in flow when infiltration causes WH to become minimum
// DOES NOT WORK, MB errors
void TWorld::cell_depositInfil(int r, int c)
{
    if (!SwitchErosion)
        return;

    if(SwitchKinematic2D == K2D_METHOD_DYN) {
        if(WH->Drc < 1e-6) {
            DepFlood->Drc -= SSFlood->Drc;
            SSFlood->Drc = 0;
            SSCFlood->Drc = 0;
            SSTCFlood->Drc = 0;
            if (SwitchUse2Phase) {
                DepFlood->Drc -= BLFlood->Drc;
                BLFlood->Drc = 0;
                BLCFlood->Drc = 0;
                BLTCFlood->Drc = 0;
            }
            Conc->Drc = 0; // after dynwave conc is sum of SS and BL!
        }
    } else {
        if (FloodDomain->Drc > 0) {
            if(hmx->Drc < 1e-6) {
                DepFlood->Drc -= SSFlood->Drc;
                SSFlood->Drc = 0;
                SSCFlood->Drc = 0;
            }
        } else {
            if(WH->Drc < 1e-6) {
                DEP->Drc -= Sed->Drc;
                Sed->Drc = 0;
                Conc->Drc = 0;
            }
        }
    }
}
//---------------------------------------------------------------------------
/**
 * @fn double TWorld::MaxConcentration(double watvol, double sedvol)
 * @brief Calculates concentration with a maximum of MAXCONC, changes sed vol and deposisition
 *
 * @param watvol : the watervolume
 * @param sedvol : the sediment mass
 * @return sediment concentration (kg/m3)
 * @see MAXCONC
 *
 */
double TWorld::MaxConcentration(double watvol, double sedvol)
{
    double conc = 0;
<<<<<<< HEAD
    // if activate, MBs error in KINDYN !!! Bizarre
    if (watvol > tiny)
        conc = std::min(*sedvol/watvol, MAXCONC);   // 1e-6 is 1 ml/m2 !!
    else
        conc = 0;
    if (conc < 1e-10)
        conc = 0;
    //      conc = MAXCONC;
    // *dep -= *sedvol;
    //*sedvol = 0;
    //}

    //    if (conc > MAXCONC) {
    //   double maxsed = MAXCONC*watvol;
    //    *dep += maxsed-*sedvol;
    //      conc = MAXCONC;
    //    *sedvol = maxsed;
    //}
=======
    if (watvol > 1e-6) {
        conc = std::min(sedvol/watvol, MAXCONC);   // 1e-6 is 1 ml/m2 !!
    }
>>>>>>> e23027e4
    return conc;
}
//---------------------------------------------------------------------------
/**
 * @fn double TWorld::GetSV(double d)
 * @brief get settling velocity of sediment with grain size d
 *
 * @param d : the grain size (in micrometer)
 * @return The settling velocity
 */
double TWorld::GetSV(double d)
{
    if (SwitchSV == 2) {
        double dm = d / 1e6;
        double ds = dm * pow(1.65*GRAV/1e-12,0.333333);
        return SVCHCalibration*1e-6/dm*(ds*ds*ds)*pow(38.1+0.93*pow(ds,12.0/7.0), -7.0/8.0);
        //    // zhiyao et al, 2008
    } else {
        if(d < 100) {
            return SVCHCalibration*2*(2650.0-1000.0)*GRAV*pow(d/2000000.0, 2)/(9*0.001);
            //Stokes range settling velocity
        } else {
            double dm = d/1000.0;
            return SVCHCalibration*10.0 *sqrt(1.0 + 0.01 *(1.65* GRAV *dm*dm*dm )-1.0)/dm;
            //Settling velocity by Zanke (1977)
        }
    }

}
//---------------------------------------------------------------------------
void TWorld::cell_SplashDetachment(int r, int c)
{
    double _WH = FloodDomain->Drc == 0 ? WH->Drc : hmx->Drc;

    DETSplash->Drc = 0;

    if(_WH > HMIN && SplashStrength->Drc >= 0)
    {
        double DetDT1 = 0, DetDT2 = 0, DetLD1, DetLD2;
        double g_to_kg = 0.001;
        double Lc = Litter->Drc;
        double Cv = Cover->Drc;
        double strength = SplashStrength->Drc;
        double Int = Rain->Drc * 3600/_dt * 1000; // intensity in mm/h, Rain is in m
        double KE_DT = 0.0;
        double DETSplash_;               

        switch (KEequationType)
        {
            case KE_EXPFUNCTION: KE_DT = KEParamater_a1*(1-(KEParamater_b1*exp(-KEParamater_c1*Int))); break;
            case KE_LOGFUNCTION: KE_DT = (Int > 1 ? KEParamater_a2 + KEParamater_b2*log10(Int) : 0); break;
            case KE_POWERFUNCTION: KE_DT = KEParamater_a3*pow(Int, KEParamater_b3); break;
            // kin energy in J/m2/mm
        }
        //VJ 110706  KE equations

        double directrain = (1-Lc) * (1-Cv)*Rainc->Drc * 1000;
        // Added litter also to directrain, assume it covers the entire cell, not only under the plant
        // rainfall between plants in mm

        double KE_LD = std::max(15.3*sqrt(PlantHeight->Drc)-5.87, 0.0);
        // kin energy in J/m2/mm
        double throughfall = (1-Lc) * Cv * LeafDrain->Drc * 1000;
        // leaf drip in mm, is calculated as plant leaf drip in interception function so mult cover

        double WH0 = exp(-1.48*_WH*1000);
        // water buffer effect on surface, WH in mm in this empirical equation from Torri ?

        if(SwitchUseMaterialDepth)
        {
            double depdepth = std::max((StorageDep->Drc / BulkDens)/(_dx * DX->Drc),0.0);
            double fac1 = std::max(0.0,1.0 - depdepth/(SedimentMixingDepth->Drc+0.01));
            double fac2 = 1.0 - fac1;

            strength = strength * fac2 + (0.1033/DepositedCohesion) * fac1;
            //b = b * fac2 + 3.58 * fac1;
        }

        // fraction ponded area
        double FPA = 1.0;
        if (RR->Drc > 0.1)
            FPA =  1-exp(-1.875*(_WH/(0.01*RR->Drc)));

        // Between plants, directrain is already with 1-cover
        DetDT1 = g_to_kg * FPA*strength*KE_DT*WH0 * directrain;
        //ponded areas, kg/m2/mm * mm = kg/m2
        DetDT2 = _WH > 0 ? g_to_kg * (1-FPA)*strength*KE_DT * directrain * SplashDelivery: 0.0;
        //dry areas, kg/m2/mm * mm = kg/m2


        if (SwitchKETimebased)
        {
            if (directrain > 0)
            {
                DetDT1 = g_to_kg * FPA*strength*KE_DT*WH0 * _dt/3600;
                //ponded areas, kg/m2/sec * sec = kg/m2
                DetDT2 = g_to_kg * (1-FPA)*strength*KE_DT * _dt/3600 * SplashDelivery;
                //dry areas, kg/m2/sec * sec = kg/m2
            }
        }
        //based on work by Juan Sanchez

        // Under plants, throughfall is already with cover
        DetLD1 = g_to_kg * FPA*(strength*KE_LD)*WH0 * throughfall;
        //ponded areas, kg/m2/mm * mm = kg/m2
        DetLD2 = g_to_kg * (1-FPA)*(strength*KE_LD) * throughfall * SplashDelivery;
        //dry areas, kg/m2/mm * mm = kg/m2

        DETSplash_ = DetLD1 + DetLD2 + DetDT1 + DetDT2;
        // Total splash kg/m2

        // Deal with all exceptions:

        DETSplash_ *= (SoilWidthDX->Drc*DX->Drc);
        // kg/cell, only splash over soilwidth, not roads/hardsurfaces and channels ! houses re not in soilwisth, need to be done here
        // FROM KG/M2 TO KG/CELL

        DETSplash_ = (1-StoneFraction->Drc) * DETSplash_;
        // no splash on stone surfaces

        if (SwitchGrassStrip)
            DETSplash_ = (1-GrassFraction->Drc) * DETSplash_;

        //      if(SwitchSedtrap)
        //          DETSplash->Drc = (1-SedimentFilter->Drc) * DETSplash->Drc;
        // assume sedtrap can have splash

      //  if (SwitchHardsurface)
      //      DETSplash_ = (1-HardSurface->Drc)*DETSplash_;
        // no splash on hard surfaces ALREADY taken care of by soilwidth which excludes roads and hard surfaces

        if (SwitchHouses)
            DETSplash_ = (1-HouseCover->Drc)*DETSplash_;
        //is already contained in soilwidth
        // no splash from house roofs

        if (SwitchSnowmelt)
            DETSplash_ = (1-Snowcover->Drc)*DETSplash_;
        // no splash on snow deck

        if(SwitchUseMaterialDepth)
        {
            //check wat we can detach from the top and bottom layer of present material
            double dleft = DETSplash_;
            double deptake = 0;
            double mattake = 0;
            double detachment = 0;

            deptake = std::min(dleft,StorageDep->Drc);
            StorageDep->Drc -= deptake;
            // det not more than storage
            // decrease store depth

            detachment += deptake;
            // detachment is now taken material

            if(!(Storage->Drc < 0))
            {
                mattake = std::min(dleft,Storage->Drc);
                Storage->Drc -= mattake;

                detachment += mattake;
            }else
            {
                detachment += dleft;
            }
            DETSplash_ = detachment;
        }


        if(SwitchKinematic2D == K2D_METHOD_DYN) {
            SSFlood->Drc += DETSplash_;
            SSCFlood->Drc = MaxConcentration(WaterVolall->Drc, SSFlood->Drc);
        } else {
            if (FloodDomain->Drc > 0) {
                SSFlood->Drc += DETSplash_;
                SSCFlood->Drc = MaxConcentration(CHAdjDX->Drc * hmx->Drc, SSFlood->Drc);

            } else {
                Sed->Drc += DETSplash_;
                Conc->Drc = MaxConcentration(WaterVolall->Drc, Sed->Drc);
            }
        }

        DETSplash->Drc = DETSplash_;
        // IN KG/CELL
    }
}
//---------------------------------------------------------------------------
/**
 * @fn double TWorld::SplashDetachment(double watvol, double sedvol)
 * @brief Calculates splash detachment for each cell
 *
 * This function calculates splash detachment for each cell,
 * based on kinetic energy of direct rainfall and troughfall.
 * Detachment is taken from the top soil layer if possible.
 * The detached sediment is not directly added to sediment in flow,
 * this happens during flow detachment.
 *
 *
 * @see KEequationType
 *
 */
void TWorld::SplashDetachment()
{
    #pragma omp parallel for num_threads(userCores)
    FOR_ROW_COL_MV_L {
            cell_SplashDetachment(r,c);
     }}
}

//---------------------------------------------------------------------------
/**
 * @fn void TWorld::FlowDetachment(void)
 * @brief Calculates flow detachment for overland flow in entire catchment
 *
 * This function uses the function for overland flow transport capacity to
 * calculate the potential detachment/deposition based on the settling velocity of the sediment.
 * When potential detachment is found, the fuction for taking soil
 * from the soil layer is used to find actual detachment.
 * When deposition is found, this sediment is added to the deposited soil layer.
 *
 * @see TWorld:OFTC
 * @see TWorld:GetSV
 * @see TWorld:DetachMaterial
 *
 */

// Overland flow erosion for 1D flow only
void TWorld::cell_FlowDetachment(int r, int c)
{
    double erosionwh = WHrunoff->Drc;
    double erosionwv = WHrunoff->Drc*CHAdjDX->Drc;

    //transport capacity
        DETFlow->Drc = 0;
        DEP->Drc = 0;
        TC->Drc = calcTCSuspended(r,c,-1, FS_SS_Method, WHrunoff->Drc, V->Drc, 2);
    // trasnport capacity. 2 = kin wave. 1 = 2d flow and 0 is river

<<<<<<< HEAD
        if (erosionwh < HMIN) {
=======
    if (erosionwh < HMIN) {
        if(DO_SEDDEP == 1) {
>>>>>>> e23027e4
            DEP->Drc += -Sed->Drc;
            Sed->Drc = 0;
            Conc->Drc = 0;
            TC->Drc = 0;
<<<<<<< HEAD
        } else {

            Conc->Drc = MaxConcentration(erosionwv, &Sed->Drc, &DEP->Drc);

            double maxTC = 0;
            double minTC = 0;
=======
        }
    } else {
        double maxTC = 0;
        double minTC = 0;
>>>>>>> e23027e4

            double deposition = 0;
            double detachment = 0;
            double TransportFactor = 0;

            maxTC = std::max(TC->Drc - Conc->Drc,0.0);
            // positive difference: TC defi  cit becomes detachment (positive)
            minTC = std::min(TC->Drc - Conc->Drc,0.0);
            // negative difference: TC surplus becomes deposition (negative)
            // unit kg/m3

            if (minTC < 0) {

                //### deposition
                TransportFactor = (1-exp(-_dt*SettlingVelocitySS->Drc/erosionwh)) * erosionwv;
            // in m3
<<<<<<< HEAD
                // if settl velo is very small, transportfactor is 0 and depo is 0
                // if settl velo is very large, transportfactor is 1 and depo is max

                // deposition can occur on roads and on soil (so use flowwidth)
=======
            // deposition can occur on roads and on soil (so use flowwidth)
>>>>>>> e23027e4

                deposition = minTC * TransportFactor;
                // max depo, kg/m3 * m3 = kg, where minTC is sediment surplus so < 0
                deposition = std::max(deposition, -Sed->Drc);

                if (SwitchNoBoundarySed && FlowBoundary->Drc > 0)
                    deposition = 0;
                // VJ 190325 prevent any activity on the boundary!

                if (SwitchSedtrap && SedMaxVolume->Drc == 0 && N->Drc == SedTrapN) {
                    N->Drc = Norg->Drc;
                }
            // mannings N becomes normal when sedtrap is full

                if (SwitchSedtrap && SedMaxVolume->Drc > 0)
                {
                    if (Sed->Drc > 0) {
                        double depvol = Sed->Drc * 1.0/BulkDens; // m3
                        if (SedMaxVolume->Drc < depvol)
                            depvol = SedMaxVolume->Drc;
                        if (SedMaxVolume->Drc > 0){
                            deposition = -depvol*BulkDens;
                            maxTC = 0;
                        }
                        SedMaxVolume->Drc = SedMaxVolume->Drc - depvol;
                        SedimentFilter->Drc += depvol*BulkDens;
                    }
                }

                //add deposition to soil layer
                if (SwitchUseMaterialDepth)
                    StorageDep->Drc += -deposition;

<<<<<<< HEAD
            } else {
                //### detachment
=======
        } else
            if (maxTC > 0 && Y->Drc > 0) {
            //### detachment
>>>>>>> e23027e4

            TransportFactor = _dt*SettlingVelocitySS->Drc * DX->Drc * SoilWidthDX->Drc;
                // soilwidth is erodible surface
                // TransportFactor = std::min(TransportFactor, Q->Drc*_dt);
                // detachment can only come from soil, not roads (so do not use flowwidth)
                // units s * m/s * m * m = m3

<<<<<<< HEAD
                detachment = maxTC * std::min(TransportFactor, erosionwv);
                // unit = kg/m3 * m3 = kg (/cell)
=======
            detachment = maxTC * TransportFactor;//std::min(TransportFactor, erosionwv);
            // unit = kg/m3 * m3 = kg (/cell)
>>>>>>> e23027e4

                // exceptions
                if (SwitchNoBoundarySed && FlowBoundary->Drc > 0)
                    detachment = 0;
                // VJ 190325 prevent any activity on the boundary!

                if (GrassFraction->Drc > 0)
                    detachment = (1-GrassFraction->Drc) * detachment;
                // no flow detachment on grass strips

                // Detachment edxceptions:
                detachment = (1-StoneFraction->Drc) * detachment;
                // no flow detachment on stony surfaces

                if (SwitchHouses)
                    detachment = (1-HouseCover->Drc)*detachment;
                // no flow det from house roofs

                detachment = (1-Snowcover->Drc) * detachment;
                /* TODO: CHECK THIS no flow detachment on snow */
                //is there erosion and sedimentation under the snowdeck?

            //detachment = DetachMaterial(r,c,1,false,false,false, detachment);
            // reacctivate when materiallayer is reinstalled
            detachment *= Y->Drc;

            if(Sed->Drc+detachment > MAXCONC * erosionwv)
                detachment = MAXCONC * erosionwv - Sed->Drc;
            // not more detachment then is possible to keep below diff(max concetrantion-sediment inf low)

                if (SwitchSedtrap && SedMaxVolume->Drc > 0)
                    detachment = 0;
            } // minv > 0

<<<<<<< HEAD
            //### sediment balance
            // add to sediment in flow (IN KG/CELL)
            Sed->Drc += detachment;
            Sed->Drc += deposition;
            DETFlow->Drc += detachment;
            DEP->Drc += deposition;
            Conc->Drc = MaxConcentration(erosionwv, &Sed->Drc, &DEP->Drc);
=======
        //### sediment balance
        // add to sediment in flow (IN KG/CELL)
        Sed->Drc += detachment;
        Sed->Drc += deposition;
        DETFlow->Drc += detachment;
        DEP->Drc += deposition;
        Conc->Drc = MaxConcentration(erosionwv, Sed->Drc);
>>>>>>> e23027e4

        }

}
//---------------------------------------------------------------------------
/**
 * @fn double TWorld::DetachMaterial(int r,int c, int d,bool channel, bool flood,bool bl,double detachment)
 * @brief Calculates real detachment from potential detachment.
 *
 * This cell uses the real time calculated effective erosion coefficient
 * to calculate actual erosion. When the soil layer has less sediment left then
 * the potential erosion, an analytical solution is used to converge
 * both sediment in the soil layer and sediment in tranport to a
 * stable value. When both the channel and flood parameter are false,
 * overland flow detachment is assumed.
 *
 * @param r : Row nr of the cell
 * @param c : Column nr of the cell
 * @param d : Grain diameter class
 * @param Channel : Channel detachment?
 * @param flood : Flood detachment?
 * @param bl : Bed Load detachment?
 * @param detachment : Potential detachment
 * @return Actual detachment
 */

// TODO: check what happens in this function
double TWorld::DetachMaterial(int r,int c, int d,bool channel, bool flood,bool bl,double detachment)
{
    /*
     * NOTE: the actual detachment is immediately taken
     * from the soil layers. It is therefore assumed that when using
     * this function, the actual detachment is added to the
     * sediment in flow. THIS IS REQUIRED! to maintain mass
     * balance
     */
    // when there is no usage of material depth, there is no deposited layer
    // actual erosion can then be calculated using the original erosion efficiency coefficient
    if(!SwitchUseMaterialDepth)
    {
        if(channel)
            return detachment *= ChannelY->Drc;
        else
            return detachment *= Y->Drc;
    }

    //first check if it is channel detachment
    if(channel)
    {
        //calculate depth of deposited layer
        double depdepth = std::max((RStorageDep->Drc / (BulkDens))/(ChannelWidth->Drc * DX->Drc),0.0);

        //linear decrease in influence from lower soil layer
        //from 0 to MixingDepth, with fac1 for bottom layer, fac2 for top layer
        double fac1 = 1.0;
        if(RSedimentMixingDepth->Drc > MIN_HEIGHT)
            fac1 = std::max(0.0,1.0 - depdepth/RSedimentMixingDepth->Drc);
        double fac2 = 1-fac1;

        //new erosion coefficient bases on soil layer mixinfactors
        double newY = ChannelY->Drc * fac1 + fac2 * 1.0;

        //multiply potential detachment by erosion coefficient
        detachment = detachment *newY;

        //to remove small rounding errors that lead to negative values
        detachment = std::max(detachment,0.0);

        //check wat we can detache from the top and bottom layer of present material
        double dleft = detachment;
        double deptake = 0;
        double mattake = 0;
        detachment = 0;

        //take from the total storage
        deptake = std::min(dleft,RStorageDep->Drc);
        RStorageDep->Drc -= deptake;

        //add to the detachment what we have taken from the first soil layer
        detachment += deptake;

        //if the deposited layer is empty
        //use erosion efficiency of bottom layer again
        if(newY > 0)
            dleft *= ChannelY->Drc/newY;
        else
            dleft = 0;

        //bottom soil layer can be infinite
        if(!((RStorage->Drc) < -1))
        {
            //take from the total storage
            mattake = std::min(dleft,RStorage->Drc);
            RStorage->Drc -= mattake;
            //add to the detachment what we have taken from the second soil layer
            detachment += mattake;
        } else {
            //all left potential detachment is added to detachment (infinite soil layer)
            detachment += dleft;
        }

        //finally, return the total detachment
        return std::max(0.0,detachment);

    } else
        if(flood) {
            double depdepth = std::max((StorageDep->Drc / (BulkDens))/(_dx * DX->Drc),0.0);

            //linear decrease in influence from lower soil layer
            //from 0 to MixingDepth, with fac1 for bottom layer, fac2 for top layer
            double fac1 = 1.0;
           // if(SedimentMixingDepth->Drc > MIN_HEIGHT)
                fac1 = std::max(0.0,1.0 - depdepth/SedimentMixingDepth->Drc);
            double fac2 = 1-fac1;
            //new erosion coefficient bases on soil layer mixinfactors
            double newY = Y->Drc * fac1 + fac2 * 1.0;

            //multiply potential detachment by erosion coefficient
            detachment = detachment *newY;

            //to remove small rounding errors that lead to negative values
            detachment = std::max(detachment,0.0);

            //check wat we can detach from the top and bottom layer of present material
            double dleft = detachment;
            double deptake = 0;
            double mattake = 0;
            detachment = 0;

            //take from the total storage
            deptake = std::min(dleft,StorageDep->Drc);
            StorageDep->Drc -= deptake;

            //add to the detachment what we have taken from the first soil layer
            detachment += deptake;

            //if the deposited layer is empty
            //use erosion efficiency of bottom layer again
            if(newY > 0)
                dleft *= Y->Drc/newY;
            else
                dleft = 0;

            if(!((Storage->Drc) < -1))
            {
                //take from the total storage
                mattake = std::min(dleft,Storage->Drc);
                Storage->Drc -= mattake;
                //add to the detachment what we have taken from the second soil layer
                detachment += mattake;
            } else {
                //all left potential detachment is added to detachment (infinite soil layer)
                detachment += dleft;
            }

            //finally, return the total detachment
            return std::max(0.0,detachment);

            //if it is neither flood nor channel detachment, overland flow is assumed
        } else {
            //calculate depth of deposited layer
            double depdepth = std::max((StorageDep->Drc / (BulkDens))/(_dx * DX->Drc),0.0);

            //linear decrease in influence from lower soil layer
            //from 0 to MixingDepth, with fac1 for bottom layer, fac2 for top layer
            double fac1 = std::max(0.0,1.0 - depdepth/SedimentMixingDepth->Drc);
            double fac2 = 1 - fac1;
            if(SedimentMixingDepth->Drc < MIN_HEIGHT)
            {
                fac1 = 1;
                fac2 = 0;
            }
            //new erosion coefficient bases on soil layer mixinfactors
            double newY = Y->Drc * fac1 + fac2 * 1.0;
            //multiply potential detachment by erosion coefficient

            detachment = detachment *newY;

            //to remove small rounding errors that lead to negative values
            detachment = std::max(detachment,0.0);
            //check wat we can detache from the top and bottom layer of present material
            double dleft = detachment;
            double deptake = 0;
            double mattake = 0;
            detachment = 0;

            //take from the total storage
            deptake = std::min(dleft,StorageDep->Drc);
            StorageDep->Drc -= deptake;

            //add to the detachment what we have taken from the first soil layer
            detachment += deptake;
            //if the deposited layer is empty
            //use erosion efficiency of bottom layer again
            if(newY > 0)
                dleft *= Y->Drc/newY;
            else
                dleft = 0;

            //bottom soil layer can be infinite
            if(!((Storage->Drc) < -1))
            {
                //take from the total storage
                mattake = std::min(dleft,Storage->Drc);
                Storage->Drc -= mattake;
                //add to the detachment what we have taken from the second soil layer
                detachment += mattake;
            } else {
                //all left potential detachment is added to detachment (infinite soil layer)
                detachment += dleft;
            }

            //finally, return the total detachment
            return std::max(0.0,detachment);
        }
}
//---------------------------------------------------------------------------
/**
 * @fn double TWorld::GetTotalDW(int r, int c, QList<cTMap *> *M)
 * @brief Returns the total value of a map list on a cell
 *
 * Sums up the value of a map list
 * for a certain cell
 *
 * @param r : row nr of the cell
 * @param c : column nr of the cell
 * @param M : Material map list
 * @return The total value
 */
double TWorld::GetTotalDW(int r, int c,QList<cTMap *> *M)
{
    //simple iteration over maps
    double wtotal = 0;
    FOR_GRAIN_CLASSES
    {
        wtotal += (*M).Drcd;
    }
    return wtotal;
}
//---------------------------------------------------------------------------
/**
 * @fn double TWorld::GetDp(int r, int c,double p)
 * @brief get p percent grain size
 *
 * Uses a linear approximation to find the
 * grain size for which a certain percentage
 * of sediment mass has a lower grain size.
 *
 * @param r : row nr of the cell
 * @param c : column nr of the cell
 * @param p : the mass factor that should have a lower grain size class
 * @return The p percent grain size
 * @see TWorld::GetDpMat
 */
double TWorld::GetDp(int r, int c,double p)
{
    //use more generic function
    return GetDpMat(r,c,p,&W_D);
}
//---------------------------------------------------------------------------
/**
 * @fn double TWorld::GetDpMat(int r, int c,double p,QList<cTMap *> *M)
 * @brief get p percent grain size based on material distribution
 *
 * Uses a linear approximation to find the
 * grain size for which a certain percentage
 * of sediment mass has a lower grain size.
 * Uses a material distribution for each cell
 *
 * @param r : row nr of the cell
 * @param c : column nr of the cell
 * @param p : the mass factor that should have a lower grain size class
 * @param M : Material distribution map list
 * @return The p percent grain size
 */
double TWorld::GetDpMat(int r, int c,double p,QList<cTMap *> *M)
{
    //check if there is a single grain class
    //then we can return the single value
    if(numgrainclasses == 1)
    {
        graindiameters.at(0);
    }
    //find total material
    double wtotal = 0;
    FOR_GRAIN_CLASSES
    {
        wtotal += (*M).Drcd;
    }
    //find factor of material we should reach
    wtotal = wtotal*p;

    //iterate trough grain classes untill enough material is summed
    double w = (*M).at(0)->Drc;
    FOR_GRAIN_CLASSES
    {

        if( d == numgrainclasses - 1)
        {
            return graindiameters.at(numgrainclasses-1);
        }
        w += (*M).at(d+1)->Drc;
        if(w > wtotal)
        {
            //return linearly interpolated value
            double wmin = (w - (*M).at(d+1)->Drc);
            double wmax = w;
            double dw = wmax-wmin;
            double f = (wtotal- wmin)/dw;
            return f* graindiameters.at(d + 1) + (1.0-f) * graindiameters.at(d);

        }


    }
    //return latest value, either because p is near 1
    //or because the vast majority of material is in this class.
    //more specificly done if: 100 * p > (100 - percentage in last grain class)
    return graindiameters.at(numgrainclasses-1);
}
//---------------------------------------------------------------------------
/**
 * @fn double TWorld::GetMpMat(int r, int c,double p,QList<cTMap *> *M)
 * @brief get p percent grain size based on material distribution
 *
 * Uses a linear approximation to find the
 * value of a parameter,
 * for the p percent grain size class.
 * Uses a material distribution.
 *
 * @param r : row nr of the cell
 * @param c : column nr of the cell
 * @param p : the mass factor that should have a lower grain size class
 * @param M : Material distribution map list
 * @param V : Parameter value map list
 * @return The value of parameter V for the p percent grain size.
 */
double TWorld::GetMpMat(int r, int c,double p,QList<cTMap *> *M, QList<double> *V)
{
    //check if there is a single grain class
    //then we can return the single value
    if(numgrainclasses == 1)
    {
        graindiameters.at(0);
    }

    //find total material
    double wtotal = 0;
    FOR_GRAIN_CLASSES
    {
        wtotal += (*M).Drcd;
    }

    //find factor of material we should reach
    wtotal = wtotal*p;
    //iterate trough grain classes untill enough material is summed
    double w = (*M).at(0)->Drc;
    FOR_GRAIN_CLASSES
    {

        if( d == numgrainclasses - 1)
        {
            return (*V).at(numgrainclasses-1);
        }
        w += (*M).at(d+1)->Drc;
        if(w > wtotal)
        {
            //return linearly interpolated value
            double wmin = (w - (*M).at(d+1)->Drc);
            double wmax = w;
            double dw = wmax-wmin;
            double f = (wtotal- wmin)/dw;
            return f* (*V).at(d + 1) + (1.0-f) * (*V).at(d);

        }


    }
    //return latest value, either because p is near 1
    //or because the vast majority of material is in this class.
    //more specificly done if: 100 * p > (100 - percentage in last grain class)
    return (*V).at(numgrainclasses-1);
}
//---------------------------------------------------------------------------
/**
 * @fn void TWorld::SedimentSetMaterialDistribution(int r,int c)
 * @brief Update grain size distribution of soil layers
 *
 * Update grain size distribution of both
 * original soil layer and deposited layer in river and on slope.
 * Step is skipped if the storage is negative,
 * which indicated infinite storage.
 *
 * @param r : row nr of the cell
 * @param c : coumn nr of the cell
 * @return void
 */
void TWorld::SedimentSetMaterialDistribution()
{
    if(!SwitchUseMaterialDepth)
        return;

    FOR_ROW_COL_MV
    {
        //set total mass from grain size distributed mass
        if(SwitchUseGrainSizeDistribution)
        {
            StorageDep->Drc = GetTotalDW(r,c,&StorageDep_D);
            if(!(Storage->Drc < -1))
            {
                Storage->Drc = GetTotalDW(r,c,&Storage_D);
            }

        }
/*
        //update grain size distributed weights
        if(SwitchUseGrainSizeDistribution)
        {

            if(!(Storage->Drc < -1))
            {
                //calculated layer depth based on a bulk density of 1600 kg/m3
                double depdepth = std::max((StorageDep->Drc / (BulkDens))/(_dx * DX->Drc),0.0);
                //linear soil layers mixing factor for effective soil properties
                double fac1 = std::max(0.0,1.0 - depdepth/SedimentMixingDepth->Drc);
                double fac2 = 1.0 - fac1;
                if(SedimentMixingDepth->Drc < MIN_HEIGHT)
                {
                    fac1 = 1.0;
                    fac2 = 0.0;
                }

                //use soil layer mixing factor to calculate effective soil properties
                FOR_GRAIN_CLASSES
                {
                    if(StorageDep->Drc > MIN_HEIGHT && Storage->Drc > MIN_HEIGHT)
                    {
                        W_D.Drcd = fac1 * Storage_D.Drcd/Storage->Drc + fac2 * StorageDep_D.Drcd/StorageDep->Drc;
                    }else if(Storage->Drc < MIN_HEIGHT && StorageDep->Drc > MIN_HEIGHT)
                    {
                        W_D.Drcd = StorageDep_D.Drcd/StorageDep->Drc;
                    }else if(StorageDep->Drc < MIN_HEIGHT && Storage->Drc > MIN_HEIGHT)
                    {
                        W_D.Drcd = Storage_D.Drcd/Storage->Drc;
                    }else
                    {
                        W_D.Drcd = 0;
                    }
                    W_D.Drcd =std::max(0.0,W_D.Drcd);

                }

                //normalize (total weight should be 1)
                double wtotal = 0;
                FOR_GRAIN_CLASSES
                {
                    wtotal += W_D.Drcd;
                }
                if(wtotal > 0)
                {
                    FOR_GRAIN_CLASSES
                    {
                        W_D.Drcd =  W_D.Drcd / wtotal;
                    }
                }
            }

            //identical process for channel soil layers
            if(SwitchIncludeChannel)
            {
                RStorageDep->Drc = GetTotalDW(r,c,&RStorageDep_D);
                if(!(RStorage->Drc < -1))
                {
                    RStorage->Drc = GetTotalDW(r,c,&RStorage_D);

                    //calculated layer depth based on a bulk density of 1600 kg/m3
                    double depdepth = std::max((RStorageDep->Drc / (BulkDens))/(_dx * DX->Drc),0.0);
                    //linear soil layers mixing factor for effective soil properties
                    double fac1 = std::max(0.0,1.0 - depdepth/RSedimentMixingDepth->Drc);
                    double fac2 = 1 - fac1;
                    if(RSedimentMixingDepth->Drc < MIN_HEIGHT)
                    {
                        fac1 = 1;
                        fac2 = 0;
                    }
                    //use soil layer mixing factor to calculate effective soil properties
                    FOR_GRAIN_CLASSES
                    {
                        if(RStorageDep->Drc > MIN_HEIGHT && RStorage->Drc > MIN_HEIGHT)
                        {
                            RW_D.Drcd = fac1 * RStorage_D.Drcd/RStorage->Drc + fac2 * RStorageDep_D.Drcd/RStorageDep->Drc;
                        }else if(RStorage->Drc < MIN_HEIGHT && RStorageDep->Drc > MIN_HEIGHT)
                        {
                            RW_D.Drcd = RStorageDep_D.Drcd/RStorageDep->Drc;
                        }else if(RStorageDep->Drc < MIN_HEIGHT && RStorage->Drc > MIN_HEIGHT)
                        {
                            RW_D.Drcd = RStorage_D.Drcd/RStorage->Drc;
                        }else
                        {
                            RW_D.Drcd = 0;
                        }

                        RW_D.Drcd =std::max(0.0,RW_D.Drcd);

                    }

                    //normalize (total weight should be 1)
                    double wtotal = 0;
                    FOR_GRAIN_CLASSES
                    {
                        wtotal += RW_D.Drcd;
                    }
                    if(wtotal > 0)
                    {
                        FOR_GRAIN_CLASSES
                        {
                            RW_D.Drcd =  RW_D.Drcd / wtotal;
                        }
                    }
                }
            }
        } */
    }
}


//---------------------------------------------------------------------------
/**
 * @fn double TWorld::calcTCSuspended(int r,int c, int _d, int method,double U, int type)
 * @brief Calculates suspended layer transport capacity
 *
 * Calculates suspended load sediment transport capacity.
 * Based on govers, Van Rijn (simplified or full)
 * or Wu wang & Jia (for multiclass sediment).
 *
 * @param _d : The grain class (only needed when grain size distribution is used)
 * @param method : the TC method used
 * @param U : velocity can be channel of overland or flood
 * @param type : channel (0) or flood (1) or overland (2)
 */
double TWorld::calcTCSuspended(int r,int c, int _d, int method, double h, double U, int type)
{
    double R=0, hs=0, S = 0, w = 0, man = 0.01;
   // cTMap *Wd = nullptr;
    double d50m;

    if (type == 0) {
        // river
        d50m = D50CH->Drc/1000000.0;
        hs = ChannelSSDepth->Drc;
        S = ChannelGrad->Drc;
        w = ChannelWidth->Drc;
        R = (w*h)/(2*h+w);
        man = ChannelN->Drc;

    } else
        if (type == 1) {
            // flood
            d50m = D50->Drc/1000000.0;
            hs = SSDepthFlood->Drc;
            S = Grad->Drc;
            w = ChannelAdj->Drc;
            R = (w*h)/(2*h+w);
        } else
            if (type == 2) {
                // kin wave
                hs = WHrunoff->Drc;
                S = Grad->Drc;
                w = FlowWidth->Drc;
            }

    //when water height is insignificant, transport capacity is zero
    //this is necessary since some of the used equations have strange behaviour
    //for these water heights or velocities. (h and v outside of valid range)
    if(h < MIN_HEIGHT || hs < MIN_HEIGHT)
        return 0;
    if(U < MIN_FLUX)
        return 0;

    double ps = 2650.0;
    double pw = 1000.0;
    double tc = 0;

    if(method == FSHAIRSINEROSE)
    {
        //tc =  d50m * 1.0/SettlingVelocitySS->Drc * 0.013/GRAV * ps/(ps-pw) * ( std::max(0.0, (om - omcr))/h) ;
        double om =  U*S;
        double omcr = 0.004;
     //   tc =  Wd->Drc * (1.0/settlingvelocities.at(_d))*(0.013/GRAV) * 1.650 * ( std::max(0.0, (om - omcr))/h) ;
        tc =  d50m/SettlingVelocitySS->Drc* 0.013/GRAV * 1.650 * std::max(0.0, om - omcr)/h ;
//    m/ (m/s)* m/s /m  dimensionless?

    } else
        if(method == FSGOVERS)
        {
            //### Calc transport capacity
            double uc = 100.0*U*S; //in cm/s  in this formula assuming grad is SINE
            double ucr = 0.4;   // critical unit streampower in cm/s
            double cg = cgovers->Drc;//pow((d50m+5)/0.32, -0.6);
            double dg = dgovers->Drc;//pow((d50m+5)/300, 0.25);
            tc = ps * cg * pow(std::max(0.0, uc-ucr), dg); // kg/m3

        } else
            if(method == FSRIJN)
            {
                //https://www.leovanrijn-sediment.com/papers/Formulaesandtransport.pdf
                //double kinvis = 1e-6;
                //double Ds = d50m * pow(1.65*GRAV/1e-12,1.0/3.0); //dimensionless sed size
                //cr,suspension = 0.3/(1+ D*) + 0.1 [1-exp(-0.05D*)
                // critical shields parameter
                //double cs = 0.3/(1+Ds)+0.1*(1-exp(-0.05*Ds));
                // Ucritical, suspension= 5.75 [log(12h/(6D50))] [cr,suspension (s-1) g D50]0.5

                // double ucr;
               // ucr = 5.75*(log10(12*hs/(6.0*d50m))*qSqrt(cs*1.650*GRAV*d50m); //1.650 = s-1
//                if( d50m < 0.0005) // 500 mu, so always the first one!
//                    ucr = 0.19 * pow(d50m, 0.1) * log10(2.0* h/d50m); //p5
//                else
//                    ucr = 8.5  * pow(d50m, 0.6) * log10(2.0* h/d50m);
//                // set in motion critical U
                double Ds = d50m * 25296; //pow((ps/pw-1)*GRAV/(kinvis*kinvis),(1.0/3.0)); // let op: D* = 25296*D50m! R2 = 1
              //  double shields = 0.3/(1+Ds)+0.1*(1-exp(-0.05*DS));
              //  double ucr = 5.75*log10(2*h/d50m)*sqrt(shields*1.65*GRAV*d50m);

                double ucr = UcrCHCalibration*2.8*pow(h/d50m,0.1)*sqrt(1.65*GRAV*d50m);
//                // suspension critical U

               //page 5

                double me = std::max(0.0,U - ucr)/sqrt(GRAV * d50m * 1.65);
                //p15 mobility parameter

                double qs = 0.03 * ps*U*d50m * me*me * pow(Ds, -0.6); // kg/s/m
                // van rijn 2007?, p 17, eq 6.4
                ChannelQsr->Drc = qs;
                //qDebug() << qs;
                tc =  qs/ (U * h); //kg/s/m / (m2/s) =  kg/m3   => WH or WHs

            }else
                if(method == FSRIJNFULL)
                {
                    /*
                 * D50	d50m	D*
                10	0.00001	0.25
                30	0.00003	0.76
                50	0.00005	1.26
                100	0.0001	2.53
                300	0.0003	7.59
                500	0.0005	12.65
                1000	0.001	25.30
                2000	0.002	50.59
                */
                    //van Rijn full (1984) following page 1632
                    double kinvis = 1e-6;
                    double ds = d50m * pow(1.65*GRAV/(kinvis*kinvis),(1.0/3.0)); //
                    //double chezy = 18 * log10(4 * R/d90m);
                    double chezy = 1/man*pow(R,1/6);
                    double uc = U * sqrt(GRAV)/chezy;

                    //shields functions
                    double uscr = 0.055;
                    if(ds <150 && ds >= 20)
                        uscr = 0.013*pow(ds,0.29);
                    if(ds < 20 && ds >= 10)
                        uscr = 0.04*pow(ds,-0.10);
                    if(ds < 10 && ds >= 4)
                        uscr = 0.14*pow(ds,-0.64);
                    if(ds <4)
                        uscr = 0.24*pow(ds,-1);
                    uscr = UcrCHCalibration*sqrt(uscr * 1.65*GRAV * d50m);

                    double T = std::max(((uc*uc)/(uscr*uscr) - 1),0.0);  //transport stage parameter
                    double bsv = sqrt(GRAV * h * S); // bed shear velocity
                    double a = 0.1;  // half of the bedform height in m
                    double ca = 0.015 * (d50m/a) * pow(T,1.5)/pow(ds,0.3); //eq 38 reference concentration
                    double sv = SettlingVelocitySS->Drc;//GetSV(D50->Drc);

                    double beta = std::min(1.0 + 2.0*(sv/bsv)*(sv/bsv),5.0);
                    double powcb = 0.75; // not clear, between 0.4 and 1
                    double phi = 2.5 * pow(sv/bsv,0.8) * powcb;
                    double Z = sv/(beta*bsv*0.41); //suspension parameter, to do with upward turbulent versus gravity
                    double Zs = Z + phi;
                    double ad = 0.1; // else F is not valid!
                    double F = (pow(ad,Zs) - pow(ad,1.2))/(pow(1.0-ad,Zs)* (1.2 - Zs));
                    double qs =  F * U * h * ca;
                    tc = ps * qs/ (U * h);
                } else
                    if(method == FENGELUND)
                    {
                        //https://www.hec.usace.army.mil/confluence/rasdocs/rassed1d/1d-sediment-transport-technical-reference-manual/computing-transport-capacity/sediment-transport-potential/engelund-hansen
                        double U2 = U*U;
                        double C = 1/man*pow(R,1/6);  //Chezy
                        //double Tb = pw*U2*GRAV/(C*C);
                        //double shields = Tb/((ps-pw)*GRAV*d50m);
                        double shields = U2/(C*C*1.65*d50m);
                        double qs = U2*pow(shields, 1.5)*sqrt(d50m/(GRAV*1.65));

                        //http://ponce.sdsu.edu/onlineengelundhansen.php
                        //double shields1 = h*S/(1.65*d50m);
                        //double qs = 0.001*(U2/(2*GRAV*S*h))*pow(shields1,2.5)*dw*sqrt(1.65*GRAV*d50m*d50m*d50m);
                        //0.001 is ton to kg
                        // gives almost the same value
                        ChannelQsr->Drc = qs;

                        tc =  qs/ (U * h); //kg/s/m / (m2/s) =  kg/m3   => WH or WHs
                }else if(method == FSWUWANGJIA)
                {
                        // NOT USED, FOR MULTIPLE GRAINSIZES
                    double phk = 0;
                    double pek = 0;
                    double sv = settlingvelocities.at(_d);
                    double gd = graindiameters.at(_d)/1000000.0;
                    if (type == 0) {
                        FOR_GRAIN_CLASSES
                        {
                            //LET OP : RW_D and W_D !!!!
                            phk += RW_D.Drcd * (graindiameters.at(d)/(graindiameters.at(_d) + graindiameters.at(d)));
                            pek += RW_D.Drcd * (graindiameters.at(_d)/(graindiameters.at(d) + graindiameters.at(_d)));
                        }
                    } else {
                        FOR_GRAIN_CLASSES
                        {
                            //LET OP : RW_D and W_D !!!!
                            phk += W_D.Drcd * (graindiameters.at(d)/(graindiameters.at(_d) + graindiameters.at(d)));
                            pek += W_D.Drcd * (graindiameters.at(_d)/(graindiameters.at(d) + graindiameters.at(_d)));
                        }
                    }

                    double ppk = 1;
                    ppk = pow(phk/pek,0.6);
                    if(pek == 0 )
                    {
                        return 0;
                    }

                    double css = 0.03* (ps - pw) * (gd) * ppk;

                    double qs = 0.0000262 *pow(std::max(( pw * 0.01 * h * GRAV * S /css) - 1.0, 0.0)* U/(sqrt(sv)),2.2);
                    qs = qs * 1 * sqrt((ps/pw - 1)*GRAV*pow(gd,3.0));

                    tc = ps * qs/ (U * h);

                }
    return std::max(std::min(tc,MAXCONC ),0.0);
}
//--------------------------------------------------------------------------
/**
 * @fn double TWorld::calcTCBedload(int r,int c, int _d, int method, bool river)
 * @brief Calculates suspended layer transport capacity
 *
 * Calculates suspended load sediment transport capacity.
 * Based on govers, Van Rijn (simplified or full)
 * or Wu wang & Jia (for multiclass sediment).
 *
 * @param _d : The grain class (only needed when grain size distribution is used)
 * @param method : the TC method used
 */
double TWorld::calcTCBedload(int r,int c, int _d, int method, double h, double U, int type)
{
    double R,  hb, n, S, w;

    if (type == 0) {
        //    h = ChannelWH->Drc;
        hb = ChannelBLDepth->Drc;
        n = std::max(0.001, ChannelN->Drc);
        S = ChannelGrad->Drc;
        w = ChannelWidth->Drc;
        R = (w*h)/(2*h+w);
    } else
        if (type == 1) {
            //   h = hmx->Drc;
            hb = BLDepthFlood->Drc;
            n = std::max(0.001, N->Drc);
            S = Grad->Drc;
            w = ChannelAdj->Drc;
            R = (w*h)/(2*h+w);
        }

    //when water height is insignificant, transport capacity is zero
    //this is necessary since some of the used equations have strange behaviour
    //for these water heights or velocities. (h and v outside of valid range)
    if(h < MIN_HEIGHT || hb < MIN_HEIGHT)
        return 0;
    if(U < MIN_FLUX)
        return 0;

    double ps = 2650.0; //2400.0;
    double pw = 1000.0;
    double d50m = (D50->Drc/1000000.0);
    double d90m = (D90->Drc/1000000.0);
    if (type == 0) {
        d90m = D90CH->Drc/1000000.0;
        d50m = D50CH->Drc/1000000.0;
    }

    double tc = 0;

    if(method == FSRIJN)
    {
        //Van rijn simplified (2007?)
        double ucr;
        if( d50m < 0.0005)
            ucr  = 0.19 * pow(d50m, 0.1) * log10(4.0*R/d90m);
        else
            ucr  = 8.5 * pow(d50m, 0.6) * log10(4.0*R/d90m);

        double me = std::max((U - ucr)/(sqrt(GRAV * d50m * ((ps/pw) - 1.0))),0.0);
        //        double qs = 0.005 * ps * U * h * pow(d50m/h,1.2) * pow(me, 2.4);
        double qs = 0.015 * ps*U*h * pow(d50m/h,1.2) * pow(me, 1.5); //eq 6.2
        // in kg/m/s /(m2/s) = kg/m3
        tc =  qs/ (U * hb);

    }else if(method == FSRIJNFULL)
    {
        //van Rijn full (1984)  see page 1450 1984_JHE_VanRijn_a.pdf
        double kinvis = 1e-6;

        double _dm = d90m; //d50m; interpretation -> assume all bedload particles are d90? Van RIjn deals mostly with sand

        double ds = _dm * pow((ps/pw-1)*GRAV/(kinvis*kinvis),(1.0/3.0));
        double chezy = 18 * log(4 * h/d90m);  // h or hb or radius?
        double us = sqrt(GRAV) * U/chezy;

        // shield equations, full
        double uscr = 0.055;
        if(ds < 150 && ds >= 20)
            uscr = 0.013*pow(ds,0.29);
        if(ds < 20 && ds >= 10)
            uscr = 0.04*pow(ds,-0.10);
        if(ds < 10 && ds >= 4)
            uscr = 0.14*pow(ds,-0.64);
        if(ds <4)
            uscr = 0.24*pow(ds,-1);
        uscr = sqrt(uscr * (ps/pw - 1)*GRAV * _dm);  // effective bed shear velocity

        double T = std::max((us*us)/(uscr*uscr) - 1,0.0); // transport stage parameter
        double qs = 0.053 * (pow(T,2.1)/pow(ds,0.3)) * sqrt((ps/pw -1)*GRAV)*_dm*sqrt(_dm); // eq 22
        tc = ps * qs/ (U * hb);

    }else if(method == FSWUWANGJIA)
    {
        double na = (pow(graindiameters.at(_d)/100000.0,(1.0/6.0))/20.0)/n;
        double phk = 0;
        double pek = 0;
        if (type == 0) {
            FOR_GRAIN_CLASSES
            {
                //LET OP : RW_D and W_D !!!!
                phk += RW_D.Drcd * (graindiameters.at(d)/(graindiameters.at(_d) + graindiameters.at(d)));
                pek += RW_D.Drcd * (graindiameters.at(_d)/(graindiameters.at(d) + graindiameters.at(_d)));
            }
        } else {
            FOR_GRAIN_CLASSES
            {
                //LET OP : RW_D and W_D !!!!
                phk += W_D.Drcd * (graindiameters.at(d)/(graindiameters.at(_d) + graindiameters.at(d)));
                pek += W_D.Drcd * (graindiameters.at(_d)/(graindiameters.at(d) + graindiameters.at(_d)));
            }
        }
        double ppk = 1;
        ppk = pow(phk/pek,0.6);

        if(pek == 0 )
            return 0;

        double R = w*h/(2*h+w);
        double css = 0.03* (ps - pw) * (graindiameters.at(_d)/1000000.0) * ppk;

        double qs = 0.0053 *pow(std::max(pow(na,1.5)*((pw * R * GRAV * 0.1 * S/css)) - 1.0, 0.0),2.2);
        qs = qs * 1 * sqrt((ps/pw - 1)*GRAV*pow(graindiameters.at(_d)/1000000.0,3.0));

        tc = ps * qs/ (U * hb);

    }

    return std::max(std::min(tc,MAXCONCBL),0.0);
}


<|MERGE_RESOLUTION|>--- conflicted
+++ resolved
@@ -104,30 +104,9 @@
 double TWorld::MaxConcentration(double watvol, double sedvol)
 {
     double conc = 0;
-<<<<<<< HEAD
-    // if activate, MBs error in KINDYN !!! Bizarre
-    if (watvol > tiny)
-        conc = std::min(*sedvol/watvol, MAXCONC);   // 1e-6 is 1 ml/m2 !!
-    else
-        conc = 0;
-    if (conc < 1e-10)
-        conc = 0;
-    //      conc = MAXCONC;
-    // *dep -= *sedvol;
-    //*sedvol = 0;
-    //}
-
-    //    if (conc > MAXCONC) {
-    //   double maxsed = MAXCONC*watvol;
-    //    *dep += maxsed-*sedvol;
-    //      conc = MAXCONC;
-    //    *sedvol = maxsed;
-    //}
-=======
     if (watvol > 1e-6) {
         conc = std::min(sedvol/watvol, MAXCONC);   // 1e-6 is 1 ml/m2 !!
     }
->>>>>>> e23027e4
     return conc;
 }
 //---------------------------------------------------------------------------
@@ -368,29 +347,16 @@
         TC->Drc = calcTCSuspended(r,c,-1, FS_SS_Method, WHrunoff->Drc, V->Drc, 2);
     // trasnport capacity. 2 = kin wave. 1 = 2d flow and 0 is river
 
-<<<<<<< HEAD
         if (erosionwh < HMIN) {
-=======
-    if (erosionwh < HMIN) {
         if(DO_SEDDEP == 1) {
->>>>>>> e23027e4
             DEP->Drc += -Sed->Drc;
             Sed->Drc = 0;
             Conc->Drc = 0;
             TC->Drc = 0;
-<<<<<<< HEAD
+        }
         } else {
-
-            Conc->Drc = MaxConcentration(erosionwv, &Sed->Drc, &DEP->Drc);
-
             double maxTC = 0;
             double minTC = 0;
-=======
-        }
-    } else {
-        double maxTC = 0;
-        double minTC = 0;
->>>>>>> e23027e4
 
             double deposition = 0;
             double detachment = 0;
@@ -407,14 +373,7 @@
                 //### deposition
                 TransportFactor = (1-exp(-_dt*SettlingVelocitySS->Drc/erosionwh)) * erosionwv;
             // in m3
-<<<<<<< HEAD
-                // if settl velo is very small, transportfactor is 0 and depo is 0
-                // if settl velo is very large, transportfactor is 1 and depo is max
-
                 // deposition can occur on roads and on soil (so use flowwidth)
-=======
-            // deposition can occur on roads and on soil (so use flowwidth)
->>>>>>> e23027e4
 
                 deposition = minTC * TransportFactor;
                 // max depo, kg/m3 * m3 = kg, where minTC is sediment surplus so < 0
@@ -448,14 +407,9 @@
                 if (SwitchUseMaterialDepth)
                     StorageDep->Drc += -deposition;
 
-<<<<<<< HEAD
-            } else {
-                //### detachment
-=======
         } else
             if (maxTC > 0 && Y->Drc > 0) {
-            //### detachment
->>>>>>> e23027e4
+                //### detachment
 
             TransportFactor = _dt*SettlingVelocitySS->Drc * DX->Drc * SoilWidthDX->Drc;
                 // soilwidth is erodible surface
@@ -463,13 +417,8 @@
                 // detachment can only come from soil, not roads (so do not use flowwidth)
                 // units s * m/s * m * m = m3
 
-<<<<<<< HEAD
-                detachment = maxTC * std::min(TransportFactor, erosionwv);
+            detachment = maxTC * TransportFactor;//std::min(TransportFactor, erosionwv);
                 // unit = kg/m3 * m3 = kg (/cell)
-=======
-            detachment = maxTC * TransportFactor;//std::min(TransportFactor, erosionwv);
-            // unit = kg/m3 * m3 = kg (/cell)
->>>>>>> e23027e4
 
                 // exceptions
                 if (SwitchNoBoundarySed && FlowBoundary->Drc > 0)
@@ -504,23 +453,13 @@
                     detachment = 0;
             } // minv > 0
 
-<<<<<<< HEAD
             //### sediment balance
             // add to sediment in flow (IN KG/CELL)
             Sed->Drc += detachment;
             Sed->Drc += deposition;
             DETFlow->Drc += detachment;
             DEP->Drc += deposition;
-            Conc->Drc = MaxConcentration(erosionwv, &Sed->Drc, &DEP->Drc);
-=======
-        //### sediment balance
-        // add to sediment in flow (IN KG/CELL)
-        Sed->Drc += detachment;
-        Sed->Drc += deposition;
-        DETFlow->Drc += detachment;
-        DEP->Drc += deposition;
         Conc->Drc = MaxConcentration(erosionwv, Sed->Drc);
->>>>>>> e23027e4
 
         }
 
