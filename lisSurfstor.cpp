--- conflicted
+++ resolved
@@ -36,6 +36,7 @@
 
 #include <algorithm>
 #include "model.h"
+#define tiny 1e-8
 //#define tiny 1e-8
 
 
@@ -57,12 +58,7 @@
 
       // adjust houses to cell with channels
       HouseWidthDX_ = std::min(dxa,  HouseWidthDX_);
-<<<<<<< HEAD
-              //std::min(dxa, HouseWidthDX_);
         // adjust roads+hardsurf to cell with channels
-=======
-      // adjust roads+hardsurf to cell with channels
->>>>>>> b18ae23f
       RoadWidthHSDX->Drc = std::min(dxa, RoadWidthHSDX->Drc);
         // decrease roadwidth if roads + houses > dx-channel
       HouseWidthDX_ = std::min(dxa-RoadWidthHSDX->Drc , HouseWidthDX_);
