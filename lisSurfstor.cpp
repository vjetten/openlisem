--- conflicted
+++ resolved
@@ -151,26 +151,26 @@
 // OBSOLETE not used
 void TWorld::addRainfallWH()
 {
-<<<<<<< HEAD
+//<<<<<<< HEAD
     #pragma omp parallel for num_threads(userCores)
     FOR_ROW_COL_MV_L {
         if (SwitchFloodInitial  && hmxInit->Drc > 0)
             hmxInit->Drc += RainNet->Drc + Snowmeltc->Drc;
-=======
-        #pragma omp parallel for num_threads(userCores)
-        FOR_ROW_COL_MV_L {
-            if (FloodDomain->Drc > 0) {
-                hmx->Drc += RainNet->Drc;// + Snowmeltc->Drc;
-            } else {
-                WH->Drc += RainNet->Drc;// + Snowmeltc->Drc;
-                // add net to water rainfall on soil surface (in m)
-
-            //    if (SwitchGrassStrip && GrassWidthDX->Drc > 0)
-            //        WHGrass->Drc += RainNet->Drc + Snowmeltc->Drc;
-                // net rainfall on grass strips, infil is calculated separately for grassstrips
-            }
-        }}
->>>>>>> 96af545a
+//=======
+//        #pragma omp parallel for num_threads(userCores)
+//        FOR_ROW_COL_MV_L {
+//            if (FloodDomain->Drc > 0) {
+//                hmx->Drc += RainNet->Drc;// + Snowmeltc->Drc;
+//            } else {
+//                WH->Drc += RainNet->Drc;// + Snowmeltc->Drc;
+//                // add net to water rainfall on soil surface (in m)
+
+//            //    if (SwitchGrassStrip && GrassWidthDX->Drc > 0)
+//            //        WHGrass->Drc += RainNet->Drc + Snowmeltc->Drc;
+//                // net rainfall on grass strips, infil is calculated separately for grassstrips
+//            }
+//        }}
+//>>>>>>> 96af545acf617cbd894338d4aac443215b4db18e
 
         if (FloodDomain->Drc > 0) {
             hmx->Drc += RainNet->Drc + Snowmeltc->Drc;
