
/*************************************************************************
**  openLISEM: a spatial surface water balance and soil erosion model
**  Copyright (C) 2010,2011,2020  Victor Jetten
**  contact:
**
**  This program is free software: you can redistribute it and/or modify
**  it under the terms of the GNU General Public License GPLv3 as published by
**  the Free Software Foundation, either version 3 of the License, or
**  (at your option) any later version.
**
**  This program is distributed in the hope that it will be useful,
**  but WITHOUT ANY WARRANTY; without even the implied warranty of
**  MERCHANTABILITY or FITNESS FOR A PARTICULAR PURPOSE.  See the
**  GNU General Public License for more details.
**
**  You should have received a copy of the GNU General Public License
**  along with this program.  If not, see <http://www.gnu.org/licenses/>.
**
**  Authors: Victor Jetten, Bastian van de Bout
**  Developed in: MingW/Qt/
**  website, information and code: https://github.com/vjetten/openlisem
**
*************************************************************************/

/*!
  \file lisSurfstor.cpp
  \brief calculate surface storage and flow width

functions: \n
- void TWorld::GridCell(void) \n
- void TWorld::addRainfallWH(void) \n
- void TWorld::SurfaceStorage(void)\n
 */


#include <algorithm>
#include "model.h"


//---------------------------------------------------------------------------
void TWorld::GridCell()
{
    #pragma omp parallel for num_threads(userCores)
    FOR_ROW_COL_MV_L {
    double dxa = _dx;
    double HouseWidthDX_ = HouseCover->Drc*_dx;

     if(SwitchIncludeChannel && ChannelWidth->Drc > 0) {
          dxa = _dx - ChannelWidth->Drc;
                  //std::max(0.05, _dx - ChannelWidth->Drc);
      }

      ChannelAdj->Drc = dxa;
      CHAdjDX->Drc = dxa*DX->Drc;

      // adjust houses to cell with channels
      HouseWidthDX_ = std::min(dxa,  HouseWidthDX_);
              //std::min(dxa, HouseWidthDX_);
      // adjust roads+hardsurf to cell with channels
      RoadWidthHSDX->Drc = std::min(dxa, RoadWidthHSDX->Drc);
      // decrease roadwidth if roads + houses > dx-channel
      HouseWidthDX_ = std::min(dxa-RoadWidthHSDX->Drc , HouseWidthDX_);
              //std::min(dxa-RoadWidthHSDX->Drc, HouseWidthDX_);
      // you cannot have houses and a road larger than a pixel
  //    SoilWidthDX->Drc = std::max(0.0,dxa - RoadWidthHSDX->Drc - HouseWidthDX_);
      SoilWidthDX->Drc = dxa - RoadWidthHSDX->Drc;
      // including houses in soilwidth gives large MB errors! WHY!!!

      HouseCover->Drc = HouseWidthDX_/_dx;
      //houses are impermeable in ksateff so do have to be done here, with high mannings n, but allow flow

      N->Drc = N->Drc + 1.0*HouseCover->Drc; // N is 1 for a house, very high resistance
      // adjust man N

      FlowWidth->Drc = ChannelAdj->Drc;//is the same as SoilWidthDX->Drc + RoadWidthHSDX->Drc;
      //FlowWidth->Drc = SoilWidthDX->Drc + RoadWidthHSDX->Drc + HouseWidthDX_;
    }}
//report(*HouseCover,"hc.map");
//report(*SoilWidthDX,"sw.map");
//report(*RoadWidthHSDX,"rw.map");
//report(*FlowWidth,"fw.map");

 /*
    #pragma omp parallel for num_threads(userCores)
    FOR_ROW_COL_MV_L {
        double dxa = _dx; // dxa is dx minus the channel

        if(SwitchIncludeChannel && ChannelWidth->Drc > 0) {
            dxa = _dx - ChannelWidth->Drc; // channelwidth is limited to 0.95*dx in datainit
        }

        ChannelAdj->Drc = dxa; // dx besides the channel
        CHAdjDX->Drc = dxa*DX->Drc; // surface next to the channel

        double HouseWidthDX_ = HouseCover->Drc*_dx;
        HouseWidthDX_ = std::min(0.95*dxa, HouseWidthDX_);
        // adjust houses to the space adjacent to the channel with a little bit of open space, channels have precedence
        HouseCover->Drc = HouseWidthDX_/_dx;
        //houses are impermeable in ksateff so do have to be done here, with high mannings n, but allow flow

        RoadWidthHSDX->Drc = std::min(dxa-HouseWidthDX_, RoadWidthHSDX->Drc);
        // adjust roads+hardsurf to cell with channels and houses.

        SoilWidthDX->Drc = std::max(0.0, dxa-RoadWidthHSDX->Drc-HouseWidthDX_);
        //soil is dx - roads+hardsurf - houses - channels
        //water can infiltrate over soilwidth

        N->Drc = N->Drc * (1-HouseCover->Drc) + 1.0*HouseCover->Drc; // N is 1 for a house, very high resistance
        // adjust man N to houses, rougher
        N->Drc = N->Drc * (1-RoadWidthHSDX->Drc/_dx) + 0.015*(RoadWidthHSDX->Drc/_dx);
        // adjust man N to roads, smoother Mannings n of asphalt is 0.015

        FlowWidth->Drc = ChannelAdj->Drc;//is the same as SoilWidthDX->Drc + RoadWidthHSDX->Drc;
       // FlowWidth->Drc = SoilWidthDX->Drc + RoadWidthHSDX->Drc;

        // water can flow in houses but very high manning's n, or houses are part of the dem and then there is no problem anyway
       // FlowWidth->Drc = SoilWidthDX->Drc + RoadWidthHSDX->Drc;

    }}
*/
    if (SwitchFloodInitial) {
        WHinitVolTot = 0;
        FOR_ROW_COL_MV_L {
            if(SwitchKinematic2D == K2D_METHOD_DYN)
                WH->Drc = hmxInit->Drc;
            else
                hmx->Drc = hmxInit->Drc;

            WHinitVolTot += hmxInit->Drc * CHAdjDX->Drc;
        }}
    }

//    thetai1tot = 0;
//    #pragma omp parallel for reduction(+:thetai1tot) num_threads(userCores)
//    FOR_ROW_COL_MV_L {
//        thetai1tot += ThetaI1->Drc * SoilDepth1->Drc*CHAdjDX->Drc;
//    }}
//    thetai1cur = thetai1tot;

//    if (SwitchTwoLayer) {
//        thetai2tot = 0;
//        #pragma omp parallel for reduction(+:thetai2tot) num_threads(userCores)
//        FOR_ROW_COL_MV_L {
//            thetai2tot += ThetaI2->Drc * (SoilDepth2->Drc-SoilDepth1->Drc)*CHAdjDX->Drc;
//        }}
//        thetai2cur = thetai2tot;
//    }

}
//---------------------------------------------------------------------------
/// Adds new rainfall afterinterception to runoff water nheight or flood waterheight
// OBSOLETE not used
void TWorld::addRainfallWH()
{
        #pragma omp parallel for num_threads(userCores)
        FOR_ROW_COL_MV_L {
            if (FloodDomain->Drc > 0) {
                hmx->Drc += RainNet->Drc + Snowmeltc->Drc;
            } else {
                WH->Drc += RainNet->Drc + Snowmeltc->Drc;
                // add net to water rainfall on soil surface (in m)

            //    if (SwitchGrassStrip && GrassWidthDX->Drc > 0)
            //        WHGrass->Drc += RainNet->Drc + Snowmeltc->Drc;
                // net rainfall on grass strips, infil is calculated separately for grassstrips
            }
        }}

    if (SwitchRoadsystem || SwitchHardsurface) {  //???? separate hs from road here?
        #pragma omp parallel for num_threads(userCores)
        FOR_ROW_COL_MV_L {
            if (RoadWidthHSDX->Drc > 0)
                WHroad->Drc += Rainc->Drc + Snowmeltc->Drc;
        }}
    }

}
//---------------------------------------------------------------------------
// not used
void TWorld::SurfaceStorage()
{
    #pragma omp parallel num_threads(userCores)
    FOR_ROW_COL_MV_L {
        cell_SurfaceStorage(r, c);
    }}
}
//---------------------------------------------------------------------------
void TWorld::cell_SurfaceStorage(int r, int c)
{    
    double wh = WH->Drc;
    double SW = SoilWidthDX->Drc;
    double RW = RoadWidthHSDX->Drc;
    double WHr = WHroad->Drc;
    double WHs = std::min(wh, MDS->Drc*(1-exp(-1.875*(wh/0.01*RR->Drc))));
    //surface storage on rough surfaces
    // non-linear release fo water from depression storage
<<<<<<< HEAD
    // resembles curves from GIS surface tests, unpublished
=======
    // resemles curves from GIS surface tests, unpublished
    // note: roads and houses are assumed to be smooth!
>>>>>>> dd9cb622

    WHrunoff->Drc = ((wh - WHs)*SW + WHr*RW)/(SW+RW);
    // WH of overlandflow above surface storage

    WHstore->Drc = WHs;
    // non moving microstorage
    MicroStoreVol->Drc = DX->Drc*WHstore->Drc*SoilWidthDX->Drc;
    // microstore vol in m3

    //WaterVolall->Drc = DX->Drc*(wh*SW + WHr*RW);
    WaterVolall->Drc = WHrunoff->Drc*CHAdjDX->Drc + MicroStoreVol->Drc;
    // all water in the cell incl storage
}
//---------------------------------------------------------------------------<|MERGE_RESOLUTION|>--- conflicted
+++ resolved
@@ -36,6 +36,7 @@
 
 #include <algorithm>
 #include "model.h"
+#define tiny 1e-8
 
 
 //---------------------------------------------------------------------------
@@ -43,23 +44,23 @@
 {
     #pragma omp parallel for num_threads(userCores)
     FOR_ROW_COL_MV_L {
-    double dxa = _dx;
+        double dxa = _dx;
     double HouseWidthDX_ = HouseCover->Drc*_dx;
 
-     if(SwitchIncludeChannel && ChannelWidth->Drc > 0) {
+        if(SwitchIncludeChannel && ChannelWidth->Drc > 0) {
           dxa = _dx - ChannelWidth->Drc;
                   //std::max(0.05, _dx - ChannelWidth->Drc);
-      }
-
-      ChannelAdj->Drc = dxa;
-      CHAdjDX->Drc = dxa*DX->Drc;
+        }
+
+        ChannelAdj->Drc = dxa;
+        CHAdjDX->Drc = dxa*DX->Drc;
 
       // adjust houses to cell with channels
       HouseWidthDX_ = std::min(dxa,  HouseWidthDX_);
               //std::min(dxa, HouseWidthDX_);
-      // adjust roads+hardsurf to cell with channels
+        // adjust roads+hardsurf to cell with channels
       RoadWidthHSDX->Drc = std::min(dxa, RoadWidthHSDX->Drc);
-      // decrease roadwidth if roads + houses > dx-channel
+        // decrease roadwidth if roads + houses > dx-channel
       HouseWidthDX_ = std::min(dxa-RoadWidthHSDX->Drc , HouseWidthDX_);
               //std::min(dxa-RoadWidthHSDX->Drc, HouseWidthDX_);
       // you cannot have houses and a road larger than a pixel
@@ -195,12 +196,8 @@
     double WHs = std::min(wh, MDS->Drc*(1-exp(-1.875*(wh/0.01*RR->Drc))));
     //surface storage on rough surfaces
     // non-linear release fo water from depression storage
-<<<<<<< HEAD
     // resembles curves from GIS surface tests, unpublished
-=======
-    // resemles curves from GIS surface tests, unpublished
     // note: roads and houses are assumed to be smooth!
->>>>>>> dd9cb622
 
     WHrunoff->Drc = ((wh - WHs)*SW + WHr*RW)/(SW+RW);
     // WH of overlandflow above surface storage
