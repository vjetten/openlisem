
/*************************************************************************
**  openLISEM: a spatial surface water balance and soil erosion model
**  Copyright (C) 2010,2011,2020  Victor Jetten
**  contact:
**
**  This program is free software: you can redistribute it and/or modify
**  it under the terms of the GNU General Public License GPLv3 as published by
**  the Free Software Foundation, either version 3 of the License, or
**  (at your option) any later version.
**
**  This program is distributed in the hope that it will be useful,
**  but WITHOUT ANY WARRANTY; without even the implied warranty of
**  MERCHANTABILITY or FITNESS FOR A PARTICULAR PURPOSE.  See the
**  GNU General Public License for more details.
**
**  You should have received a copy of the GNU General Public License
**  along with this program.  If not, see <http://www.gnu.org/licenses/>.
**
**  Authors: Victor Jetten, Bastian van de Bout
**  Developed in: MingW/Qt/
**  website, information and code: https://github.com/vjetten/openlisem
**
*************************************************************************/

/*!
  \file lisReportfile.cpp
  \brief reporting maps, hydrographs, outlet/area totals and land unit stats

functions: \n
- void TWorld::OutputUI() fill output structure 'op' with results to talk to the interface.\n
- void TWorld::reportAll() \n
- void TWorld::ReportTimeseriesNew() report outlet data to textfile\n
- void TWorld::ReportTotalsNew() report totals to text file\n
- void TWorld::ReportMaps() report maps and mapseries\n
- void TWorld::CountLandunits() make a list of landunit numbers\n
- void TWorld::ReportLandunits() report text data per landunit\n
 */

#include <algorithm>
#include "lisemqt.h"
#include "model.h"
#include "operation.h"
#include "global.h"

#define QUNIT (QUnits == 1 ? 1.0 : 1000)

//---------------------------------------------------------------------------
/// report to disk: timeseries at output points, totals, map series and land unit stats
void TWorld::reportAll(void)
{
    ReportTotalsNew();
    // report totals to a text file

<<<<<<< HEAD
    ReportTimeseriesNew();
    // report hydrographs and sedigraphs at all points in outpoint.map
=======
    if (SwitchWritePCRtimeplot)
        ReportTimeseriesPCR();
    else
        ReportTimeseriesCSV();
        //ReportTimeseriesNew();
    // report hydrographs ande sedigraphs at all points in outpoint.map
>>>>>>> b934a43e

    ReportTotalSeries();


    if (!SwitchEndRun) {
        ReportMaps();
        ReportMapSeries();
    }
    // report all maps and mapseries

    ReportLandunits();
    // report stats per landunit class

    ChannelFloodStatistics();
    // report buildings submerged in flood level classes in 5cm intervals
}
//---------------------------------------------------------------------------
/** fill output structure 'op' with results to talk to the interface:
    report to screen, hydrographs and maps */
void TWorld::OutputUI(void)
{

    op.timestep = this->_dt/60.0;

    op.t = time_ms.elapsed()*0.001/60.0;    
    op.t = omp_get_wtime()/60.0 - startTime;
    op.time = time/60;
    if (SwitchEventbased)
        op.Time.append(time/60);
    else
        op.Time.append(time/86400);
    op.maxtime = op.t/runstep * op.maxstep;
    op._dx = _dx;
    op._llx = _llx;
    op._lly = _lly;
    op._nrCols = _nrCols;
    op._nrRows = _nrRows;
    op.runstep = runstep;
    op.maxstep = (int) ((EndTime-BeginTime)/_dt);
    //op.EndTime = EndTime/60.0;
    op.CatchmentArea = CatchmentArea;

    op.Pmm.append((RainAvgmm + SnowAvgmm)*3600/_dt);
    op.RainTotmm = RainTotmm + SnowTotmm;
    op.ETaTotmm = ETaTotmm;
    op.GWlevel = GWlevel;
    op.RainpeakTime = RainpeakTime/60;
    op.Rainpeak = Rainpeak;

    op.InfilTotmm = InfilTotmm;
    op.InfilKWTotmm = InfilKWTot; // infil part in kin wave not used
    op.Theta1 = theta1tot;
    op.Theta2 = theta2tot;

    op.SurfStormm = SurfStoremm;

    op.IntercTotmm = IntercTotmm + IntercETaTotmm;
    op.IntercLitterTotmm = IntercLitterTotmm;
    op.IntercHouseTotmm = IntercHouseTotmm;

    op.RunoffFraction = 0;
    if (op.RainTotmm > 0)
        op.RunoffFraction = std::max(0.0, (op.Qtotmm - op.BaseFlowTotmm)/op.RainTotmm);
    op.WaterVolTotmm = WaterVolRunoffmm;
    op.StormDrainTotmm = StormDrainTotmm;
    op.ChannelVolTotmm = ChannelVolTotmm;
    op.BaseFlowTotmm = BaseFlowTotmm;
    op.PeakFlowTotmm = PeakFlowTotmm;

    op.volFloodmm = floodVolTotmm;
    op.FloodTotMax = floodVolTotMax;
    op.FloodAreaMax = floodAreaMax;
    op.FloodArea = floodArea;

    op.Qtotmm = Qtotmm;
    op.Qboundtotmm = Qboundtotmm;
    op.Qtot = Qtot; // all outflow through channel and runoff for all open and outlets boundaries

    op.floodBoundaryTot = floodBoundaryTot;
    if (SwitchIncludeStormDrains || SwitchIncludeTile)
        op.Qtile.append(QTiletot*1000.0/_dt);  //average tile output over all tile outlets as a flox in l/s
    op.Qtiletot = QTiletot;  //average tile output over all tile outlets as a flux in m3/s
    op.MB = MB;

    if (SwitchErosion) {
        op.MBs = MBs;
        op.DetTotSplash = DetSplashTot*0.001; // convert from kg to ton per cell
        op.DetTotFlow = DetFlowTot*0.001;// + FloodDetTot*0.001; // convert from kg to ton
        op.DepTot = DepTot*0.001;// + FloodDepTot*0.001; // convert from kg to ton
        op.SedTot = SedTot*0.001;// + FloodSedTot*0.001; // convert from kg to ton

        op.ChannelDetTot = ChannelDetTot*0.001; // convert from kg to ton
        op.ChannelDepTot = ChannelDepTot*0.001; // convert from kg to ton
        op.ChannelSedTot = ChannelSedTot*0.001; // convert from kg to ton

        op.FloodDepTot = FloodDepTot*0.001;
        op.FloodDetTot = FloodDetTot*0.001;
        op.FloodSedTot = FloodSedTot*0.001;
        op.SoilLossTot = (SoilLossTot)*0.001; // convert from kg to ton
        op.floodBoundarySedTot = floodBoundarySedTot; // not used

        op.OutletQs.at(0)->append(SoilLossTot_dt); //timestep output in kg! SoilLossOutlet = sum of Qs*dt and channelQs*dt and boundaryQs
        op.OutletC.at(0)->append(Qtot_dt > MIN_FLUX? SoilLossTot_dt/Qtot_dt : 0);
        op.OutletQstot.replace(0,SoilLossTot*0.001);
    }
    if (SwitchPest) {
        op.PMOutW = PestOutW;
        op.PMerr = PMerr;
        op.PMinf = Pestinf;
        //op.PMperc = PestPerc;
        op.PestName = PestName;
        op.PMtotI = PMtotI;
        if (SwitchErosion) {
            op.PMOutS = PestOutS;
        }
    }


    //hydrographs

    // outlet 0 all flow
    op.OutletQ.at(0)->append(Qtot_dt * QUNIT/_dt); //Qtot_dt is in m3
    op.OutletQtot.replace(0,Qtot); // cumulative tot outflow
    op.OutletChannelWH.at(0)->append(0);

    for(int j = 1; j < op.OutletIndices.length(); j++)
    {
        int r = op.OutletLocationX.at(j);
        int c = op.OutletLocationY.at(j);

        double channelwh = SwitchIncludeChannel? ChannelWH->Drc : 0.0;
        op.OutletChannelWH.at(j)->append(std::isnan(channelwh)?0.0:channelwh); //? why nan

        if (SwitchIncludeChannel) {
            op.OutletQtot.replace(j,op.OutletQtot.at(j) + _dt * ChannelQn->Drc); //cumulative in m3/s
            op.OutletQ.at(j)->append(ChannelQn->Drc*QUNIT);
        } else {
            op.OutletQtot.replace(j,op.OutletQtot.at(j) + _dt * Qn->Drc); //cumulative in m3/s
            op.OutletQ.at(j)->append(Qn->Drc*QUNIT);
        }

        if (SwitchErosion) {
            if (SwitchIncludeChannel) {
                op.OutletQstot.replace(j,op.OutletQstot.at(j) + ChannelQsn->Drc*_dt/1000.0); // sum in kg of OF + channel
                op.OutletQs.at(j)->append(ChannelQsn->Drc);  // in kg/s
                op.OutletC.at(j)->append(ChannelConc->Drc);  // in kg/m3 or g/l
            } else {
                op.OutletQstot.replace(j,op.OutletQstot.at(j) + Qsn->Drc*_dt/1000.0); // sum in kg of OF + channel
                op.OutletQs.at(j)->append(Qsn->Drc);  // in kg/s
                op.OutletC.at(j)->append(Conc->Drc);  // in kg/m3 or g/l
            }
        }
    }

    for(int j = 0; j < op.OutletIndices.length(); j++)
    {
        bool peak = op.OutletQpeak.at(j) < op.OutletQ.at(j)->at(op.OutletQ.at(j)->length()-1);
        if(peak)
        {
            op.OutletQpeak.replace(j,op.OutletQ.at(j)->at(op.OutletQ.at(j)->length()-1));
            op.OutletQpeaktime.replace(j,time/60);
        }
    }

    //output maps

    #pragma omp parallel for num_threads(userCores)
    FOR_ROW_COL_MV_L {
        COMBO_V->Drc = V->Drc < 1e-5 ? 0 : V->Drc;
        VH->Drc = COMBO_V->Drc * hmxWH->Drc;
        Lwmm->Drc = Lw->Drc *1000 * SoilWidthDX->Drc/_dx;
    }}

    if(SwitchErosion)
    {
        #pragma omp parallel for num_threads(userCores)
        FOR_ROW_COL_MV_L {
            COMBO_SS->Drc = 0;
            COMBO_BL->Drc = 0;
            COMBO_TC->Drc = 0;

            COMBO_SS->Drc += SSFlood->Drc;
            COMBO_SS->Drc += Sed->Drc;

            COMBO_TC->Drc += SSTCFlood->Drc;
            COMBO_TC->Drc += TC->Drc;

            if (SwitchUse2Phase) {
                COMBO_BL->Drc += BLFlood->Drc;
                COMBO_TC->Drc += BLTCFlood->Drc;
            }

            if(SwitchIncludeChannel)
            {
                COMBO_SS->Drc += ChannelSSSed->Drc;
                if (SwitchUse2Phase)
                    COMBO_BL->Drc += ChannelBLSed->Drc;
                COMBO_TC->Drc += ChannelTC->Drc;
            }

            COMBO_SS->Drc = COMBO_SS->Drc  < 1e-6 ? 0 : COMBO_SS->Drc;
            COMBO_BL->Drc = COMBO_BL->Drc  < 1e-6 ? 0 : COMBO_BL->Drc;
        }}
    }

    //output maps for combo box
    for(int i = 0; i < op.ComboMaps.length(); i++)
    {
        #pragma omp parallel for num_threads(userCores)
        FOR_ROW_COL_MV_L {
            op.ComboMapsSafe[i]->Drc = op.ComboMaps[i]->Drc; // * op.ComboScaling.at(i); scaling is done filldrawmapdata
        }}
    }

    // ONLY ONCE
    if (runstep <= 1) {
        copy(*op.baseMap, *ShadeBW);
        copy(*op.baseMapDEM, *DEM);

        if (SwitchIncludeChannel) {
            copy(*op.channelMap, *LDDChannel);//*ChannelMaskExtended);
        }
        copy(*op.outletMap, *PointMap);

        if (SwitchRoadsystem) {
            FOR_ROW_COL_MV_L {
                if (RoadWidthDX->Drc > 0.2*_dx)
                    op.roadMap->Drc = RoadWidthDX->Drc;
                else
                    op.roadMap->Drc = 0;
                //copy(*op.roadMap, *RoadWidthDX);
            }}
        }
        if (SwitchHouses)
            copy(*op.houseMap, *HouseCover);

        if(SwitchHardsurface)
            copy(*op.hardsurfaceMap,*HardSurface);

        if(SwitchFlowBarriers)
        {
//            Fill(*tma,0.0);
//            FOR_ROW_COL_MV {
//                tma->Drc = std::max(std::max(std::max(FlowBarrierN->Drc,FlowBarrierE->Drc),FlowBarrierW->Drc),FlowBarrierS->Drc);
//            }
    //        copy(*op.flowbarriersMap,*tma);
        }
    }
    // MAP DISPLAY VARIABLES
    if(InfilMethod != INFIL_SWATRE && InfilMethod !=INFIL_NONE)
        avgTheta();
}
//---------------------------------------------------------------------------
void TWorld::ReportTotalSeries(void)
{
    int DIG = ReportDigitsOut;
    QString newname1, pnr, sep = (SwitchWritePCRtimeplot ? " " : ",");
    int width = (!SwitchWritePCRtimeplot ? 0 : 3+DIG-3);

    newname1 = resultDir + totalSeriesFileName;
    // use simply resultdir + filename

    if (SwitchWriteHeaders) //  make file at first timestep
    {
        SwitchWriteHeaders = false;
        QFile fout(newname1);
        fout.open(QIODevice::WriteOnly | QIODevice::Text);
        QTextStream out(&fout);

        out << "LISEM run - " << op.runfilename << "\n";
        out << "Time(min)" << sep << "P(mm)" << sep << "Ic(mm)";
        if (SwitchLitter)
            out << sep << "Ic(litter)(mm)";
        if (SwitchHouses)
            out << sep << "Ic(roof)(mm)";
        out << sep << "SS(mm)";
        if(SwitchIncludeET)
            out << sep << "ETa(mm)";
        out << sep << "Inf(mm)";
        out << sep << "Theta1 (-)";
        if (SwitchTwoLayer)
            out << sep << "Theta2 (-)";
        if (SwitchChannelBaseflow) {
            out << sep << "GWlevel (m)";
            out << sep << "Baseflow in (mm)";
        }
        if (SwitchIncludeStormDrains)
            out << sep << "StormDrain(mm)";
        out << sep << "Runoff(mm)";
        out << sep << "Flood(mm)";
        out << sep << "Flood area(m2)";
        out << sep << "Channels(mm)";
        out << sep << "Outflow(mm)";
        out << sep << "Boundary Outflow(mm)";
        if (SwitchErosion) {
            out << sep << "Splash(ton)";
            out << sep << "FlowDet(ton)";
            out << sep << "Dep(ton)";
            out << sep << "Sed(ton)";
            out << sep << "ChanDet(ton)";
            out << sep << "ChanDep(ton)";
            out << sep << "ChanSed(ton)";
            out << sep << "FloodDet(ton)";
            out << sep << "FloodDep(ton)";
            out << sep << "FloodSed(ton)";
            out << sep << "SoilLoss(ton)";
        }
        if (SwitchPest) {
            out << sep << "PMOutW";
            out << sep << "PMerr";
            out << sep << "PestPerc";
            out << sep << "Pestinf";
            if (SwitchErosion) {
                out << sep << "PMOutS";
            }
        }
        out << "\n";
        fout.flush();
        fout.close();
    }


    QFile fout(newname1);
    fout.open(QIODevice::Append | QIODevice::Text);
    QTextStream out(&fout);
    out.setRealNumberPrecision(DIG);
    out.setFieldWidth(width);
    out.setRealNumberNotation(QTextStream::FixedNotation);

    out << time/60;
    out << sep << op.RainTotmm;
    out << sep << op.IntercTotmm;
    if (SwitchLitter)
        out << sep << op.IntercLitterTotmm;
    if (SwitchHouses)
        out << sep << op.IntercHouseTotmm;
    out << sep << op.SurfStormm;
    if(SwitchIncludeET)
        out << sep << op.ETaTotmm;
    out << sep << op.InfilTotmm;
    out << sep << op.Theta1;
    if (SwitchTwoLayer)
        out << sep << op.Theta2;
    if (SwitchChannelBaseflow) {
        out << sep << op.GWlevel;
        out << sep << op.BaseFlowTotmm;
    }
    if (SwitchIncludeStormDrains)
        out << sep << op.StormDrainTotmm;
    out << sep << op.WaterVolTotmm;
    out << sep << op.volFloodmm;
    out << sep << op.FloodArea;
    out << sep << op.ChannelVolTotmm;
    out << sep << op.Qtotmm;
    if (FlowBoundaryType > 0)
        out << sep << op.Qboundtotmm;
    if (SwitchErosion) {
        out << sep << op.DetTotSplash;
        out << sep << op.DetTotFlow;
        out << sep << op.DepTot;
        out << sep << op.SedTot;
        out << sep << op.ChannelDetTot;
        out << sep << op.ChannelDepTot;
        out << sep << op.ChannelSedTot;
        out << sep << op.FloodDetTot;
        out << sep << op.FloodDepTot;
        out << sep << op.FloodSedTot;
        out << sep << op.SoilLossTot;
    }
    if (SwitchPest) {
        out << sep << op.PMOutW;
        out << sep << op.PMerr;
        out << sep << op.PMperc;
        out << sep << op.PMinf;
        if (SwitchErosion) {
            out << sep << op.PMOutS;
        }

    }
    out << "\n";

    /*
    if (SwitchErosion) {
        out << "\n";
        out << "\"Splash detachment (land) (ton):\"," << op.DetTotSplash<< "\n";
        out << "\"Flow detachment (land) (ton):\"," << op.DetTotFlow<< "\n";
        out << "\"Deposition (land) (ton):\"," << op.DepTot<< "\n";
        out << "\"Sediment (land) (ton):\"," << op.SedTot<< "\n";
        out << "\"Flow detachment (channels) (ton):\"," << op.ChannelDetTot<< "\n";
        out << "\"Deposition (channels) (ton):\"," << op.ChannelDepTot<< "\n";
        out << "\"Sediment (channels) (ton):\"," << op.ChannelSedTot<< "\n";
        out << "\"Flow detachment (flood) (ton):\"," << op.FloodDetTot<< "\n";
        out << "\"Deposition (flood) (ton):\"," << op.FloodDepTot<< "\n";
        out << "\"Susp. Sediment (flood) (ton):\"," << op.FloodSedTot<< "\n";
        out << "\"Total soil loss (ton):\"," << op.SoilLossTot<< "\n";
        out << "\"Average soil loss (kg/ha):\"," << (op.SoilLossTot*1000.0)/(op.CatchmentArea/10000.0)<< "\n";
        out << "\n";
    }
    */
    fout.flush();
    fout.close();


}
//---------------------------------------------------------------------------
/** reporting timeseries for every non zero point PointMap
 - 3 types of output: PCRaster timeplot format; SOBEK input format; flat comma delimited format
 - all points in one file or each point in a separate file
 - the types should be mututally exclusive in the interface and run file
*/
void TWorld::ReportTimeseriesNew(void)
{
    int nr = 0;

    int DIG = ReportDigitsOut;
    //int SOBEKlines = (int) (EndTime-BeginTime)/_dt+1;
    double RainIntavg = RainAvgmm * 3600/_dt;
    double SnowIntavg = SnowAvgmm * 3600/_dt;
    QString newname1, pnr, sep = (SwitchWritePCRtimeplot ? " " : ",");
    int width = (!SwitchWritePCRtimeplot ? 0 : 3+DIG-3);
    // NOTE if SwitchWriteCommaDelimited = true then SwitchWritePCRtimeplot = false

    double QALL = Qtot_dt * QUNIT/_dt; // total outflow for all outlets, same as point 0 in interface
    double QSALL = SoilLossTot_dt/_dt; //total sed loss in kg/s from all outlets, surface and boundary

    QFileInfo fi(resultDir + outflowFileName);

    //######  open files and write headers #####//

    QString unitS = "l/s";
    if (QUnits == 1)
        unitS = "m3/s";

    //PCRaster and flat format are mutually exclusive
    if (SwitchWriteHeaders) //  make file at first timestep
    {
        if (SwitchSeparateOutput) // each point separate file
        {
            FOR_ROW_COL_MV_OUTL {
                newname1 = fi.path() + "/" + fi.baseName() + "_" + QString::number((int)PointMap->Drc) + "." +  fi.suffix();

                // make filename using point number

                QFile fout(newname1);
                fout.open(QIODevice::WriteOnly | QIODevice::Text);
                QTextStream out(&fout);
                out.setRealNumberPrecision(DIG);
                out.setFieldWidth(width);
                out.setRealNumberNotation(QTextStream::FixedNotation);

                // HEADERS for the 3 types
                if (SwitchWritePCRtimeplot)  //PCRaster timeplot format, cannot be SOBEK !
                {
                    pnr.setNum((int)PointMap->Drc);
                    out << "#LISEM flow and sed output file for point #" << pnr << "\n";

                    // nr columns is time + rain + Q + (maybe Qs + C)
                    int nrs = 4 + (SwitchErosion ? 3 : 0);
                    if (SwitchRainfall) nrs++;
                    if (SwitchSnowmelt) nrs++;
                    //if (SwitchChannelBaseflow) nrs++;
                    if (FlowBoundaryType > 0) nrs++;
                    if (SwitchIncludeTile) nrs++;
                    pnr.setNum(nrs);
                    out << pnr << "\n";

                    out << "run step\n";
                    if (SwitchRainfall) out << "Pavg (mm/h)\n";
                    if (SwitchSnowmelt) out << "Snowavg (mm/h)\n";
                    out << "Qall " << unitS << "\n";
                    if (FlowBoundaryType > 0)
                        out << "QBound " << unitS << "\n";
                    if (SwitchIncludeChannel) {
                        out << QString("Qchan%1").arg(pnr) << unitS << "\n" << "chanWH (m)\n";
                        // if (SwitchChannelBaseflow) out << ",Qb (l/s)";
                    } else {
                        out << "Qof " << unitS << "\n";
                    }
                    if (SwitchIncludeTile) out << "Qdrain (l/s)\n";
                    if (SwitchErosion) out << "Qsall (kg/s)\n" << "Qs (kg/s)\n" << "C (g/l)\n";

                }
                else // flat format, comma delimited
                {
                    pnr.setNum((int)PointMap->Drc);
                    out << "LISEM total flow and sed output file for point " << pnr << "\n";

                    out << "Time";
                    if (SwitchRainfall) out << ",Pavg";
                    if (SwitchSnowmelt) out << ",Snowavg";
                    out << ",Qall";
                    out << ",Qbound";
                    if (SwitchIncludeChannel) {out << ",Q" << ",chanWH";}
                    else {out << ",Qrunoff";}
                   // if (SwitchChannelBaseflow) out << ",Qb";
                    if (SwitchIncludeTile) out << ",Qtile";
                    if (SwitchErosion) out << ",Qsall" << ",Qs" << ",C";
                    out << "\n";

                    out << "min";
                    if (SwitchRainfall) out << ",mm/h";
                    if (SwitchSnowmelt) out << ",mm/h";
                    out << "," << unitS;
                    out << "," << unitS;
                    if (SwitchIncludeChannel) out  << "," << unitS << ",m";
                  //  if (SwitchChannelBaseflowout << "," << unitS;
                    if (SwitchIncludeTile) out << "," << unitS;
                    if (SwitchErosion) out << ",kg/s"<< ",kg/s" << ",g/l";
                    out << "\n";
                }
                fout.close();
            }}
        }  // separate
        else   // HEADERS: all points in one file
        {
            newname1 = resultDir + outflowFileName;

            QFile fout(newname1);
            fout.open(QIODevice::WriteOnly | QIODevice::Text);
            QTextStream out(&fout);
            out.setRealNumberPrecision(DIG);
            out.setFieldWidth(width);
            out.setRealNumberNotation(QTextStream::FixedNotation);

            if (SwitchWritePCRtimeplot)   //PCRaster timeplot format
            {
                // count nr of points
//                FOR_ROW_COL_MV
//                        if ( PointMap->Drc > 0 ) nr++;
                nr = crout_.size();

                // nr columns is time + rain (+ maybe snow) + nr points*(Q + Qs + C)
                int nrs = 1; // runstep
                if (SwitchRainfall) nrs++;
                if (SwitchSnowmelt) nrs++;
                nrs += (1 + 2*nr); // all water points
                if (SwitchIncludeTile) nrs+=nr;
                if (SwitchIncludeTile) nrs+=nr; //one tile per obs point
                if (SwitchErosion)
                    nrs += (1 + 2*nr); // all sed points

                pnr.setNum(nrs);  // nr of columnsin file

                out << "#LISEM total flow and sed output file for all reporting points\n";
                out <<  pnr << "\n";
                out << "Time (min)\n";
                if (SwitchRainfall) out << "Pavg (mm/h)\n";
                if (SwitchSnowmelt) out << "Snowavg (mm/h)\n";
                out << "Qall (l/s)\n";
                if (FlowBoundaryType > 0)
                    out << "Qbound (l/s)\n";
                FOR_ROW_COL_MV_OUTL {
                    pnr.setNum(crout_[i_].nr);//(int)PointMap->Drc);
                    out << "Q #" << pnr <<  "(l/s)\n";
                    if (SwitchIncludeChannel) out << "chanWH #" << pnr <<  "(m)\n";
                 //   if (SwitchChannelBaseflow) out << "chanQb #" << pnr <<  "(l/s)\n";
                    if (SwitchIncludeTile) out << "Qtile #" << pnr <<  "(l/s)\n";
                }}
                if (SwitchErosion)
                {
                    out << "Qsall (kg/s)\n";
                    FOR_ROW_COL_MV_OUTL {
                        pnr.setNum(crout_[i_].nr);//(int)PointMap->Drc);
                        out << "Qs #"<< pnr << "(kg/s)\n" << pnr << "C #"<< pnr << "(g/l)\n";
                    }}
                }
            }
            else // flat CSV format, comma delimited
            {
                out << "#LISEM total flow and sed output file for all reporting points in map\n";

                // line 1 variables
                out << "Time";
                // precipitation
                if (SwitchRainfall) out << ",P";
                if (SwitchSnowmelt) out << ",Snow";
                // total flow over the bundary
                out << ",Qall";
                out << ",Qbound";
                // for all points in outpoint.map
                FOR_ROW_COL_MV_OUTL {
                    pnr.setNum(crout_[i_].nr);//(int)PointMap->Drc);
                    out << ",Q #" << pnr;
                    if (SwitchIncludeChannel) out << ",chanWH #" << pnr;
                    if (SwitchIncludeTile) out << ",Qtile #" << pnr;
                }}
                // sediment
                if (SwitchErosion)
                {
                    out << ",Qsall";
                    FOR_ROW_COL_MV_OUTL {
                        pnr.setNum(crout_[i_].nr);//(int)PointMap->Drc);
                        out << ",Qs #" << pnr << ",C #" << pnr;
                    }}
                }
                if (SwitchPest)
                {
                    out << ",PQw";
                    if (SwitchErosion) out << ",PQs";
                }
                out << "\n";

                //line 2 units
                out << "min";
                if (SwitchRainfall) out << ",mm/h";
                if (SwitchSnowmelt) out << ",mm/h";
                out << "," << unitS; // qall
                out << "," << unitS; // bound
                // for all outlets
                FOR_ROW_COL_MV_OUTL {
                    pnr.setNum(crout_[i_].nr);
                    out << "," << unitS << " #" << pnr;
                    if (SwitchIncludeChannel) out << ",m #" << pnr;
                    if (SwitchIncludeTile) out << "," << unitS << " #" << pnr;
                }}
                if (SwitchErosion)
                {
                    out << ",kg/s";
                    FOR_ROW_COL_MV_OUTL {
                        pnr.setNum(crout_[i_].nr);
                        out << ",kg/s #" << pnr << ",g/l #" << pnr;
                    }}
                }
                if (SwitchPest)
                {
                    out << ",mg/s";
                    if (SwitchErosion) out << ",mg/s";
                }
                out << "\n";
            }
            fout.close();
        } // all in one
    }  // opening files and writing header

    //######  open files and append values #####//
    if (SwitchSeparateOutput)
    {
        // for all outlet points
        FOR_ROW_COL_MV_OUTL
        {
            newname1 = fi.path() + "/" + fi.baseName() + "_" + QString::number((int)PointMap->Drc) + "." +  fi.suffix();

            QFile fout(newname1);
            fout.open(QIODevice::Append | QIODevice::Text);

            QTextStream out(&fout);
            out.setFieldWidth(width);
            out.setRealNumberNotation(QTextStream::FixedNotation);
            out.setRealNumberPrecision(5);
            if (SwitchWritePCRtimeplot)
                out << runstep;
            else
                out << (time/60)/1440.0;

            out.setRealNumberPrecision(DIG);
            if (SwitchRainfall) out << sep << RainIntavg;
            if (SwitchSnowmelt) out << sep << SnowIntavg;

            out << sep << QALL << sep << BoundaryQ*QUNIT;

            if (SwitchIncludeChannel) {
                out << sep << ChannelQn->Drc*QUNIT;
                out << sep << ChannelWH->Drc;
                //if (SwitchChannelBaseflow) out << sep << Qbase->Drc*QUNIT;
            } else {
                out << sep << Qn->Drc*QUNIT;
            }

            if (SwitchIncludeTile) out << sep << TileQn->Drc*QUNIT;

            if (SwitchErosion) {
                out << sep << QSALL;
                if (SwitchIncludeChannel) {
                    out << sep << ChannelQsn->Drc;
                    out << sep << ChannelConc->Drc;
                } else {
                    out << sep << Qsn->Drc;
                    out << sep << TotalConc->Drc ;
                }
            }
            out << "\n";
            fout.close();
        }}
    } //switch separate
    else
    {
        // all points in one file
        newname1 = resultDir + outflowFileName;
        // use simply resultdir + filename
        QFile fout(newname1);
        fout.open(QIODevice::Append | QIODevice::Text);
        QTextStream out(&fout);
        out.setRealNumberPrecision(DIG);
        out.setFieldWidth(width);
        out.setRealNumberNotation(QTextStream::FixedNotation);

        if (SwitchWritePCRtimeplot)
            out << runstep;
        else
            out << (time/60)/1440.0;

        if (SwitchRainfall) out << sep << RainIntavg;
        if (SwitchSnowmelt) out << sep << SnowIntavg;

        out << sep << QALL << sep << BoundaryQ*QUNIT;

        FOR_ROW_COL_MV_OUTL
        {
            if (SwitchIncludeChannel) {
                out << sep << ChannelQn->Drc*QUNIT;
                out << sep << ChannelWH->Drc;
                //if (SwitchChannelBaseflow) out << sep << Qbase->Drc*QUNIT;
            } else {
                out << sep << Qn->Drc*QUNIT;
            }
            if (SwitchIncludeTile) out << sep << TileQn->Drc*QUNIT;
        }}

        if (SwitchErosion)
        {
            out << sep << QSALL;
            FOR_ROW_COL_MV_OUTL
            {
                if (SwitchIncludeChannel) {
                    out << sep << ChannelQsn->Drc;
                    out << sep << ChannelConc->Drc;
                } else {
                    out << sep << Qsn->Drc;
                    out << sep << TotalConc->Drc ;
                }
            }}
        }
        if (SwitchPest)
        {
            out << sep << (PQrw_dt / _dt);
            if (SwitchErosion) out << sep << (PQrs_dt / _dt);
        }
        out << "\n";
        fout.close();
    }
}
//---------------------------------------------------------------------------
/// Report totals of the main outlet nd general values for the catchment to a comma delimited text file
void TWorld::ReportTotalsNew(void)
{
    QFile fp(resultDir + resultFileName);
    if (!fp.open(QIODevice::WriteOnly | QIODevice::Text))
        return;

    QTextStream out(&fp);
    out.setRealNumberPrecision(9);
    out.setFieldWidth(16);
    out.setRealNumberNotation(QTextStream::FixedNotation);
    out << "\"LISEM run with:\"," << op.runfilename << "\n";
    out << "\"LISEM results at time (day:min):\"," << trunc(op.time/1440) << ":" << long(op.time) % 1440 <<"\n";
    if (op.CatchmentArea > 1e6)
        out << "\"Catchment area (km2):\"," << op.CatchmentArea/1e6<< "\n";
    else
        out << "\"Catchment area (m2):\"," << op.CatchmentArea<< "\n";
    out << "\"Total Precipitation (mm):\"," << op.RainTotmm<< "\n";
    out << "\"Total interception(mm):\"," << op.IntercTotmm<< "\n";
    out << "\"Total Litter interception (mm):\"," << op.IntercLitterTotmm<< "\n";
    out << "\"Total House interception (mm):\"," << op.IntercHouseTotmm<< "\n";
    out << "\"Surface storage (mm):\"," << op.SurfStormm<< "\n";
    out << "\"Total infiltration (mm):\"," << op.InfilTotmm<< "\n";
    out << "\"Total ETa (mm):\"," << op.ETaTotmm<< "\n";

    out << "\"Storm Drain (mm):\"," << op.StormDrainTotmm<< "\n";
    if (SwitchKinematic2D == K2D_METHOD_KIN) {
        out << "\"Water in overland flow (mm):\"," << op.WaterVolTotmm<< "\n";
        out << "\"Water in flood (mm):\"," << 0.0 << "\n";
    } else {
       out << QString("\"Water in overland flow (h<%1)(mm)):\",%2\n").arg(minReportFloodHeight*1000).arg(op.WaterVolTotmm);
       out << QString("\"Water in flood (h>%1) (mm)):\",%2\n").arg(minReportFloodHeight*1000).arg(op.volFloodmm);
    }
    out << "\"Water in channels (mm):\"," << op.ChannelVolTotmm<< "\n";
    out << "\"Water across boundary (mm):\"," << op.Qboundtotmm<< "\n";
    out << "\"Total baseflow and side inflow (mm):\"," << op.BaseFlowTotmm << "\n";
    out << "\"Total peakflow (mm):\"," << op.PeakFlowTotmm << "\n";
    out << "\"Total outflow (all flows) (mm):\"," << op.Qtotmm+op.Qboundtotmm << "\n";
    out << "\"Total outflow (overland+channel+drains) (m3):\"," << op.Qtot<< "\n";
    out << "\"Total boundary outflow (m3):\"," << op.floodBoundaryTot<< "\n";
    out << "\"Total storm drain discharge (m3):\"," << op.Qtiletot<< "\n";
    out << "\"Peak time precipitation (min):\"," << op.RainpeakTime<< "\n";
    out << "\"Total discharge/Precipitation (%):\"," << op.RunoffFraction*100<< "\n";
    out << "\"Flood volume (max level) (m3):\"," << op.FloodTotMax<< "\n";
    out << "\"Flood area (max level) (m2):\"," << op.FloodAreaMax<< "\n";
    if (SwitchErosion) {
        out << "\n";
        out << "\"Splash detachment (land) (ton):\"," << op.DetTotSplash<< "\n";
        out << "\"Flow detachment (land) (ton):\"," << op.DetTotFlow+op.FloodDetTot<< "\n";
        out << "\"Deposition (land) (ton):\"," << op.DepTot+op.FloodDepTot<< "\n";
        out << "\"Sediment (land) (ton):\"," << op.SedTot+op.FloodSedTot<< "\n";
        out << "\"Flow detachment (channels) (ton):\"," << op.ChannelDetTot<< "\n";
        out << "\"Deposition (channels) (ton):\"," << op.ChannelDepTot<< "\n";
        out << "\"Sediment (channels) (ton):\"," << op.ChannelSedTot<< "\n";
    //    out << "\"Flow detachment (flood) (ton):\"," << op.FloodDetTot<< "\n";
    //    out << "\"Deposition (flood) (ton):\"," << op.FloodDepTot<< "\n";
    //    out << "\"Susp. Sediment (flood) (ton):\"," << op.FloodSedTot<< "\n";
        out << "\"Total soil loss (ton):\"," << op.SoilLossTot<< "\n";
        out << "\"Average soil loss (kg/ha):\"," << (op.SoilLossTot*1000.0)/(op.CatchmentArea/10000.0)<< "\n";
        out << "\n";
    }
    for(int i = 1; i< op.OutletQpeak.length();i++)
    {
        out << "\"Peak discharge for outlet " + QString::number(i) +" (l/s):\"," << op.OutletQpeak.at(i)<< "\n";
    }
    for(int i = 1; i< op.OutletQpeak.length();i++)
    {
        out << "\"Peak time discharge for outlet " + QString::number(i) +" (min):\"," << op.OutletQpeaktime.at(i)<< "\n";
    }
    if (SwitchPest) {
        out << "\n";
        out << "\"Pesticide simulated:\"," << op.PestName << "\n";
        out << "\"Initial pesticide mass in system (mg) \", " << op.PMtotI << "\n";
        out << "\"Total dissolved pesticide transport (mg):\"," << op.PMOutW<< "\n";
        if (SwitchErosion) out << "\"Total particulate pesticide transport (mg):\"," << op.PMOutS<< "\n";
    }
    out << "\n";
    fp.flush();
    fp.close();
}

//---------------------------------------------------------------------------
/// Report maps for totals and mapseries (like report in PCRaster)
/// output filenames are fixed, cannot be changed by the user
/// outputnames that start with "out" are series
void TWorld::ReportMaps(void)
{
    #pragma omp parallel for num_threads(userCores)
    FOR_ROW_COL_MV_L {
        tm->Drc = (RainCumFlat->Drc + SnowmeltCum->Drc*DX->Drc/_dx) * 1000.0; // m to mm
    }}
    report(*tm, rainfallMapFileName);

    report(*InterceptionmmCum, interceptionMapFileName);

    report(*InfilmmCum, infiltrationMapFileName);

    report(*runoffTotalCell, runoffMapFileName); // in mm, total runoff from cell (but there is also runon!)

    report(*WHmax, floodWHmaxFileName);
    // report(*floodHmxMax, floodWHmaxFileName);  // BOTH overland flow and flood for all combinations

    // max velocity on land in m/s
    report(*floodVMax, floodMaxVFileName);  // BOTH overland flow and flood for all combinations
    report(*floodVHMax, floodMaxVHFileName);  // momentum of all flow

    if (SwitchIncludeChannel)
    {
        report(*ChannelQntot, channelDischargeMapFileName);
        // total flow in river, cumulative during run, in m3 !!!

        report(*maxChannelflow, floodMaxQFileName);
        report(*maxChannelWH, floodMaxChanWHFileName);
    }

    if (SwitchIncludeStormDrains || SwitchIncludeTile)
    {
        report(*TileWaterVol, tileWaterVolfilename);
        report(*TileQmax, tileQmaxfilename);
    }

    report(*floodTime, floodTimeFileName);
    report(*floodTimeStart, floodFEWFileName);

    if (SwitchGWflow)
        report(*GWWH,"groundwater.map");

    //===== SEDIMENT =====
    if(SwitchErosion)
    {
        double factor = 1.0;
        if(ErosionUnits == 2)
            factor = 1.0/(_dx*_dx);  //kg/m2
        else
            if (ErosionUnits == 0)
                factor = 10.0/(_dx*_dx); //ton/ha

        // all detachment combined
        #pragma omp parallel for num_threads(userCores)
        FOR_ROW_COL_MV_L {
            tm->Drc =std::max(0.0,TotalSoillossMap->Drc)*factor;
            tma->Drc =std::min(0.0,TotalSoillossMap->Drc)*factor;
        }}
        report(*tm, totalErosionFileName);
        // all deposition combined
        report(*tma, totalDepositionFileName);
        // all channel depostion combined

        if (SwitchIncludeChannel)
        {
            #pragma omp parallel for num_threads(userCores)
            FOR_ROW_COL_MV_L {
                if (ChannelWidth->Drc > 0) {
                    tm->Drc =std::max(0.0,TotalChanDetMap->Drc + TotalChanDepMap->Drc)*factor;
                    tma->Drc =std::min(0.0,TotalChanDetMap->Drc + TotalChanDepMap->Drc)*factor;
                } else {
                    tm->Drc = 0;
                    tma->Drc = 0;
                }
            }}
            report(*tm, totalChanErosionFileName);
            report(*tma, totalChanDepositionFileName);
        }

        //copy(*tm, *TotalSoillossMap);
        //calcValue(*tm, factor, MUL);
        #pragma omp parallel for num_threads(userCores)
        FOR_ROW_COL_MV_L {
            tm->Drc = TotalSoillossMap->Drc  * factor;
        }}
        report(*tm, totalSoillossFileName);

        // total sediment

    }

    //==== PESTICIDES ==========

    if (SwitchPest)
        {
            report(*totalDPlossmap, "pestlossDP.map");
            report(*PCmw, "pestconcmixwat.map");
            if (SwitchErosion)
            {
                report(*totalPPlossmap, "pestlossPP.map");
                report(*PCms, "pestconcmixsed.map");
                report(*PCs, "pestconcsoil1.map");
            }
        }

}
//---------------------------------------------------------------------------
void TWorld::ReportMapSeries(void)
{
    //discharge l/s or m3/s
    if (SwitchOutrunoff)
        report(*Qoutput, Outrunoff);

    // water height m
    if (SwitchOutwh)
        report(*hmxWH, Outwh);
    // interception mmtile
    if (SwitchOutInt)
        report(*InterceptionmmCum, OutInt);
    // velovity m/s
    if (SwitchOutvelo)
        report(*V, Outvelo);

    // infiltration mm
    if (SwitchOutinf)
        report(*InfilmmCum, Outinf);    
//    report(*InfilVolKinWave, OutinfilvolKinWave);

    if (SwitchOutss)
    {
        //calcMapValue(*tm, *WHstore, 1000, MUL);// in mm
        #pragma omp parallel for num_threads(userCores)
        FOR_ROW_COL_MV_L {
            tm->Drc = WHstore->Drc  * 1000;
        }}
        report(*tm, Outss);

    }

    if (SwitchIncludeTile|| SwitchIncludeStormDrains)
    {
        if (SwitchOutTiledrain)
        {
           // calcMapValue(*tm, *TileQn, 1000, MUL);
            #pragma omp parallel for num_threads(userCores)
            FOR_ROW_COL_MV_L {
                tm->Drc = TileQn->Drc  * 1000;
            }}
            report(*tm, OutTiledrain); //in l/s
        }
        if (SwitchOutTileVol)
        {
            // report(*TileV, "tilev"); //in m3/s
            report(*TileWaterVol, OutTileVol); //in m3
        }
    }


    if (SwitchOutTheta) {
        if (InfilMethod != INFIL_NONE && InfilMethod != INFIL_SWATRE) {
            report(*ThetaI1a, OutTheta1);
            if (SwitchTwoLayer)
                report(*ThetaI2a, OutTheta2);
        }
    }

    //===== SEDIMENT =====
    if(SwitchErosion)
    {
        double factor = 1.0;
        if(ErosionUnits == 2)
            factor = 1.0/(_dx*_dx);  //kg/m2
        else
            if (ErosionUnits == 0)
                factor = 10.0/(_dx*_dx); //ton/ha               

        if (SwitchOutDet) {
            #pragma omp parallel for num_threads(userCores)
            FOR_ROW_COL_MV_L {
                tm->Drc =std::max(0.0,TotalSoillossMap->Drc)*factor;
            }}
            report(*tm, Outeros); // in units

        }

        // all deposition combined

        if (SwitchOutDep) {
            #pragma omp parallel for num_threads(userCores)
            FOR_ROW_COL_MV_L {
                tm->Drc =std::min(0.0,TotalSoillossMap->Drc)*factor;
            }}
            report(*tm, Outdepo); // in units
        }

        if (SwitchOutSL) {
            #pragma omp parallel for num_threads(userCores)
            FOR_ROW_COL_MV_L {
                tm->Drc =TotalSoillossMap->Drc*factor;
            }}
            report(*tm, OutSL);      // in user units
        }

        // total sediment
        if (SwitchOutSed) {
            #pragma omp parallel for num_threads(userCores)
            FOR_ROW_COL_MV_L {
                tm->Drc = (COMBO_SS->Drc + COMBO_BL->Drc)*factor;
            }}
            report(*tm, OutSed);      // in user units
        }
        if (SwitchOutConc) report(*TotalConc, Outconc);  // in g/l
        if (SwitchOutTC) report(*COMBO_TC, Outtc);      // in g/l

        if(SwitchUse2Phase) {
            if (SwitchOutSedSS) {
                #pragma omp parallel for num_threads(userCores)
                FOR_ROW_COL_MV_L {
                    tm->Drc = COMBO_SS->Drc*factor;
                }}
            report(*tm, OutSedSS);      // in user units
            }
            if (SwitchOutSedBL) {
                #pragma omp parallel for num_threads(userCores)
                FOR_ROW_COL_MV_L {
                    tm->Drc = COMBO_BL->Drc*factor;
                }}
                report(*tm, OutSedBL);      // in user units
            }
        }       
    }

    //===== PESTICIDES =====
    if (SwitchReportPest) {
        report(*PCms, "pcms");
        report(*PCmw, "pcmw");
        report(*PCrw, "pcrw");
        report(*PMsoil, "pmsoil");
        report(*PMms, "pmms");
        report(*PMmw, "pmmw");
        report(*PMrw, "pmrw");
        report(*PQrw, "pqrw");
        report(*PMinf, "pinf");
        //report(*PMperc, "prc");
        report(*pmwdet, "wdet");
        report(*pmwdep, "wdep");
        //report(*test_map, "test");
        if (SwitchErosion) {
            report(*PCrs, "pcrs");
            report(*PMrs, "pmrs");
            report(*PQrs, "pqrs");
            //report(*SpinKW, "spin");
            report(*PCs, "pcs");
            report(*pmsdet, "sdet");
            report(*pmsdep, "sdep");
            report(*PMsplash, "pspl");
            report(*PMflow, "pflw");
            report(*PMdep, "pdep");
            report(*SedMassIn, "sedkw");
            report(*SedAfterSplash, "sedp");
        }

       // report(*Qpw, "qpw");
       // report(*QpinKW, "qpin");

    }

}
//---------------------------------------------------------------------------
/// Land unit statistics: count nr land units in classifiedfile
// VJ 110110 count nr of land units in classified file
void TWorld::CountLandunits(void)
{
    if (!SwitchErosion)
        return;

    int i, j;
    for (i = 0; i < NRUNITS; i++)
    {
        unitList[i].nr = 0;
        unitList[i].var0 = 0;
        unitList[i].var1 = 0;
        unitList[i].var2 = 0;
        unitList[i].var3 = 0;
        unitList[i].var4 = 0;
        unitList[i].var5 = 0;
    }

    i = 0;
    FOR_ROW_COL_MV
    {
        bool found = false;

        for(j = 0; j <= i; j++)
            if ((long)LandUnit->Drc == unitList[j].nr)
                found = true;

        if(!found && i < NRUNITS)
        {
             unitList[i].nr = (long)LandUnit->Drc;
             i++;
        }
    }
    landUnitNr = i;
}
//---------------------------------------------------------------------------
//VJ 110110
/// Report the erosion totals per land unit
void TWorld::ReportLandunits(void)
{
    if (!SwitchErosion)
        return;

    #pragma omp parallel for num_threads(userCores)
    for (int i = 0; i < landUnitNr; i++)//landUnitNr; i++)
    {
        unitList[i].var0 = 0;
        unitList[i].var1 = 0;
        unitList[i].var2 = 0;
        unitList[i].var3 = 0;
    }

   #pragma omp parallel for num_threads(userCores)
    FOR_ROW_COL_MV_L {
        //variables are kg/cell convert to ton/cell
        for (int i = 0; i < landUnitNr; i++)
            if (unitList[i].nr == (int)LandUnit->Drc) {
                unitList[i].var0 += CellArea->Drc/10000;//ha
                unitList[i].var1 += TotalDetMap->Drc/1000; //ton/cell
                unitList[i].var2 += TotalDepMap->Drc/1000;
                unitList[i].var3 += TotalSoillossMap->Drc/1000;
            }
    }}


    QString name;
    name = resultDir + totalLandunitFileName;//QFileInfo(totalLandunitFileName).baseName()+"-"+op.timeStartRun+".csv";
    QFile fout(name);
    fout.open(QIODevice::WriteOnly | QIODevice::Text);
    QTextStream out(&fout);
    out.setRealNumberPrecision(3);
    out.setRealNumberNotation(QTextStream::FixedNotation);

    out << "Landunit,Area,Detachment,Deposition,Soil Loss\n";
    out << "#,ha,ton,ton,ton\n";
    for (int i = 0; i < landUnitNr; i++)
        out << unitList[i].nr << ","
            << unitList[i].var0 << ","
            << unitList[i].var1 << ","
            << unitList[i].var2 << ","
            << unitList[i].var3 << "\n";
    fout.close();

}
//---------------------------------------------------------------------------
void TWorld::ChannelFloodStatistics(void)
{
    if(SwitchKinematic2D == K2D_METHOD_KIN)
        return;

    #pragma omp parallel for num_threads(userCores)
    for (int i = 0; i < NRUNITS; i++)
    {
        floodList[i].nr = i;
        floodList[i].var0 = 0.05*i; //depth 5 cm intervals
        floodList[i].var1 = 0;
        floodList[i].var2 = 0;
        floodList[i].var3 = 0;
        floodList[i].var4 = 0;
        floodList[i].var5 = 0;
        floodList[i].var6 = 0;
    }

    int nr = 0;
    FOR_ROW_COL_MV_L {
        double area = _dx*_dx;
        if(floodHmxMax->Drc > 0)  //floodHmxMax has zero under treshold
        {
            int i = 0;
            while (floodList[i].var0 < floodHmxMax->Drc && i < NRUNITS)
                i++;
            if (i > 0)
                i--;
            nr = std::max(nr, i);
            //qDebug() << nr << i << floodHmxMax->Drc;
            floodList[i].var1 += area; // area flooded in this class
            floodList[i].var2 += area*floodHmxMax->Drc; // vol flooded in this class
            floodList[i].var3 = std::max(floodTime->Drc/60.0,floodList[i].var3); // max time in this class
            floodList[i].var4 = std::max(floodTimeStart->Drc/60.0,floodList[i].var4); // max time in this class
            if (SwitchHouses)
                floodList[i].var5 += HouseCover->Drc*area;
            if (SwitchRoadsystem)
                floodList[i].var6 += RoadWidthDX->Drc*DX->Drc; // WRONG: all road pixels is the surface, not the length
        }
    }}

    QFile fp(resultDir + floodStatsFileName);
    if (!fp.open(QIODevice::WriteOnly | QIODevice::Text))
        return;

    double totarea = 0;
    double totvol = 0;
    double totbuild = 0;
    double totroad = 0;
    for (int i = 1; i < nr+1; i++)
    {
        totarea += floodList[i].var1;
        totvol += floodList[i].var2;
        totbuild += floodList[i].var5;
        totroad += floodList[i].var6;
    }

    QTextStream out(&fp);
    out.setRealNumberPrecision(2);
    out.setRealNumberNotation(QTextStream::FixedNotation);

    out << "\"LISEM run with:," << op.runfilename << "\"" << "\n";
    out << "\"results at time (day:min):\"" << op.time/1440 << ":" << long(op.time) % 1440 <<"\n";
    // "\"results at time (min):\"" << op.time << "\n";
    out << "class,Depth,Area,Volume,Duration,Start,Structures,Roads\n";
    out << "#,m,m2,m3,h,h,m2,m2\n";
    out << "total" << ",>0.05," << totarea << "," << totvol << ",,," << totbuild << "," << totroad <<"\n";
    for (int i = 1; i < nr+1; i++)
        out << i << ","
            << floodList[i].var0 << ","
            << floodList[i].var1 << ","
            << floodList[i].var2 << ","
            << floodList[i].var3 << ","
            << floodList[i].var4 << ","
            << floodList[i].var5 << ","
            << floodList[i].var6
            << "\n";

    fp.flush();
    fp.close();

}
//---------------------------------------------------------------------------
void TWorld::setupHydrographData()
{
    ClearHydrographData();


    //get the sorted locations and index numbers of the outlet points
    QList<int> nr;
    //int maxnr = 0;

    //0 is reserved for total outflow (channel and overland flow)
    nr.append(0);
    op.OutletIndices.append(0);
    op.OutletLocationX.append(0);
    op.OutletLocationY.append(0);
    op.OutletQ.append(new QVector<double>);
  // op.OutletQb.append(new QVector<double>);
    op.OutletQs.append(new QVector<double>);
    op.OutletC.append(new QVector<double>);
    op.OutletChannelWH.append(new QVector<double>);
    op.OutletQpeak.append(0);
    op.OutletQpeaktime.append(0);
    op.OutletQtot.append(0);
    op.OutletQstot.append(0);

    FOR_ROW_COL_MV
    {
        if(PointMap->Drc > 0)
        {
            nr.append((int)PointMap->Drc);
            op.OutletIndices.append((int)PointMap->Drc);
            op.OutletLocationX.append(r);
            op.OutletLocationY.append(c);
            op.OutletQ.append(new QVector<double>);
           // op.OutletQb.append(new QVector<double>);
            op.OutletQs.append(new QVector<double>);
            op.OutletC.append(new QVector<double>);
            op.OutletChannelWH.append(new QVector<double>);
            op.OutletQpeak.append(0);
            op.OutletQpeaktime.append(0);
            op.OutletQtot.append(0);
            op.OutletQstot.append(0);
        }
    }

    QList<int> tx;
    QList<int> ty;
    tx.clear();
    tx.append(op.OutletLocationX);
    ty.clear();
    ty.append(op.OutletLocationY);
    op.OutletLocationX.clear();
    op.OutletLocationY.clear();

    std::sort(nr.begin(), nr.end());
    for(int i = 0; i < nr.length(); i++)
    {
        int j;
        for(j = 0; j < nr.length(); j++)
        {
            if(op.OutletIndices.at(j) == nr.at(i))
            {
                break;
            }
        }
        op.OutletLocationX.append(tx.at(j));
        op.OutletLocationY.append(ty.at(j));
    }
    op.OutletIndices.clear();
    op.OutletIndices.append(nr);

}
//---------------------------------------------------------------------------
void TWorld::ClearHydrographData()
{
//    for(int i =op.OutletIndices.length() - 1; i >-1 ; i--)
//    {
//        delete op.OutletQ.at(i);
//        delete op.OutletQs.at(i);
//        delete op.OutletC.at(i);
//        delete op.OutletChannelWH.at(i);
//    }

    op.OutletIndices.clear();
    op.OutletLocationX.clear();
    op.OutletLocationY.clear();
    op.OutletQ.clear();
  //  op.OutletQb.clear();
    op.OutletQs.clear();
    op.OutletC.clear();
    op.OutletQpeak.clear();
    op.OutletQpeaktime.clear();
    op.OutletChannelWH.clear();
    op.OutletQtot.clear();
    op.OutletQstot.clear();
    if(SwitchImage)
    {
        op.has_image = true;
        op.Image = RGB_Image;
    }
}
//---------------------------------------------------------------------------
// include all totals!!!
// trial, dump all values to restart run where it crashed
void TWorld::ReportDump(void)
{
    dumpDir = inputDir + "/Dump/";
    if (!QFileInfo(dumpDir).exists()){
        QDir().mkdir(dumpDir);
    }

    report(*RainCumFlat,dumpDir+"raincum.map"); //!
  //  report(*Rainpeak,dumpDir+"rainpeak.map");

    if (SwitchIncludeET) {
        report(*ETaCum,dumpDir+"ETaCum.map");
        report(*IntercETa,dumpDir+"IntercETa.map");
    }

    report(*Interc,dumpDir+"Interc.map");
    report(*CStor,dumpDir+"CStor.map");
    if (SwitchLitter)
        report(*LInterc,dumpDir+"LInterc.map");
    if (SwitchHouses)
        report(*IntercHouse,dumpDir+"IntercHouse.map");

    if(InfilMethod != INFIL_NONE && InfilMethod != INFIL_SWATRE) {
        report(*ThetaI1,dumpDir+"ThetaI1.map");
        if (SwitchTwoLayer)
            report(*ThetaI2,dumpDir+"ThetaI2.map");

       report(*InfilVol,dumpDir+"InfilVol.map");
    }

    report(*WHstore,dumpDir+"WHstore.map");
    report(*WH,dumpDir+"WH.map");
    report(*WHrunoff,dumpDir+"WHrunoff.map");
    report(*WHroad,dumpDir+"WHroad.map");

    report(*WaterVolall,dumpDir+"WaterVolall.map");
    report(*FloodWaterVol,dumpDir+"FloodWaterVol.map");


    if (SwitchIncludeChannel)
    {
        report(*ChannelWaterVol,dumpDir+"ChannelWaterVol.map");
        report(*ChannelWH,dumpDir+"ChannelWH.map");
        if (SwitchChannelBaseflow) {
            report(*Qbase,dumpDir+"Qbase.map");
            report(*GWWH,dumpDir+"GWWH.map");
        }
    }





}


void TWorld::ReportTimeseriesPCR(void)
{
    int nr = 0;

    int DIG = ReportDigitsOut;
    //int SOBEKlines = (int) (EndTime-BeginTime)/_dt+1;
    double RainIntavg = RainAvgmm * 3600/_dt;
    //double SnowIntavg = SnowAvgmm * 3600/_dt;
    QString newname1, sep = " ";
    int width = 3+DIG-3;


    double QALL = Qtot_dt * QUNIT/_dt; // total outflow for all outlets, same as point 0 in interface
    double QSALL = SoilLossTot_dt/_dt; //total sed loss in kg/s from all outlets, surface and boundary

    QFileInfo fi(resultDir + outflowFileName);

    //######  open files and write headers #####//

    QString unitS = "l/s";
    if (QUnits == 1)
        unitS = "m3/s";

    //PCRaster and flat format are mutually exclusive
    if (SwitchWriteHeaders) //  make file at first timestep
    {
        FOR_ROW_COL_MV_OUTL {
            QString pnr =QString::number((int)PointMap->Drc);
            newname1 = fi.path() + "/" + fi.baseName() + "_" + pnr + "." +  fi.suffix();
            // make filename using point number

            QFile fout(newname1);
            fout.open(QIODevice::WriteOnly | QIODevice::Text);
            QTextStream out(&fout);
            out.setRealNumberPrecision(DIG);
            out.setFieldWidth(width);
            out.setRealNumberNotation(QTextStream::FixedNotation);

            // HEADERS for the 3 types
            if (SwitchWritePCRtimeplot)  //PCRaster timeplot format, cannot be SOBEK !
            {

                out << "#LISEM flow and sed output file for point #" << pnr << "\n";

                // nr columns is time + rain + Q + (maybe Qs + C)
                int nrs = 5 + (SwitchErosion ? 3 : 0);
                if (SwitchRainfall) nrs++;
                if (SwitchSnowmelt) nrs++;
                if (SwitchChannelBaseflow) nrs++;
                if (FlowBoundaryType > 0) nrs++;
                if (SwitchIncludeTile) nrs++;
                    out << nrs << "\n";

                out << "run step\n";
                out << "time (day)\n";
                if (SwitchRainfall) out << "Pavg (mm/h)\n";
                if (SwitchSnowmelt) out << "Snowavg (mm/h)\n";
                out << "Qall " << unitS << "\n";
                if (FlowBoundaryType > 0)
                    out << "QBound " << unitS << "\n";
                if (SwitchIncludeChannel) {
                    out << QString("Qchan%1 ").arg(pnr) << unitS;
//                    if (SwitchChannelBaseflow)
//                        out << "\n " << "Qbase" << unitS;
                    out << "\n" << "chanWH (m)\n";
                } else {
                    out << "Qof " << unitS << "\n";
                }
                if (SwitchIncludeTile) out << "Qdrain (l/s)\n";
                if (SwitchErosion) out << "Qsall (kg/s)\n" << "Qs (kg/s)\n" << "C (g/l)\n";

            }
             fout.close();
        }}
    }  // opening files and writing header

    //######  open files and append values #####//
    // for all outlet points
    FOR_ROW_COL_MV_OUTL
    {
        newname1 = fi.path() + "/" + fi.baseName() + "_" + QString::number((int)PointMap->Drc) + "." +  fi.suffix();

        QFile fout(newname1);
        fout.open(QIODevice::Append | QIODevice::Text);

        QTextStream out(&fout);
        out.setFieldWidth(width);
        out.setRealNumberNotation(QTextStream::FixedNotation);
        out.setRealNumberPrecision(5);
        out << runstep;
        out << sep << (time/60)/1440.0;

        out.setRealNumberPrecision(DIG);
        if (SwitchRainfall) out << sep << RainIntavg;
        //if (SwitchSnowmelt) out << sep << SnowIntavg;

        out << sep << QALL;
        if (FlowBoundaryType > 0)
            out << sep << BoundaryQ*QUNIT;

        if (SwitchIncludeChannel) {
            out << sep << ChannelQn->Drc*QUNIT;
//            if (SwitchChannelBaseflow)
//                out << sep << (Qbase->Drc+BaseFlowInflow->Drc+ChannelQSide->Drc+BaseFlowInitialVolume->Drc)*QUNIT;
// does not work: this is what is added in this cell, not the baseflow accumulation form upstream
            out << sep << ChannelWH->Drc;
        } else {
            out << sep << Qn->Drc*QUNIT;
        }

        if (SwitchIncludeTile)
            out << sep << TileQn->Drc*QUNIT;

        if (SwitchErosion) {
            out << sep << QSALL;
            if (SwitchIncludeChannel) {
                out << sep << ChannelQsn->Drc;
                out << sep << ChannelConc->Drc;
            } else {
                out << sep << Qsn->Drc;
                out << sep << TotalConc->Drc ;
            }
        }
        out << "\n";
        fout.close();
    }}

}


void TWorld::ReportTimeseriesCSV(void)
{
    int DIG = ReportDigitsOut;

    double RainIntavg = RainAvgmm * 3600/_dt;
    double SnowIntavg = SnowAvgmm * 3600/_dt;
    QString newname1, pnr, sep = ",";
    int width = 0;
    double QALL = Qtot_dt * QUNIT/_dt; // total outflow for all outlets, same as point 0 in interface
    double QSALL = SoilLossTot_dt/_dt; //total sed loss in kg/s from all outlets, surface and boundary

    QFileInfo fi(resultDir + outflowFileName);

    //######  open files and write headers #####//

    QString unitS = "l/s";
    if (QUnits == 1)
        unitS = "m3/s";

    //PCRaster and flat format are mutually exclusive
    if (SwitchWriteHeaders) //  make file at first timestep
    {
        FOR_ROW_COL_MV_OUTL {
            newname1 = fi.path() + "/" + fi.baseName() + "_" + QString::number((int)PointMap->Drc) + "." +  fi.suffix();

            // make filename using point number

            QFile fout(newname1);
            fout.open(QIODevice::WriteOnly | QIODevice::Text);
            QTextStream out(&fout);
            out.setRealNumberPrecision(DIG);
            out.setFieldWidth(width);
            out.setRealNumberNotation(QTextStream::FixedNotation);

            pnr.setNum((int)PointMap->Drc);
            out << "LISEM total flow and sed output file for point " << pnr << "\n";

            out << "Time";
            if (SwitchRainfall) out << ",Pavg";
            if (SwitchSnowmelt) out << ",Snowavg";
            out << ",Qall";
            if (FlowBoundaryType > 0)
                out << ",Qbound";
            if (SwitchIncludeChannel) {
                out << ",Qchan";
                //if (SwitchChannelBaseflow)
                //    out << ",Qbase";
                out << ",ChanWH";
            } else {
                out << ",Qrunoff";
            }
            if (SwitchIncludeTile) out << ",Qtile";
            if (SwitchErosion) out << ",Qsall" << ",Qs" << ",C";
            out << "\n";

            out << "min";
            if (SwitchRainfall) out << ",mm/h";
            if (SwitchSnowmelt) out << ",mm/h";
            out << "," << unitS;
            out << "," << unitS;
            if (SwitchIncludeChannel) {
                out  << "," << unitS << ",m";
               // if (SwitchChannelBaseflow) out << "," << unitS;
                out  << ",m";
            }
            if (SwitchIncludeTile) out << "," << unitS;
            if (SwitchErosion) out << ",kg/s"<< ",kg/s" << ",g/l";
            out << "\n";
            fout.close();
        }}


    }  // opening files and writing header

    //######  open files and append values #####//
    // for all outlet points
    FOR_ROW_COL_MV_OUTL
    {
        newname1 = fi.path() + "/" + fi.baseName() + "_" + QString::number((int)PointMap->Drc) + "." +  fi.suffix();

        QFile fout(newname1);
        fout.open(QIODevice::Append | QIODevice::Text);

        QTextStream out(&fout);
        out.setFieldWidth(width);
        out.setRealNumberNotation(QTextStream::FixedNotation);
        out.setRealNumberPrecision(5);

        out << (time/60)/1440.0;

        out.setRealNumberPrecision(DIG);
        if (SwitchRainfall) out << sep << RainIntavg;
        if (SwitchSnowmelt) out << sep << SnowIntavg;

        out << sep << QALL;

        if (FlowBoundaryType > 0)
            out << sep << BoundaryQ*QUNIT;

        if (SwitchIncludeChannel) {
            out << sep << ChannelQn->Drc*QUNIT;
          //  if (SwitchChannelBaseflow)
           //     out << sep << (Qbase->Drc+BaseFlowInflow->Drc+ChannelQSide->Drc)*QUNIT;
            out << sep << ChannelWH->Drc;
        } else {
            out << sep << Qn->Drc*QUNIT;
        }

        if (SwitchIncludeTile) out << sep << TileQn->Drc*QUNIT;

        if (SwitchErosion) {
            out << sep << QSALL;
            if (SwitchIncludeChannel) {
                out << sep << ChannelQsn->Drc;
                out << sep << ChannelConc->Drc;
            } else {
                out << sep << Qsn->Drc;
                out << sep << TotalConc->Drc ;
            }
        }
        out << "\n";
        fout.close();
    }}

}<|MERGE_RESOLUTION|>--- conflicted
+++ resolved
@@ -52,17 +52,12 @@
     ReportTotalsNew();
     // report totals to a text file
 
-<<<<<<< HEAD
-    ReportTimeseriesNew();
-    // report hydrographs and sedigraphs at all points in outpoint.map
-=======
     if (SwitchWritePCRtimeplot)
         ReportTimeseriesPCR();
     else
         ReportTimeseriesCSV();
         //ReportTimeseriesNew();
-    // report hydrographs ande sedigraphs at all points in outpoint.map
->>>>>>> b934a43e
+    // report hydrographs and sedigraphs at all points in outpoint.map
 
     ReportTotalSeries();
 
@@ -418,7 +413,7 @@
     out << sep << op.ChannelVolTotmm;
     out << sep << op.Qtotmm;
     if (FlowBoundaryType > 0)
-        out << sep << op.Qboundtotmm;
+    out << sep << op.Qboundtotmm;
     if (SwitchErosion) {
         out << sep << op.DetTotSplash;
         out << sep << op.DetTotFlow;
@@ -534,7 +529,7 @@
                     if (SwitchSnowmelt) out << "Snowavg (mm/h)\n";
                     out << "Qall " << unitS << "\n";
                     if (FlowBoundaryType > 0)
-                        out << "QBound " << unitS << "\n";
+                    out << "QBound " << unitS << "\n";
                     if (SwitchIncludeChannel) {
                         out << QString("Qchan%1").arg(pnr) << unitS << "\n" << "chanWH (m)\n";
                         // if (SwitchChannelBaseflow) out << ",Qb (l/s)";
@@ -613,7 +608,7 @@
                 if (SwitchSnowmelt) out << "Snowavg (mm/h)\n";
                 out << "Qall (l/s)\n";
                 if (FlowBoundaryType > 0)
-                    out << "Qbound (l/s)\n";
+                out << "Qbound (l/s)\n";
                 FOR_ROW_COL_MV_OUTL {
                     pnr.setNum(crout_[i_].nr);//(int)PointMap->Drc);
                     out << "Q #" << pnr <<  "(l/s)\n";
