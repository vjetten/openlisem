--- conflicted
+++ resolved
@@ -1,12 +1,9 @@
 this file is a list of changes per major commit
-<<<<<<< HEAD
-231208 - v6.899-v6.94
+
+231208 - v6.92-v6.94
 - flowboundary crashed, fixed
--
-=======
 231115 - v6.92
 - fixed bug causing crash when using 1 layer infiltration models
->>>>>>> 22381e55
 230623 - v6.899
 - fixing small bugs in channel side inflow from sat soil layer
 - overall soil mass balance correction
