--- conflicted
+++ resolved
@@ -202,11 +202,7 @@
 
     } else {
         // not SwitchTwoLayer
-<<<<<<< HEAD
-        if (Lw_ > 0.05) {
-=======
         if (Lw_ > 0.1) { //?????
->>>>>>> 46fe203b
             if (Lw_ < SoilDep1-0.001) {
                 theta_E = (theta-thetar)/(pore-thetar);// MC - percolation should depend on the difference between the two zones??
                 //theta_E = 1; // MC - this percolation is from saturated zone to unsaturated - so theta_E = 1 ???
