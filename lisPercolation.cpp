/*************************************************************************
**  openLISEM: a spatial surface water balance and soil erosion model
**  Copyright (C) 2010,2011, 2020  Victor Jetten
**  contact: v.g.jetten AD utwente DOT nl
**
**  This program is free software: you can redistribute it and/or modify
**  it under the terms of the GNU General Public License GPLv3 as published by
**  the Free Software Foundation, either version 3 of the License, or
**  (at your option) any later version.
**
**  This program is distributed in the hope that it will be useful,
**  but WITHOUT ANY WARRANTY; without even the implied warranty of
**  MERCHANTABILITY or FITNESS FOR A PARTICULAR PURPOSE.  See the
**  GNU General Public License v3 for more details.
**
**  You should have received a copy of the GNU General Public License GPLv3
**  along with this program.  If not, see <http://www.gnu.org/licenses/>.
**
**  Authors: Victor Jetten, Bastian van de Bout
**  Developed in: MingW/Qt/
**  website, information and code: http://lisem.sourceforge.net
**
*************************************************************************/

#include "lisemqt.h"
#include "model.h"


void TWorld::MoistureContent()
{
    thetai1cur = 0;
    #pragma omp parallel for reduction(+:thetai2cur) num_threads(userCores)
    FOR_ROW_COL_MV_L {
        double Lw_ = std::max(SoilDepth1->Drc - Lw->Drc,0.0);
        thetai1cur += Lw_*ThetaI1->Drc*CHAdjDX->Drc;
    }}

    if (SwitchTwoLayer) {
        thetai2cur = 0;
        #pragma omp parallel for reduction(+:thetai2cur) num_threads(userCores)
        FOR_ROW_COL_MV_L {
            double Lw_ = Lw->Drc < SoilDepth1->Drc ? SoilDepth1->Drc : Lw->Drc;
            thetai2cur += (SoilDepth2->Drc - Lw_)*ThetaI2->Drc*CHAdjDX->Drc;
        }}
    }
}

// redistribution of soilwater after infiltration
// out[put is new Lw and new Thetaeff and ThetaI2
void TWorld::cell_Redistribution(int r, int c)
{

    double Percolation, pore, theta, thetar, theta_E;
    double SoilDep2, pore2, theta2, thetar2, FC, FC2, DL2;
    double Lw_ = Lw->Drc;
    double SoilDep1 = SoilDepth1->Drc;
    double L_min = 0.05; // minimum L before eprcolation starts

    pore = Poreeff->Drc;
    thetar = ThetaR1->Drc;
    theta = Thetaeff->Drc;
    FC = 0.7867*exp(-0.012*Ksateff->Drc)*pore;
    Percolation = 0;

    double factor = 1.0;//0.5;
    // max amount of redistribution allowed

    if (SwitchTwoLayer) {
        pore2 = ThetaS2->Drc;
        thetar2 = ThetaR2->Drc;
        theta2 = ThetaI2->Drc;
        SoilDep2 = SoilDepth2->Drc;
        FC2 = 0.7867*exp(-0.012*Ksat2->Drc)*pore2;
        DL2 = SoilDep2-SoilDep1;
    }

    if (SwitchImpermeable) {
        if (SwitchTwoLayer && Lw_ > SoilDepth2->Drc-0.01)
            return;
        if (!SwitchTwoLayer && Lw_ > SoilDepth1->Drc-0.01)
            return;
    }

    if(SwitchTwoLayer) {
        // no redistrib of Lw when too little
        if (Lw_ > L_min) {
            if (Lw_ < SoilDep1) {

                // percolation flux, avg K from L into unsat SD1
                theta_E = (theta-thetar)/(pore-thetar);
                Percolation = Ksateff->Drc * pow(theta_E, bca1->Drc); // m/timestep
                //   Percolation = sqrt(Percolation * Ksateff->Drc);
                Percolation = 0.5*(Percolation + Ksateff->Drc);
                //flux across boundary is ks+ke/2, average after Swatre
                double moistw = Lw_ * (pore-thetar); //available sat moisture above Lw_
                double dm = (pore-FC)*Lw_ * factor;
                Percolation = std::min(dm, Percolation);
                // not more percolation than putting moisture content at field capacity

                moistw -= Percolation; // decrease moistw with percolation, can be 0

                Lw_ = moistw/(pore-thetar); // new Lw_

                double store = (SoilDep1 - Lw_) * (pore-theta); // space in SD1 under Lw_
                if (Percolation <= store) {
                    // if percolation fits in store layer 1 under the Lw
                    double m1 = (theta-thetar)*(SoilDep1-Lw_) + Percolation;
                    theta = m1/(SoilDep1-Lw_) + thetar;

                    // should never happen
                    if (theta >= pore) {
                        theta = pore;
                        Lw_= SoilDep1;
                    }

                } else {
                    // some spills over in layer 2, Lw_ is in layer 1
                    double m1 = (theta-thetar)*(SoilDep1-Lw_);
                    double m2 = (theta2-thetar2)*DL2;
                    double Perc1 = m1/(m1+m2)*Percolation;
                    double Perc2 = m2/(m1+m2)*Percolation;

                    m1 = (theta-thetar)*(SoilDep1-Lw_) + Perc1;
                    theta = m1/(SoilDep1-Lw_)+thetar;

                    if (theta >= pore) {
                        theta = pore;
                        Lw_ = SoilDep1;
                    }

                    m2 = (theta2-thetar2)*DL2 + Perc2;
                    theta2 = m2/DL2 + thetar2;

                    if (theta2 >= pore2) {
                        theta2 = pore2;
                        Lw_ = SoilDep2;
                    }
                }
            } else {
                //Lw_ > SoilDep1

                theta_E = (theta2-thetar2)/(pore2-thetar2);
                Percolation = Ksat2->Drc* pow(theta_E, bca2->Drc); // m/timestep
                //  Percolation = sqrt(Percolation * Ksat2->Drc);
                Percolation = 0.5*(Percolation + Ksat2->Drc);

                double moist1 = SoilDep1 * (pore - thetar); // moisture above wettingfront in layer 1
                double moist2 = (Lw_-SoilDep1) * (pore2 - thetar2); // moisture above wettingfront in layer 2

                double dm1 = (pore - FC)*SoilDep1*factor; //available moisture to move
                double dm2 = (pore2 - FC2)*(Lw_-SoilDep1)*factor;

                Percolation = std::min(Percolation, dm1+dm2);
                //cannot have more flux than available water

                double perc2 = std::min(Percolation, dm2); // part taken from layer 2
                double perc1 = std::max(0.0, Percolation-perc2); // part taken from layer 1, can be 0

                moist2 -= perc2;
                double m2 = (SoilDep2-Lw_)*(theta2-thetar2) + perc2;
                Lw_ = moist2/(pore2-thetar2) + SoilDep1;
                theta2 = m2/(SoilDep2-Lw_) + thetar2;
                theta = pore;

                if (theta2 >= pore2) {
                    Lw_ = SoilDep2;
                    theta2 = pore2;
                }

                if (perc1 > 0) {
                    // opercolation moves into layer 1
                    moist1 -= perc1;
                    // sat layer 1 now becomes free until FC
                    Lw_ = moist1/(pore-thetar);
                    theta = FC;
                }
            }
            Thetaeff->Drc = theta;
            ThetaI2->Drc = theta2;
            Lw->Drc = Lw_;
        } // Lw_ > L_min

        // redistribute the unsat zone between SD1 and SD2
        if (Lw_ < SoilDep1) { // && theta > theta2) {
            theta_E = (theta-thetar)/(pore-thetar);
            double Perc1 = Ksateff->Drc * pow(theta_E, bca1->Drc); // m/timestep
            theta_E = (theta2-thetar2)/(pore2-thetar2);
            double Perc2 = Ksat2->Drc * pow(theta_E, bca2->Drc); // m/timestep
            Percolation = 0.5*(Perc1+Perc2);

            double m1 = (SoilDep1-Lw_)*(theta-thetar);  // max moist
            Percolation = std::min(Percolation, m1);
            double m2 = DL2*(pore2-theta2); // max fit
            Percolation = std::min(Percolation, m2);

            m1 -= Percolation;
            theta = thetar + m1/(SoilDep1-Lw_);

            m2 = DL2*(theta2-thetar2) + Percolation;
            theta2 = thetar2 + m2/DL2;

            Thetaeff->Drc = theta;
            ThetaI2->Drc = theta2;
        }

    } else {
        // not SwitchTwoLayer
        if (Lw_ > L_min) {
            if (Lw_ < SoilDep1-0.001) {
                theta_E = (theta-thetar)/(pore-thetar);// MC - percolation should depend on the difference between the two zones??
                //theta_E = 1; // MC - this percolation is from saturated zone to unsaturated - so theta_E = 1 ???
                Percolation = Ksateff->Drc * pow(theta_E, bca1->Drc); // m/timestep
                //  Percolation = sqrt(Percolation * Ksateff->Drc);
                Percolation = 0.5*(Percolation + Ksateff->Drc);
                //flux across boundary is ks+ke/2, average after Swatre

                double moisture = Lw_ * (pore-thetar); //available sat moisture above Lw_
                double dm = (pore-FC)*Lw_ * factor;
                Percolation = std::min(dm, Percolation);

                moisture -= Percolation;
                Lw_ = moisture/(pore-thetar); // new Lw_

                double store = (SoilDep1 - Lw_) * (pore-theta); // space in SD1 under Lw_
                Percolation = std::min(Percolation, store);

                // if percolation fits in store layer 1 under the Lw
                double m1 = (theta-thetar)*(SoilDep1-Lw_) + Percolation;
                theta = m1/(SoilDep1-Lw_) + thetar;

                if (theta >= pore) {
                    theta = pore;
                    Lw_= SoilDep1;
                }
<<<<<<< HEAD
            } // Lw < SD1
        } //Lw_ > 0.1
        Thetaeff->Drc= theta;
        Lw->Drc= Lw_;
=======
            }
        } //Lw_ > L_min
>>>>>>> 71104947
    }// 1 layer
}
//---------------------------------------------------------------------------
// percolation from the bottom of the soil profile
//factor is for use of GW recharge
double TWorld::cell_Percolation(int r, int c, double factor)
{
    double Percolation, dL, pore, theta, thetar, theta_E;
    double Lw_ = Lw->Drc;
    double SoilDep1 = SoilDepth1->Drc;

    if(SwitchTwoLayer) {

        pore = ThetaS2->Drc;
        thetar = ThetaR2->Drc;
        theta = ThetaI2->Drc;
        double SoilDep2 = SoilDepth2->Drc;
        double ksat = factor*Ksat2->Drc;
        double FC2 = 0.7867*exp(-0.012*Ksat2->Drc)*pore;

        if(theta > thetar) {
            // percolation in m per timestep
            theta_E = (theta-thetar)/(pore-thetar);
            Percolation = ksat * pow(theta_E, bca2->Drc);

            if (Lw_ > SoilDep1)
                dL = SoilDep2 - Lw_;
            else
                dL = SoilDep2 - SoilDep1;
            // assumption: if Wet Fr still in first layer percolation only make 2nd drier

            if (Lw_ < SoilDep2-0.001) {
                // decrease thetaeff because of percolation
                double moisture = dL*(theta-thetar);
                Percolation = std::min(Percolation, moisture);
                moisture -= Percolation;
                theta = moisture/dL + thetar;
            } else {
                // wetting front = soildepth2, dL = 0, moisture = 0
                // assume theta goes back to FC2 and decrease the wetting fornt
                theta = FC2;
                double Lwo = Lw_;
                Lw_ = std::max(0.0, Lw_ - ksat/(pore - theta));
                Percolation = (Lwo-Lw_)*(pore-theta);
            }
            ThetaI2->Drc = theta;
            Lw->Drc = Lw_;
            return(Percolation);
        }
    } else {
        // one layer
        pore = Poreeff->Drc;
        thetar = ThetaR1->Drc;
        theta = Thetaeff->Drc;
        double ksat = factor*Ksateff->Drc;

        if (theta > thetar) {
            theta_E = (theta-thetar)/(pore-thetar);
            Percolation = ksat * pow(theta_E, bca1->Drc);

            if (Lw_ < SoilDep1-0.001) {
                // wetting front has not reached bottom, make soil drier
                // decrease thetaeff because of percolation
                double moisture = (SoilDep1 - Lw_)*(theta-thetar);
                Percolation = std::min(Percolation, moisture);
                moisture -= Percolation;
                theta = moisture/(SoilDep1 - Lw_) + thetar;
            } else {
                // wetting front = soildepth1, dL = 0, moisture = 0
                // assume theta goes back to FC and decrease the wetting fornt
                double FC = 0.7867*exp(-0.012*Ksateff->Drc)*pore;
                theta = FC;
                double Lwo = Lw_;
                Lw_ = std::max(0.0, Lw_ - ksat/(pore - theta));
                Percolation = (Lwo-Lw_)*(pore-theta);
            }
            Thetaeff->Drc = theta;
            Lw->Drc = Lw_;
            return(Percolation);
        }
    }
    return(0);
}

//---------------------------------------------------------------------------

/*!
 \brief Calculates changes in soilwater with percolation from the bottom of the profile.

  Calculates changes in soilwater with percolation from the bottom of the profile, \n
  resulting in the soil becoming dryer. Based on BrooksCorey type of percolation: \n
  percolation = ksat*(theta/pore)*bca, where bca = 5.55*qPow(Ksat2->Drc,-0.114); \n
  This is completely undocumented. The soil is either impermeable or has percolation. \n
*/
// this function is not used!
void TWorld::SoilWater()
{
    if (InfilMethod == INFIL_SWATRE || InfilMethod == INFIL_NONE)
        return;
    if (SwitchImpermeable)
        return;

#pragma omp parallel for num_threads(userCores)
    FOR_ROW_COL_MV_L {
        cell_Redistribution(r, c);

        Perc->Drc = cell_Percolation(r, c, 1.0);
    }}
}


void TWorld::cell_SlopeStability(int r, int c)
{

//    grad = slope(DEM)+0.005;
//    cosS = cos(atan(grad));
//    sinS = sin(atan(grad));

//    bulk_w = 9.8;
//    # bulk density water in kN/m3

//    Mu = GWDepth/1000;
//    # pore pressure in m
//    report D = soildepth/1000;
//    # soil depth in m
//    report S = (coh+(D*bulk - Mu*bulk_w)*(cosS**2)*TanPhi);
//    # shear strength
//    report T = D*bulk*sinS*cosS;


//    F = S/T;
//    #safety factor, strength/stress, F >=1 means stable
//    F = if(outcrop, 2, F);
//    # no instability on outcrops
//    report F = min(2,F);
//    #Safety Factor based on Coulomb, cut off at <= 2 for display
//    report FDays = FDays + if (F lt 1, 1, 0);
//    # cumulative days in year when unstable
//    report FdayTot = FDays;
//    # report the last timestep, cumulative unstable days

    double F = 0;
    if (CohesionSoil->Drc > 0) {
        double cosGrad_ = cosGrad->Drc;
   //  qDebug() << cosGrad_;
     double soilbulk = SoilDepth2->Drc*BulkDensity->Drc;
        double S = CohesionSoil->Drc + (soilbulk - GWWH->Drc * 1000.0)*(cosGrad_*cosGrad_)*AngleFriction->Drc; // shear strength kPa

           double T = soilbulk *Grad->Drc*cosGrad_;// shear stress kPa
      //  qDebug() << S << soilbulk << Grad->Drc << cosGrad_; //T;
        F = Grad->Drc > 0.01 ? S/T : 0.0;
    }

   FSlope->Drc = F;

}<|MERGE_RESOLUTION|>--- conflicted
+++ resolved
@@ -207,6 +207,7 @@
         // not SwitchTwoLayer
         if (Lw_ > L_min) {
             if (Lw_ < SoilDep1-0.001) {
+                theta_E = (theta-thetar)/(pore-thetar);
                 theta_E = (theta-thetar)/(pore-thetar);// MC - percolation should depend on the difference between the two zones??
                 //theta_E = 1; // MC - this percolation is from saturated zone to unsaturated - so theta_E = 1 ???
                 Percolation = Ksateff->Drc * pow(theta_E, bca1->Drc); // m/timestep
@@ -232,15 +233,10 @@
                     theta = pore;
                     Lw_= SoilDep1;
                 }
-<<<<<<< HEAD
-            } // Lw < SD1
-        } //Lw_ > 0.1
+            }
+        } //Lw_ > L_min
         Thetaeff->Drc= theta;
         Lw->Drc= Lw_;
-=======
-            }
-        } //Lw_ > L_min
->>>>>>> 71104947
     }// 1 layer
 }
 //---------------------------------------------------------------------------
