--- conflicted
+++ resolved
@@ -207,10 +207,7 @@
         // not SwitchTwoLayer
         if (Lw_ > L_min) {
             if (Lw_ < SoilDep1-0.001) {
-<<<<<<< HEAD
                 theta_E = (theta-thetar)/(pore-thetar);
-=======
->>>>>>> bc48ea93
                 theta_E = (theta-thetar)/(pore-thetar);// MC - percolation should depend on the difference between the two zones??
                 //theta_E = 1; // MC - this percolation is from saturated zone to unsaturated - so theta_E = 1 ???
                 Percolation = Ksateff->Drc * pow(theta_E, bca1->Drc); // m/timestep
@@ -238,8 +235,6 @@
                 }
             }
         } //Lw_ > L_min
-        Thetaeff->Drc= theta;
-        Lw->Drc= Lw_;
     }// 1 layer
 }
 //---------------------------------------------------------------------------
