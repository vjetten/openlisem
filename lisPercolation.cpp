--- conflicted
+++ resolved
@@ -25,22 +25,12 @@
 #include "lisemqt.h"
 #include "model.h"
 
-<<<<<<< HEAD
-#define ss_space 0.001
-=======
 #define Aavg(a,b)  (0.5*(a+b))
 #define Havg(a,b)  (2.0/(1.0/a+1.0/b))
->>>>>>> 4e373dd8
-
-
-<<<<<<< HEAD
-// redistribution of soilwater after infiltration
-// output is new Lw and new Thetaeff and ThetaI2
-void TWorld::cell_Redistribution(int r, int c)
-=======
+
+
 //---------------------------------------------------------------------------
 void TWorld::cell_Redistribution2(int r, int c)
->>>>>>> 4e373dd8
 {
     double Lw_ = Lw->Drc;
     double L_min = 0.05; // minimum L before percolation starts
@@ -68,11 +58,11 @@
     double DL2 = SoilDep2-SoilDep1;
 
     // if Lw still in layer 1
-    if (Lw_ < SoilDep1) {
+            if (Lw_ < SoilDep1) {
         // decrease L with flow into the unsat zone beneath
 
-        // percolation flux, avg K from L into unsat SD1
-        theta_E = (theta-thetar)/(pore-thetar);
+                // percolation flux, avg K from L into unsat SD1
+                theta_E = (theta-thetar)/(pore-thetar);
         double Percolation = Ksateff->Drc * pow(theta_E, 3.0+2.0/lambda1->Drc); // m/timestep
         Percolation = Aavg(Percolation, Ksateff->Drc);
         // harmonic mean = Havg
@@ -80,50 +70,50 @@
         double moistw = Lw_ * (pore-thetar);
         //available sat moisture above Lw_
         double dm = (pore-FC1)*Lw_;
-        Percolation = std::min(dm, Percolation);
-        // not more percolation than putting moisture content at field capacity
+                Percolation = std::min(dm, Percolation);
+                // not more percolation than putting moisture content at field capacity
 
         moistw -= Percolation;
         // decrease moistw with percolation, can be 0
         Lw_ = moistw/(pore-thetar);
         // new Lw_
 
-        double store = (SoilDep1 - Lw_) * (pore-theta); // space in SD1 under Lw_
-        if (Percolation <= store) {
-            // if percolation fits in store layer 1 under the Lw
-            double m1 = (theta-thetar)*(SoilDep1-Lw_) + Percolation;
-            theta = m1/(SoilDep1-Lw_) + thetar;
+                double store = (SoilDep1 - Lw_) * (pore-theta); // space in SD1 under Lw_
+                if (Percolation <= store) {
+                    // if percolation fits in store layer 1 under the Lw
+                    double m1 = (theta-thetar)*(SoilDep1-Lw_) + Percolation;
+                    theta = m1/(SoilDep1-Lw_) + thetar;
 
             // cannot happen, you cannot have flow from L into the unsaturated zone that saturates the layer under Lw!
-            if (theta >= pore) {
-                theta = pore;
-                Lw_= SoilDep1;
-            }
-        } else {
-            // some spills over in layer 2, Lw_ is in layer 1
-            double m1 = (theta-thetar)*(SoilDep1-Lw_);
-            double m2 = (theta2-thetar2)*DL2;
-            double Perc1 = m1/(m1+m2)*Percolation;
-            double Perc2 = m2/(m1+m2)*Percolation;
-
-            m1 = (theta-thetar)*(SoilDep1-Lw_) + Perc1;
-            theta = m1/(SoilDep1-Lw_)+thetar;
+                    if (theta >= pore) {
+                        theta = pore;
+                        Lw_= SoilDep1;
+                    }
+                } else {
+                    // some spills over in layer 2, Lw_ is in layer 1
+                    double m1 = (theta-thetar)*(SoilDep1-Lw_);
+                    double m2 = (theta2-thetar2)*DL2;
+                    double Perc1 = m1/(m1+m2)*Percolation;
+                    double Perc2 = m2/(m1+m2)*Percolation;
+
+                    m1 = (theta-thetar)*(SoilDep1-Lw_) + Perc1;
+                    theta = m1/(SoilDep1-Lw_)+thetar;
 
             // cannot happen!
-            if (theta >= pore) {
-                theta = pore;
-                Lw_ = SoilDep1;
-            }
-
-            m2 = (theta2-thetar2)*DL2 + Perc2;
-            theta2 = m2/DL2 + thetar2;
+                    if (theta >= pore) {
+                        theta = pore;
+                        Lw_ = SoilDep1;
+                    }
+
+                    m2 = (theta2-thetar2)*DL2 + Perc2;
+                    theta2 = m2/DL2 + thetar2;
 
             // cannot happen!
-            if (theta2 >= pore2) {
-                theta2 = pore2;
-                Lw_ = SoilDep2;
-            }
-        }
+                    if (theta2 >= pore2) {
+                        theta2 = pore2;
+                        Lw_ = SoilDep2;
+                    }
+                }
 
         // unsaturated flow between layer 1 and 2
         // avg percolation flux between layers
@@ -145,73 +135,53 @@
         theta2 = thetar2 + m2/DL2;
         theta2 = std::min(pore2,theta2);
 
-    } else {
-        //Lw_ > SoilDep1
-
-<<<<<<< HEAD
+            } else {
+                //Lw_ > SoilDep1
+
+                theta_E = (theta2-thetar2)/(pore2-thetar2);
+        Percolation = Ksat2->Drc* pow(theta_E, 3.0+2.0/lambda2->Drc); // m/timestep
+        Percolation = Aavg(Percolation, Ksat2->Drc);
+
+                double moist1 = SoilDep1 * (pore - thetar); // moisture above wettingfront in layer 1
+                double moist2 = (Lw_-SoilDep1) * (pore2 - thetar2); // moisture above wettingfront in layer 2
+
+        double dm1 = (pore - FC1)*SoilDep1; //available moisture to move
+        double dm2 = (pore2 - FC2)*(Lw_-SoilDep1);
+
+                Percolation = std::min(Percolation, dm1+dm2);
+                //cannot have more flux than available water
+
+                double perc2 = std::min(Percolation, dm2); // part taken from layer 2
+                double perc1 = std::max(0.0, Percolation-perc2); // part taken from layer 1, can be 0
+
+                moist2 -= perc2;
+                double m2 = (SoilDep2-Lw_)*(theta2-thetar2) + perc2;
+                Lw_ = moist2/(pore2-thetar2) + SoilDep1;
+                theta2 = m2/(SoilDep2-Lw_) + thetar2;
+                theta = pore;
+
                 if (theta2 >= pore2) {
                     Lw_ = SoilDep2;
                     theta2 = pore2;
                 }
 
                 if (perc1 > 0) {
-                    // percolation moves into layer 1
+            // percolation uses layer 1
                     moist1 -= perc1;
                     // sat layer 1 now becomes free until FC
                     Lw_ = moist1/(pore-thetar);
-                    theta = FC;
+            theta = FC2;
                 }
             }
+
             Thetaeff->Drc = theta;
             ThetaI2->Drc = theta2;
-            Lw->Drc = Lw_;
-        } // Lw_ > L_min
-=======
-        theta_E = (theta2-thetar2)/(pore2-thetar2);
-        Percolation = Ksat2->Drc* pow(theta_E, 3.0+2.0/lambda2->Drc); // m/timestep
-        Percolation = Aavg(Percolation, Ksat2->Drc);
->>>>>>> 4e373dd8
-
-        double moist1 = SoilDep1 * (pore - thetar); // moisture above wettingfront in layer 1
-        double moist2 = (Lw_-SoilDep1) * (pore2 - thetar2); // moisture above wettingfront in layer 2
-
-        double dm1 = (pore - FC1)*SoilDep1; //available moisture to move
-        double dm2 = (pore2 - FC2)*(Lw_-SoilDep1);
-
-        Percolation = std::min(Percolation, dm1+dm2);
-        //cannot have more flux than available water
-
-        double perc2 = std::min(Percolation, dm2); // part taken from layer 2
-        double perc1 = std::max(0.0, Percolation-perc2); // part taken from layer 1, can be 0
-
-        moist2 -= perc2;
-        double m2 = (SoilDep2-Lw_)*(theta2-thetar2) + perc2;
-        Lw_ = moist2/(pore2-thetar2) + SoilDep1;
-        theta2 = m2/(SoilDep2-Lw_) + thetar2;
-        theta = pore;
-
-        if (theta2 >= pore2) {
-            Lw_ = SoilDep2;
-            theta2 = pore2;
-        }
-
-        if (perc1 > 0) {
-            // percolation uses layer 1
-            moist1 -= perc1;
-            // sat layer 1 now becomes free until FC
-            Lw_ = moist1/(pore-thetar);
-            theta = FC2;
-        }
-    }
-
-    Thetaeff->Drc = theta;
-    ThetaI2->Drc = theta2;
 //    Psi1->Drc = 0.01 * 10.2 * Psia1->Drc * psiCalibration * pow((theta-thetar)/(pore-thetar), -1.0/lambda1->Drc);
 //    Psi1->Drc = std::max(Psi1->Drc, 0.01 * 10.2 * psiCalibration * Psia1->Drc);
     Psi1->Drc = 0.01 * 10.2 * Psia1->Drc * psiCalibration * std::max(1.0, pow((theta-thetar)/(pore-thetar), -1.0/lambda1->Drc));
     Psi2->Drc = 0.01 * 10.2 * Psia2->Drc * psiCalibration * std::max(1.0, pow((theta2-thetar2)/(pore2-thetar2), -1.0/lambda2->Drc));
 
-    Lw->Drc = Lw_;
+            Lw->Drc = Lw_;
 
 }
 //---------------------------------------------------------------------------
@@ -229,45 +199,39 @@
 
     double Percolation, theta_E;
 
-<<<<<<< HEAD
-
-                // if percolation fits in store layer 1 under the Lw
-                double m1 = (theta-thetar)*(SoilDep1-Lw_) + Percolation;
-                theta = m1/(SoilDep1-Lw_) + thetar;
-=======
     double pore = Thetaeff->Drc;
     double thetar = ThetaR1->Drc;
     double theta = Thetaeff->Drc;
     double SoilDep1 = SoilDepth1->Drc;
     double FC = ThetaFC1->Drc;
->>>>>>> 4e373dd8
-
-    if (Lw_ < SoilDep1-0.001) {
-        theta_E = (theta-thetar)/(pore-thetar);
+
+            if (Lw_ < SoilDep1-0.001) {
+                theta_E = (theta-thetar)/(pore-thetar);
         Percolation = Ksateff->Drc * pow(theta_E, 3.0+2.0/lambda1->Drc); // m/timestep
-        //  Percolation = sqrt(Percolation * Ksateff->Drc);
+                //  Percolation = sqrt(Percolation * Ksateff->Drc);
         Percolation = Aavg(Percolation, Ksateff->Drc);
-        //flux across boundary is ks+ke/2, average after Swatre
-
-        double moisture = Lw_ * (pore-thetar); //available sat moisture above Lw_
+                //flux across boundary is ks+ke/2, average after Swatre
+
+                double moisture = Lw_ * (pore-thetar); //available sat moisture above Lw_
         double dm = (pore-FC)*Lw_;
-        Percolation = std::min(dm, Percolation);
-
-        moisture -= Percolation;
-        Lw_ = moisture/(pore-thetar); // new Lw_
-
-        double store = (SoilDep1 - Lw_) * (pore-theta); // space in SD1 under Lw_
-        Percolation = std::min(Percolation, store);
-
-        // if percolation fits in store layer 1 under the Lw
-        double m1 = (theta-thetar)*(SoilDep1-Lw_) + Percolation;
-        theta = m1/(SoilDep1-Lw_) + thetar;
-
-        if (theta >= pore) {
-            theta = pore;
-            Lw_= SoilDep1;
-        }
-    }
+                Percolation = std::min(dm, Percolation);
+
+                moisture -= Percolation;
+                Lw_ = moisture/(pore-thetar); // new Lw_
+
+                double store = (SoilDep1 - Lw_) * (pore-theta); // space in SD1 under Lw_
+                Percolation = std::min(Percolation, store);
+
+
+                // if percolation fits in store layer 1 under the Lw
+                double m1 = (theta-thetar)*(SoilDep1-Lw_) + Percolation;
+                theta = m1/(SoilDep1-Lw_) + thetar;
+
+                if (theta >= pore) {
+                    theta = pore;
+                    Lw_= SoilDep1;
+                }
+            }
 
     Thetaeff->Drc = theta;    
     Psi1->Drc = 0.01 * 10.2 * Psia1->Drc * psiCalibration * std::max(1.0, pow((theta-thetar)/(pore-thetar), -1.0/lambda1->Drc));
@@ -357,13 +321,8 @@
                 double FC = 0.7867*exp(-0.012*Ksateff->Drc)*pore;
                 theta = FC;
                 Lw_ = std::max(0.0, Lw_ - ksat/(pore - theta));
-<<<<<<< HEAD
-                Percolation = (Lwo-Lw_)*(pore-theta);
+                Percolation = ksat;//(Lwo-Lw_)*(pore-theta);
              }
-=======
-                Percolation = ksat;//(Lwo-Lw_)*(pore-theta);
-            }
->>>>>>> 4e373dd8
             Thetaeff->Drc = theta;
             Psi1->Drc = 0.01 * 10.2 * Psia1->Drc * psiCalibration * std::max(1.0, pow((theta-thetar)/(pore-thetar), -1.0/lambda1->Drc));
 
