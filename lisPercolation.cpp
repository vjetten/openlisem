/*************************************************************************
**  openLISEM: a spatial surface water balance and soil erosion model
**  Copyright (C) 2010,2011, 2020  Victor Jetten
**  contact: v.g.jetten AD utwente DOT nl
**
**  This program is free software: you can redistribute it and/or modify
**  it under the terms of the GNU General Public License GPLv3 as published by
**  the Free Software Foundation, either version 3 of the License, or
**  (at your option) any later version.
**
**  This program is distributed in the hope that it will be useful,
**  but WITHOUT ANY WARRANTY; without even the implied warranty of
**  MERCHANTABILITY or FITNESS FOR A PARTICULAR PURPOSE.  See the
**  GNU General Public License v3 for more details.
**
**  You should have received a copy of the GNU General Public License GPLv3
**  along with this program.  If not, see <http://www.gnu.org/licenses/>.
**
**  Authors: Victor Jetten, Bastian van de Bout
**  Developed in: MingW/Qt/
**  website, information and code: https://github.com/vjetten/openlisem
**
*************************************************************************/

#include "lisemqt.h"
#include "model.h"

#define Aavg(a,b)  (0.5*(a+b))
#define Havg(a,b)  (2.0/(1.0/a+1.0/b))


//---------------------------------------------------------------------------
void TWorld::cell_Redistribution2(int r, int c)
{
    double Lw_ = Lw->Drc;
    double L_min = 0.05; // minimum L before percolation starts

    if (SwitchImpermeable) {
        if (Lw_ > SoilDepth2->Drc-0.001)
            return;
    }
    if (Lw_ < L_min)
        return;

    double Percolation, theta_E;

    double pore = Poreeff->Drc;
    double thetar = ThetaR1->Drc;
    double theta = Thetaeff->Drc;
    double SoilDep1 = SoilDepth1->Drc;
    double FC1 = ThetaFC1->Drc;

    double pore2 = ThetaS2->Drc;
    double thetar2 = ThetaR2->Drc;
    double theta2 = ThetaI2->Drc;
    double SoilDep2 = SoilDepth2->Drc;
    double FC2 = ThetaFC2->Drc;
    double DL2 = SoilDep2-SoilDep1;

    // if Lw still in layer 1
            if (Lw_ < SoilDep1) {
        // decrease L with flow into the unsat zone beneath

                // percolation flux, avg K from L into unsat SD1
                theta_E = (theta-thetar)/(pore-thetar);
        double Percolation = Ksateff->Drc * pow(theta_E, 3.0+2.0/lambda1->Drc); // m/timestep
        Percolation = Aavg(Percolation, Ksateff->Drc);
        // harmonic mean = Havg

        double moistw = Lw_ * (pore-thetar);
        //available sat moisture above Lw_
        double dm = (pore-FC1)*Lw_;
                Percolation = std::min(dm, Percolation);
                // not more percolation than putting moisture content at field capacity

        moistw -= Percolation;
        // decrease moistw with percolation, can be 0
        Lw_ = moistw/(pore-thetar);
        // new Lw_

                double store = (SoilDep1 - Lw_) * (pore-theta); // space in SD1 under Lw_
                if (Percolation <= store) {
                    // if percolation fits in store layer 1 under the Lw
                    double m1 = (theta-thetar)*(SoilDep1-Lw_) + Percolation;
                    theta = m1/(SoilDep1-Lw_) + thetar;

            // cannot happen, you cannot have flow from L into the unsaturated zone that saturates the layer under Lw!
                    if (theta >= pore) {
                        theta = pore;
                        Lw_= SoilDep1;
                    }
                } else {
                    // some spills over in layer 2, Lw_ is in layer 1
                    double m1 = (theta-thetar)*(SoilDep1-Lw_);
                    double m2 = (theta2-thetar2)*DL2;
                    double Perc1 = m1/(m1+m2)*Percolation;
                    double Perc2 = m2/(m1+m2)*Percolation;

                    m1 = (theta-thetar)*(SoilDep1-Lw_) + Perc1;
                    theta = m1/(SoilDep1-Lw_)+thetar;

            // cannot happen!
                    if (theta >= pore) {
                        theta = pore;
                        Lw_ = SoilDep1;
                    }

                    m2 = (theta2-thetar2)*DL2 + Perc2;
                    theta2 = m2/DL2 + thetar2;

            // cannot happen!
                    if (theta2 >= pore2) {
                        theta2 = pore2;
                        Lw_ = SoilDep2;
                    }
                }

        // unsaturated flow between layer 1 and 2
        // avg percolation flux between layers
        theta_E = (theta-thetar)/(pore-thetar);
        double Perc1 = Ksateff->Drc * pow(theta_E, 3.0+2.0/lambda1->Drc); // m/timestep
        theta_E = (theta2-thetar2)/(pore2-thetar2);
        double Perc2 = Ksat2->Drc * pow(theta_E, 3.0+2.0/lambda2->Drc); // m/timestep
        Percolation = Aavg(Perc1, Perc2);

        double m1 = (SoilDep1-Lw_)*(theta-thetar);  // max moist
        Percolation = std::min(Percolation, m1);
        double m2 = DL2*(pore2-theta2); // max fit
        Percolation = std::min(Percolation, m2);

        m1 -= Percolation;
        theta = thetar + m1/(SoilDep1-Lw_);

        m2 = DL2*(theta2-thetar2) + Percolation;
        theta2 = thetar2 + m2/DL2;
        theta2 = std::min(pore2,theta2);

            } else {
                //Lw_ > SoilDep1

                theta_E = (theta2-thetar2)/(pore2-thetar2);
        Percolation = Ksat2->Drc* pow(theta_E, 3.0+2.0/lambda2->Drc); // m/timestep
        Percolation = Aavg(Percolation, Ksat2->Drc);

                double moist1 = SoilDep1 * (pore - thetar); // moisture above wettingfront in layer 1
                double moist2 = (Lw_-SoilDep1) * (pore2 - thetar2); // moisture above wettingfront in layer 2

        double dm1 = (pore - FC1)*SoilDep1; //available moisture to move
        double dm2 = (pore2 - FC2)*(Lw_-SoilDep1);

                Percolation = std::min(Percolation, dm1+dm2);
                //cannot have more flux than available water

                double perc2 = std::min(Percolation, dm2); // part taken from layer 2
                double perc1 = std::max(0.0, Percolation-perc2); // part taken from layer 1, can be 0

                moist2 -= perc2;
                double m2 = (SoilDep2-Lw_)*(theta2-thetar2) + perc2;
                Lw_ = moist2/(pore2-thetar2) + SoilDep1;
                theta2 = m2/(SoilDep2-Lw_) + thetar2;
                theta = pore;

                if (theta2 >= pore2) {
                    Lw_ = SoilDep2;
                    theta2 = pore2;
                }

                if (perc1 > 0) {
            // percolation uses layer 1
                    moist1 -= perc1;
                    // sat layer 1 now becomes free until FC
                    Lw_ = moist1/(pore-thetar);
            theta = FC2;
                }
            }

<<<<<<< HEAD
            Thetaeff->Drc = theta;
            ThetaI2->Drc = theta2;
//    Psi1->Drc = 0.01 * 10.2 * Psia1->Drc * psiCalibration * pow((theta-thetar)/(pore-thetar), -1.0/lambda1->Drc);
//    Psi1->Drc = std::max(Psi1->Drc, 0.01 * 10.2 * psiCalibration * Psia1->Drc);
    Psi1->Drc = 0.01 * 10.2 * Psia1->Drc * psiCalibration * std::max(1.0, pow((theta-thetar)/(pore-thetar), -1.0/lambda1->Drc));
    Psi2->Drc = 0.01 * 10.2 * Psia2->Drc * psiCalibration * std::max(1.0, pow((theta2-thetar2)/(pore2-thetar2), -1.0/lambda2->Drc));
=======
    Thetaeff->Drc = theta;
    ThetaI2->Drc = theta2;

    //DO NOT RECALCULATE PSI.
    // Psi1->Drc = 0.01 * 10.2 * Psia1->Drc * psiCalibration * std::max(1.0, pow((theta-thetar)/(pore-thetar), -1.0/lambda1->Drc));
  //  Psi2->Drc = 0.01 * 10.2 * Psia2->Drc * psiCalibration * std::max(1.0, pow((theta2-thetar2)/(pore2-thetar2), -1.0/lambda2->Drc));
>>>>>>> ad25dc97

            Lw->Drc = Lw_;

}
//---------------------------------------------------------------------------
void TWorld::cell_Redistribution1(int r, int c)
{
    double Lw_ = Lw->Drc;
    double L_min = 0.05; // minimum L before percolation starts

    if (SwitchImpermeable) {
        if (Lw_ > SoilDepth2->Drc-0.001)
            return;
    }
    if (Lw_ < L_min)
        return;

    double Percolation, theta_E;

    double pore = Thetaeff->Drc;
    double thetar = ThetaR1->Drc;
    double theta = Thetaeff->Drc;
    double SoilDep1 = SoilDepth1->Drc;
    double FC = ThetaFC1->Drc;

            if (Lw_ < SoilDep1-0.001) {
                theta_E = (theta-thetar)/(pore-thetar);
        Percolation = Ksateff->Drc * pow(theta_E, 3.0+2.0/lambda1->Drc); // m/timestep
                //  Percolation = sqrt(Percolation * Ksateff->Drc);
        Percolation = Aavg(Percolation, Ksateff->Drc);
                //flux across boundary is ks+ke/2, average after Swatre

                double moisture = Lw_ * (pore-thetar); //available sat moisture above Lw_
        double dm = (pore-FC)*Lw_;
                Percolation = std::min(dm, Percolation);

                moisture -= Percolation;
                Lw_ = moisture/(pore-thetar); // new Lw_

                double store = (SoilDep1 - Lw_) * (pore-theta); // space in SD1 under Lw_
                Percolation = std::min(Percolation, store);


                // if percolation fits in store layer 1 under the Lw
                double m1 = (theta-thetar)*(SoilDep1-Lw_) + Percolation;
                theta = m1/(SoilDep1-Lw_) + thetar;

                if (theta >= pore) {
                    theta = pore;
                    Lw_= SoilDep1;
                }
            }

    Thetaeff->Drc = theta;
    //DO NOT RECALCULATE PSI
   // Psi1->Drc = 0.01 * 10.2 * Psia1->Drc * psiCalibration * std::max(1.0, pow((theta-thetar)/(pore-thetar), -1.0/lambda1->Drc));
    Lw->Drc = Lw_;
}
//---------------------------------------------------------------------------

// percolation from the bottom of the soil profile
//factor is for use of GW recharge
double TWorld::cell_Percolation(int r, int c, double factor)
{
    double Percolation, dL, pore, theta, thetar, theta_E;
    double Lw_ = Lw->Drc;
    double SoilDep1 = SoilDepth1->Drc;

    if(SwitchTwoLayer) {

        if (SwitchChannelBaseflow) {
            if(SwitchGWflow || SwitchLDDGWflow) {
                if (GWWH->Drc > SoilDepth2->Drc-HMIN)
                    return 0;
            }
        }

        pore = ThetaS2->Drc;
        thetar = ThetaR2->Drc;
        theta = ThetaI2->Drc;
        double SoilDep2 = SoilDepth2->Drc;
        double ksat = factor*Ksat2->Drc;
        double FC2 = 0.7867*exp(-0.012*Ksat2->Drc)*pore;

        if(theta > thetar) {
            // percolation in m per timestep
            theta_E = (theta-thetar)/(pore-thetar);
            Percolation = ksat * pow(theta_E, 3.0+2.0/lambda2->Drc);

            if (Lw_ > SoilDep1)
                dL = SoilDep2 - Lw_;
            else
                dL = SoilDep2 - SoilDep1;
            // assumption: if Wet Fr still in first layer percolation only make 2nd drier

            if (Lw_ < SoilDep2-0.001) {
                // decrease thetaeff because of percolation
                double moisture = dL*(theta-thetar);
                Percolation = std::min(Percolation, moisture);
                moisture -= Percolation;
                theta = moisture/dL + thetar;
            } else {
                // wetting front = soildepth2, dL = 0, moisture = 0
                // assume theta goes back to FC2 and decrease the wetting fornt
                theta = FC2;
                //double Lwo = Lw_;
                Lw_ = std::max(0.0, Lw_ - ksat/(pore - theta));
                Percolation = ksat; //(Lwo-Lw_)*(pore-theta);
            }
            ThetaI2->Drc = theta;
             //DO NOT RECALCULATE PSI
            //Psi2->Drc = 0.01 * 10.2 * Psia2->Drc * psiCalibration * std::max(1.0, pow((theta-thetar)/(pore-thetar), -1.0/lambda2->Drc));
            Lw->Drc = Lw_;
            return(Percolation);
        }
    } else {
        // one layer
        pore = Poreeff->Drc;
        thetar = ThetaR1->Drc;
        theta = Thetaeff->Drc;
        double ksat = factor*Ksateff->Drc;

        if ((SwitchGWflow || SwitchLDDGWflow) && GWWH->Drc > SoilDepth1->Drc-HMIN)
         return 0;


        if (theta > thetar) {
            theta_E = (theta-thetar)/(pore-thetar);
            Percolation = ksat * pow(theta_E, 3.0+2.0/lambda1->Drc);

            if (Lw_ < SoilDep1-0.001) {
                // wetting front has not reached bottom, make soil drier
                // decrease thetaeff because of percolation
                    double moisture = (SoilDep1 - Lw_)*(theta-thetar);
                    Percolation = std::min(Percolation, moisture);
                    moisture -= Percolation;
                    theta = moisture/(SoilDep1 - Lw_) + thetar;
            } else {
                // wetting front = soildepth1, dL = 0, moisture = 0
                // assume theta goes back to FC and decrease the wetting fornt
                double FC = 0.7867*exp(-0.012*Ksateff->Drc)*pore;
                theta = FC;
                Lw_ = std::max(0.0, Lw_ - ksat/(pore - theta));
                Percolation = ksat;//(Lwo-Lw_)*(pore-theta);
             }
            Thetaeff->Drc = theta;
            //DO NOT RECALCULATE PSI
           // Psi1->Drc = 0.01 * 10.2 * Psia1->Drc * psiCalibration * std::max(1.0, pow((theta-thetar)/(pore-thetar), -1.0/lambda1->Drc));

            Lw->Drc = Lw_;
            return(Percolation);
        }
    }
    return(0);
}

//---------------------------------------------------------------------------
// aletrnative, compacter writing and possibility for three layer
// percolation is always from the lowest layer

// NOT USED OR TESTED YET

double TWorld::cell_PercolationMulti(int r, int c, double factor)
{
    double Percolation, dL, theta_E;
    double Lw_ = Lw->Drc;
    cTMap *SoilDepth = SoilDepth1;
    cTMap *pore = Thetaeff;
    cTMap *theta = ThetaI1;
    cTMap *thetar = ThetaR1;
    cTMap *ksat = Ksateff;
    cTMap *lambda = lambda1;
    cTMap *FC = ThetaFC1;
    cTMap *Psi = Psi1;
   // cTMap *Psia = Psia1;

    if(SwitchTwoLayer) {
        SoilDepth = SoilDepth2;
        pore = ThetaS2;
        theta = ThetaI2;
        thetar = ThetaR2;
        FC = ThetaFC2;
        ksat = Ksat2;
        lambda = lambda2;
        Psi = Psi2;
      //  Psia = Psia2;
    }

    if (SwitchChannelBaseflow) {
        if(SwitchGWflow || SwitchLDDGWflow) {
            if (GWWH->Drc > SoilDepth->Drc - HMIN)
                return 0;
        }
    }

    if(theta->Drc > thetar->Drc) {
        // field capacity, after Saxton and Rawls 2006
        // correlation mad ein excel sheet
        double ksat_ = factor*ksat->Drc;

        // percolation in m per timestep
        theta_E = (theta-thetar)/(pore-thetar);
        Percolation = ksat_ * pow(theta_E, 3.0+2.0/lambda->Drc);

        if (SwitchThreeLayer)
            dL = SoilDepth3->Drc - std::max(SoilDepth2->Drc, Lw_);
        else
            if (SwitchTwoLayer)
                dL = SoilDepth2->Drc - std::max(SoilDepth1->Drc, Lw_);
            else
                dL = SoilDepth - Lw;
        // assumption: if Wet Fr still in first layer percolation only make 2nd drier

        if (Lw_ < SoilDepth->Drc - 0.001) {
            double moisture = dL*(theta->Drc - thetar->Drc);
            // available moisture in last layer
            Percolation = std::min(Percolation, moisture);
            moisture -= Percolation;
            theta->Drc = moisture/dL + thetar->Drc;
            // adjust theta of last layer
        } else {
            // wetting front = soildepth, dL = 0, moisture = 0
            // assume theta goes back to field capacity and decrease the wetting fornt
            theta->Drc = FC->Drc;

            Lw_ = std::max(0.0, Lw_ - ksat_/(pore->Drc - theta->Drc));
            Percolation = ksat_;
        }
        Lw->Drc = Lw_;
        return(Percolation);
    }

    return(0);
}

//---------------------------------------------------------------------------

/*!
 \brief Calculates changes in soilwater with percolation from the bottom of the profile.

  Calculates changes in soilwater with percolation from the bottom of the profile, \n
  resulting in the soil becoming dryer. Based on BrooksCorey type of percolation: \n
*/
// this function is not used!
void TWorld::SoilWater()
{
    if (InfilMethod == INFIL_SWATRE || InfilMethod == INFIL_NONE)
        return;
    if (SwitchImpermeable)
        return;

#pragma omp parallel for num_threads(userCores)
    FOR_ROW_COL_MV_L {
        if (SwitchTwoLayer)
        cell_Redistribution2(r, c);
        else
        cell_Redistribution1(r, c);

        Perc->Drc = cell_Percolation(r, c, 1.0);
    }}
}


void TWorld::cell_SlopeStability(int r, int c)
{

//    grad = slope(DEM)+0.005;
//    cosS = cos(atan(grad));
//    sinS = sin(atan(grad));

//    bulk_w = 9.8;
//    # bulk density water in kN/m3

//    Mu = GWDepth/1000;
//    # pore pressure in m
//    report D = soildepth/1000;
//    # soil depth in m
//    report S = (coh+(D*bulk - Mu*bulk_w)*(cosS**2)*TanPhi);
//    # shear strength
//    report T = D*bulk*sinS*cosS;


//    F = S/T;
//    #safety factor, strength/stress, F >=1 means stable
//    F = if(outcrop, 2, F);
//    # no instability on outcrops
//    report F = min(2,F);
//    #Safety Factor based on Coulomb, cut off at <= 2 for display
//    report FDays = FDays + if (F lt 1, 1, 0);
//    # cumulative days in year when unstable
//    report FdayTot = FDays;
//    # report the last timestep, cumulative unstable days

    double F = 0;
    if (CohesionSoil->Drc > 0) {
        double cosGrad_ = cosGrad->Drc;
   //  qDebug() << cosGrad_;
     double soilbulk = SoilDepth2->Drc*BulkDensity->Drc;
        double S = CohesionSoil->Drc + (soilbulk - GWWH->Drc * 1000.0)*(cosGrad_*cosGrad_)*AngleFriction->Drc; // shear strength kPa

           double T = soilbulk *Grad->Drc*cosGrad_;// shear stress kPa
      //  qDebug() << S << soilbulk << Grad->Drc << cosGrad_; //T;
        F = Grad->Drc > 0.01 ? S/T : 0.0;
    }

   FSlope->Drc = F;

}<|MERGE_RESOLUTION|>--- conflicted
+++ resolved
@@ -174,21 +174,12 @@
                 }
             }
 
-<<<<<<< HEAD
             Thetaeff->Drc = theta;
             ThetaI2->Drc = theta2;
-//    Psi1->Drc = 0.01 * 10.2 * Psia1->Drc * psiCalibration * pow((theta-thetar)/(pore-thetar), -1.0/lambda1->Drc);
-//    Psi1->Drc = std::max(Psi1->Drc, 0.01 * 10.2 * psiCalibration * Psia1->Drc);
-    Psi1->Drc = 0.01 * 10.2 * Psia1->Drc * psiCalibration * std::max(1.0, pow((theta-thetar)/(pore-thetar), -1.0/lambda1->Drc));
-    Psi2->Drc = 0.01 * 10.2 * Psia2->Drc * psiCalibration * std::max(1.0, pow((theta2-thetar2)/(pore2-thetar2), -1.0/lambda2->Drc));
-=======
-    Thetaeff->Drc = theta;
-    ThetaI2->Drc = theta2;
 
     //DO NOT RECALCULATE PSI.
     // Psi1->Drc = 0.01 * 10.2 * Psia1->Drc * psiCalibration * std::max(1.0, pow((theta-thetar)/(pore-thetar), -1.0/lambda1->Drc));
   //  Psi2->Drc = 0.01 * 10.2 * Psia2->Drc * psiCalibration * std::max(1.0, pow((theta2-thetar2)/(pore2-thetar2), -1.0/lambda2->Drc));
->>>>>>> ad25dc97
 
             Lw->Drc = Lw_;
 
@@ -230,7 +221,6 @@
 
                 double store = (SoilDep1 - Lw_) * (pore-theta); // space in SD1 under Lw_
                 Percolation = std::min(Percolation, store);
-
 
                 // if percolation fits in store layer 1 under the Lw
                 double m1 = (theta-thetar)*(SoilDep1-Lw_) + Percolation;
