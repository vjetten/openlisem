--- conflicted
+++ resolved
@@ -953,20 +953,11 @@
 
 
     // for 1D or 2D overland flow: channel outlet points are checked, leading
-<<<<<<< HEAD
     // FOR_ROW_COL_MV_CH {
     //     if(Outlet->Drc > 0 && LDDChannel->Drc != 5)
     //     {
     //         //qDebug() << r << c << LDDChannel->Drc << Outlet->Drc;
     //         ErrorString = QString("Outlet points (outlet.map) do not coincide with Channel LDD endpoints: %1 %2.").arg(Outlet->Drc).arg(LDDChannel->Drc);
-=======
-    // FOR_ROW_COL_MV_CH
-    // {
-    //     if(Outlet->Drc > 0 && LDDChannel->Drc != 5)
-    //     {
-    //         //qDebug() << r << c << LDDChannel->Drc << Outlet->Drc;
-    //         ErrorString = "Outlet points (outlet.map) do not coincide with Channel LDD endpoints.";
->>>>>>> 518a097b
     //         throw 1;
     //     }
     // }
