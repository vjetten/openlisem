﻿/*************************************************************************
**  openLISEM: a spatial surface water balance and soil erosion model
**  Copyright (C) 2010,2011, 2020  Victor Jetten
**  contact: v.g.jetten AD utwente DOT nl
**
**  This program is free software: you can redistribute it and/or modify
**  it under the terms of the GNU General Public License GPLv3 as published by
**  the Free Software Foundation, either version 3 of the License, or
**  (at your option) any later version.
**
**  This program is distributed in the hope that it will be useful,
**  but WITHOUT ANY WARRANTY; without even the implied warranty of
**  MERCHANTABILITY or FITNESS FOR A PARTICULAR PURPOSE.  See the
**  GNU General Public License v3 for more details.
**
**  You should have received a copy of the GNU General Public License GPLv3
**  along with this program.  If not, see <http://www.gnu.org/licenses/>.
**
**  Authors: Victor Jetten, Bastian van de Bout
**  Developed in: MingW/Qt/
**  website, information and code: https://github.com/vjetten/openlisem
**
*************************************************************************/

/*!
 \file lisDatainit.cpp
 \brief All data handling functions, read, parse, initialize, make and delete the map structures etc.

 functions: \n
 - cTMap TWorld::NewMap(double value) Make a map filled with a value and LDD as mask \n
 - cTMap TWorld::ReadMap(cTMap *Mask, QString name) Make a map and fill it with data from a file\n
 - void TWorld::DestroyData(void) Destroy the list with all maps and pointers, no need to do this one by one.\n
 - cTMap TWorld::InitMask(QString name) Make and read the reference map which is the LDD \n
 - cTMap TWorld::InitMaskChannel(QString name) Make and read the channel map (channel LDD)\n
 - cTMap TWorld::InitMaskTiledrain(QString name) Make and read the tiell drain map (tile LDD)\n
 - void TWorld::InitTiledrains(void) read and intiialize all Tile drain variables and maps \n
 - void TWorld::InitBuffers(void)  read and intiialize all buffer and sediment fence variables and maps \n
 - void TWorld::InitChannel(void)  read and intiialize all channel variables and maps \n
 - void TWorld::GetInputData(void) Read all input maps \n
 - void TWorld::IntializeData(void) Initialize all auxillary maps and variables\n
 - void TWorld::IntializeOptions(void) Initialize all options (Switch...) before the run file.\n
*/

#include <algorithm>
#include <qstring.h>
#include "io.h"
#include "lisemqt.h"
#include "global.h"

#include "model.h"
#include "operation.h"
#include "CsfRGBMap.h"

//---------------------------------------------------------------------------
/** \n void TWorld::InitMapList(void)
*  blabla
*/
void TWorld::InitMapList(void)
{
    maplistnr = 0;
    for (int i = 0; i < NUMNAMES; i++)
    {
        maplistCTMap[i].m = nullptr;
    }
}
//---------------------------------------------------------------------------
cTMap *TWorld::NewMap(double value)
{
    cTMap *_M = new cTMap();

    _M->MakeMap(LDD, value);
    // changed to LDD instead of Mask

    if (_M)
    {
        maplistCTMap[maplistnr].m = _M;
        maplistnr++;
    }

    return(_M);
}
//---------------------------------------------------------------------------
cTMap *TWorld::ReadFullMap(QString name)
{
    cTMap *_M = new cTMap(readRaster(/*inputdir + */name));

    for (int r = 0; r < _nrRows; r++)
        for (int c = 0; c < _nrCols; c++)
            if (pcr::isMV(_M->Drc))
            {
//                QString sr, sc;
//                sr.setNum(r); sc.setNum(c);
//                ErrorString = "Missing value at row="+sr+" and col="+sc+" in map: "+name+".\n \
//                        All cells in this map should be non-MV";
//                        throw 1;
                _M->Drc = 0;
            }

    maplistCTMap[maplistnr].m = _M;
    maplistnr++;

    return(_M);

}
//---------------------------------------------------------------------------
cTMap *TWorld::ReadMap(cTMap *Mask, QString name)
{
    cTMap *_M = new cTMap(readRaster(/*inputdir + */name));

    for (int r = 0; r < _nrRows; r++)
        for (int c = 0; c < _nrCols; c++)
            if (!pcr::isMV(Mask->Drc) && pcr::isMV(_M->Drc))
            {
                QString sr, sc;
                sr.setNum(r); sc.setNum(c);
                ErrorString = "Missing value at row="+sr+" and col="+sc+" in map: "+name+".\n \
                        This is a cell with missing values where a flow network esists (either LDD, Channel LDD, tile drain LDD).";
                        throw 1;
            }

    maplistCTMap[maplistnr].m = _M;
    maplistnr++;

    return(_M);

}
//---------------------------------------------------------------------------
void TWorld::DestroyData(void)
{
    DEBUG("clear all maps");
    if (op.nrMapsCreated > 0) {
        for (int i = 0; i < op.nrMapsCreated; i++)
        {
            if (maplistCTMap[i].m != nullptr)
            {
                delete maplistCTMap[i].m;
                maplistCTMap[i].m = nullptr;
            }
        }
    }

    DEBUG("clear meteo structures");

    // clear() calls the destruction of all elements in the sturcture
    RainfallSeries.clear();
    RainfallSeriesMaps.clear();
    calibRainfallinFile = false;
    if (SwitchSnowmelt) {
        SnowmeltSeries.clear();
        SnowmeltSeriesMaps.clear();
    }
    if (SwitchIncludeET) {
        ETSeries.clear();
        ETSeriesMaps.clear();
    }

    if (InfilMethod == INFIL_SWATRE && initSwatreStructure)
    {
        DEBUG("clear swatre structure");

        FreeSwatreInfo();
        if (SwatreSoilModel)
            CloseSwatre(SwatreSoilModel);
        if (SwatreSoilModelCrust)
            CloseSwatre(SwatreSoilModelCrust);
        if (SwatreSoilModelCompact)
            CloseSwatre(SwatreSoilModelCompact);
        if (SwatreSoilModelGrass)
            CloseSwatre(SwatreSoilModelGrass);
    }

      //if (cr_) free(cr_);
      //if (crch_) free(crch_);
    cr_.clear();
    crch_.clear();
    crldd5_.clear();
    crlddch5_.clear();

    for(int i_ = 0; i_ < crlinkedldd_.size(); i_++){
       // crlinkedldd_[i_].in.clear();
        if(crlinkedldd_[i_].inn)
            free(crlinkedldd_[i_].inn);
    }
    crlinkedldd_.clear();

    for(int i_ = 0; i_ < crlinkedlddch_.size(); i_++){
      //  crlinkedlddch_[i_].in.clear();
        if(crlinkedlddch_[i_].inn)
            free(crlinkedlddch_[i_].inn);
    }
    crlinkedlddch_.clear();

}
//---------------------------------------------------------------------------
/// separate networks need their own InitMask: LDD, ChannelLDD, TileLDD
cTMap *TWorld::InitMask(QString name)
{
    // read map and make a mask map

    cTMap *_M = new cTMap(readRaster(name));

    maplistCTMap[maplistnr].m = _M;
    maplistnr++;

    _dx = _M->cellSize()*1.0000000;
    _nrRows = _M->nrRows();
    _nrCols = _M->nrCols();
    _llx =  _M->west();
    _lly = _M->north() - (double)_nrRows * _dx;

    return(_M);

}
//---------------------------------------------------------------------------
/// separate networks need their own InitMask: LDD, ChannelLDD, TileLDD
cTMap *TWorld::InitMaskChannel(QString name)
{

    cTMap *_M = new cTMap(readRaster(/*inputdir + */name));

    maplistCTMap[maplistnr].m = _M;
    maplistnr++;

    return(_M);

}
//---------------------------------------------------------------------------
/// separate networks need their own InitMask: LDD, ChannelLDD, TileLDD
cTMap *TWorld::InitMaskTiledrain(QString name)
{

    cTMap *_M = new cTMap(readRaster(/*inputdir + */name));

    maplistCTMap[maplistnr].m = _M;
    maplistnr++;

    return(_M);

}
//---------------------------------------------------------------------------
void TWorld::GetInputData(void)
{
    InitParameters();

    InitStandardInput();
    //## Basic data start of map list etc.

    InitLULCInput();
    //## surface related variables

    InitSoilInput();
    //## soil/infiltration data

    InitErosion();
    //extended sediment stuff

    InitChannel();
    //## read and initialize all channel maps and variables

    InitFlood();
    // vars for dyn wave

    InitBoundary();
    //find domain boundaries

    //## make shaded relief map for display.
    InitShade();
    InitImages();

    //## read and initialize all tile drain system maps and variables
    InitTiledrains();

    //## get flow barriers;
    InitFlowBarriers();

    InitScreenChanNetwork();

}
//---------------------------------------------------------------------------
void TWorld::InitParameters(void)
{       
    PBiasCorrection = getvaluedouble("Rainfall Bias Correction");
    ETBiasCorrection = getvaluedouble("ET Bias Correction");
    rainfallETa_threshold = getvaluedouble("Rainfall ET threshold");
    rainIDIfactor = getvaluedouble("IDI factor");

    GW_recharge = getvaluedouble("GW recharge factor");
    GW_flow = getvaluedouble("GW flow factor");
    GW_inflow = getvaluedouble("GW river inflow factor");
    GW_slope = getvaluedouble("GW slope factor");
    GW_lag = 0.8; //getvaluedouble("GW lag factor");
    GW_deep = getvaluedouble("GW deep percolation");
    GW_threshold = getvaluedouble("GW threshold factor");
  //  GW_initlevel = 0;//getvaluedouble("GW initial level");

    // get calibration parameters
    gsizeCalibrationD50 = getvaluedouble("Grain Size calibration D50");
    gsizeCalibrationD90 = getvaluedouble("Grain Size calibration D90");

    ksatCalibration = getvaluedouble("Ksat calibration");
    ksatCalibration2 = getvaluedouble("Ksat2 calibration");
    SmaxCalibration = getvaluedouble("Smax calibration");
    nCalibration = getvaluedouble("N calibration");
    if (nCalibration == 0)
    {
        ErrorString = QString("Calibration: the calibration factor for Mannings n for slopes cannot be zero.");
        throw 1;
    }

    thetaCalibration = getvaluedouble("Theta calibration");
    psiCalibration = getvaluedouble("Psi calibration");
    ChnCalibration = getvaluedouble("Channel N calibration");
    ChnTortuosity = 1.0;
    //ChnTortuosity = getvaluedouble("Channel tortuosity");
    if (ChnCalibration == 0)
    {
        ErrorString = QString("Calibration: the calibration factor for Mannings n for channels cannot be zero.");
        throw 1;
    }

    ChKsatCalibration = getvaluedouble("Channel Ksat calibration");
    SplashDelivery =getvaluedouble("Splash Delivery Ratio");
    DepositedCohesion = getvaluedouble("Particle Cohesion of Deposited Layer");
    BulkDens = getvaluedouble("Sediment bulk density");
    //StemflowFraction = getvaluedouble("Stemflow fraction");
    CanopyOpeness = getvaluedouble("Canopy Openess");

    //VJ 110829 water repellency
//    waterRep_a = getvaluedouble("Water Repellency A");
//    waterRep_b = getvaluedouble("Water Repellency B");
//    waterRep_c = getvaluedouble("Water Repellency C");
//    waterRep_d = getvaluedouble("Water Repellency D");

    // VJ 170923 moved all 2D switches here
    minReportFloodHeight = getvaluedouble("Minimum reported flood height");
    courant_factor = getvaluedouble("Flooding courant factor");
    courant_factorSed = std::min(0.2,courant_factor);
    // courant_factor_sed = getvaluedouble("Flooding courant factor diffusive");
    TimestepfloodMin = getvaluedouble("Timestep flood");
    F_SWOFSolution = getvalueint("Flood Solution");
    SwitchMUSCL = F_SWOFSolution == 2;
    SwitchSWOFopen = F_SWOFSolution == 0;

    F_pitValue = getvaluedouble("Pit Value");

    if (SwitchAdvancedOptions) {
        mixing_coefficient = getvaluedouble("Flooding mixing coefficient");
        runoff_partitioning = getvaluedouble("Flooding runoff partitioning");
        F_MaxIter = getvalueint("Flood max iterations");
        F_fluxLimiter = getvalueint("Flooding SWOF flux limiter"); //minmax, vanleer, albeda
        F_scheme = getvalueint("Flooding SWOF Reconstruction");   //HLL HLL2 Rusanov
        F_minWH = getvaluedouble("Min WH flow");   //HLL HLL2 Rusanov
        // SwitchHeun = false;// (getvalueint("Use Heun") == 1);
        //F_AddGravity = getvalueint("Use gravity flow");
       // F_Angle = getvaluedouble("Angle flow to channel");
        //SwitchFixedAngle = (getvalueint("Use fixed Angle") == 1);
        //SwitchErosionInsideLoop = getvalueint("Calculate erosion inside 2D loop") == 1;
        SwitchLinkedList = getvalueint("Use Linked List") == 1;
        _dtCHkin = getvaluedouble("Channel Kinwave dt");
    } else {
        mixing_coefficient = 2.0;
        runoff_partitioning = 1.0;
        F_MaxIter = 200;
        F_minWH = 0.0001;
        F_fluxLimiter = 1; //minmax, vanleer, albeda
        F_scheme = 4;   //Rusanov HLL HLL2 HLL2c
        //  SwitchHeun = false;
        //SwitchFixedAngle = false;
        F_AddGravity = 1;
        //F_Angle = 0.02;
        F_pitValue = _dx/100;
        //Switch2DDiagonalFlow = true;
        //SwitchErosionInsideLoop = true;
        SwitchLinkedList = true;
        _dtCHkin = 60.0;//_dt_user;
    }
    _CHMaxV = 20.0;
    if (SwitchChannelMaxV)
       _CHMaxV =  getvaluedouble("Channel Max V");

    SwitchKinematic2D = getvalueint("Routing Kin Wave 2D");

    userCores = getvalueint("Nr user Cores");
    int cores = omp_get_max_threads();
    if (userCores == 0 || userCores > cores)
        userCores = cores;
    op.cores = userCores;

}
//---------------------------------------------------------------------------
void TWorld::InitStandardInput(void)
{   
    //## catchment data
    LDD = InitMask(getvaluename("ldd"));
    // THIS SHOULD BE THE FIRST MAP
    // LDD is also mask and reference file, everthing has to fit LDD
    // channels use channel LDD as mask

    tm = NewMap(0); // temp map for aux calculations
    tma = NewMap(0); // temp map for aux calculations
    tmb = NewMap(0); // temp map for aux calculations
    tmc = NewMap(0); // temp map for aux calculations
    tmd = NewMap(0); // temp map for aux calculations

    nrValidCells = 0;
    FOR_ROW_COL_MV {
        nrValidCells++;
    }

    FOR_ROW_COL_MV {
        LDD_COOR newcr;
        newcr.r = r;
        newcr.c = c;
        cr_ << newcr;
    }

    /* OBSOLETE
    if (SwitchSWOFWatersheds) {
        WaterSheds = ReadMap(LDD,getvaluename("wsheds"));
        QList <int> tmp = countUnits(*WaterSheds);
        nrWatersheds = tmp.count();

        long nrc = 0;
        WScr.clear();
        for (int i = 0; i <= nrWatersheds; i++){
            crws_.clear();
            FOR_ROW_COL_MV {
                if (WaterSheds->Drc == i) {
                    LDD_COOR newcr;
                    newcr.r = r;
                    newcr.c = c;
                    crws_ << newcr;
                }
            }
            WScr.append(crws_);
            nrc += WScr.at(i).size();
            //qDebug() << WScr.size() << WScr.at(i).size() << i << nrc << nrValidCells;
        }
    }
    */
    FOR_ROW_COL_MV {
        if (LDD->Drc == 5) {
        LDD_COOR newcr;
        newcr.r = r;
        newcr.c = c;
        crldd5_ << newcr;
        }
    }
    nrValidCellsLDD5 = crldd5_.size();

  //  if (SwitchKinematic2D == K2D_METHOD_KIN || SwitchKinematic2D == K2D_METHOD_KINDYN)
        crlinkedldd_ = MakeLinkedList(LDD);



    DEM = ReadMap(LDD, getvaluename("dem"));

    Grad = ReadMap(LDD, getvaluename("grad"));  // must be SINE of the slope angle !!!
    checkMap(*Grad, LARGER, 1.0, "Gradient cannot be larger than 1: must be SINE of slope angle (not TANGENT)");
    sqrtGrad = NewMap(0);
    FOR_ROW_COL_MV {
        sqrtGrad->Drc = sqrt(Grad->Drc);
    }

    SwitchSlopeStability = false;
    if (SwitchSlopeStability) {
        tanGrad = NewMap(0);
        cosGrad = NewMap(0);
        BulkDensity = NewMap(1400);
        AngleFriction = NewMap(1.0);  // tan phi = 45 degrees

        FSlope = NewMap(0);

        FOR_ROW_COL_MV {
            // grad = grad = sin(atan(slope(DEMm)))
            double at = asin(Grad->Drc);
            tanGrad->Drc = tan(at);
            cosGrad->Drc = cos(at);
        }
        report(*cosGrad,"cosgrad.map");
        report(*tanGrad,"tangrad.map");
    }


    if (SwitchCorrectDEM)
        CorrectDEM(DEM, Grad);

    if (SwitchBuffers) {
        Buffers = ReadMap(LDD, getvaluename("buffers"));
//        BufferNr = ReadMap(LDD, getvaluename("buffernr"));
//        nrBuffers = countUnits(*BufferNr) - 1; // non zero

//        //QVector <double> bufferarea;
//        bufferarea.clear();
//        for(int i = 1; i <= nrBuffers; i++) {
//            double area = 0;
//            BUFFER_LIST bl;
//            FOR_ROW_COL_MV {
//                if (i == (int)BufferNr->Drc)
//                    area += _dx*_dx;
//            }
//            bl.area = area;
//            bl.ID = i;
//            bl.h = 0;
//            bufferarea << bl;
//        }
 //       cover(*Buffers, *LDD,0);
        calcMap(*DEM, *Buffers, ADD);

    } 

    int cnt = 0;
    Outlet = NewMap(0);
    FOR_ROW_COL_MV {
        if(LDD->Drc == 5) {
            cnt++;
            //qDebug() << "ldd" << r << c << cnt;
            Outlet->Drc = cnt;
        }
    }

    // points are user observation points. they should include outlet points
    PointMap = ReadMap(LDD,getvaluename("outpoint"));
    //map with points for output data
    // VJ 110630 show hydrograph for selected output point
    bool found = false;
    FOR_ROW_COL_MV {
        if(PointMap->Drc > 0) {
            found = true;
        }
    }

    if (found) {
        crout_.clear();
        FOR_ROW_COL_MV {
            if(PointMap->Drc > 0) {
                LDD_COORout newcr;
                newcr.r = r;
                newcr.c = c;
                newcr.nr = (int)PointMap->Drc ;
                crout_ << newcr;
            }
        }
    } else {
        ErrorString = QString("Outpoint.map has no values above 0. Copy at least outlet(s).");
        throw 1;
    }
SwitchUseIDmap = true;
/// TODO   !!!!!!!!!!!!!!!
    if (SwitchRainfall && !SwitchRainfallSatellite)
    {
        RainZone = ReadMap(LDD,getvaluename("ID"));
        if (SwitchIDinterpolation) {
            if (SwitchUseIDmap){
                IDRainPoints = ReadFullMap(getvaluename("IDGauges"));
            } else {
                IDRainPoints = NewMap(0);
            }
        }
    }


    if (SwitchIncludeET && !SwitchETSatellite)
    {
        ETZone = ReadMap(LDD,getvaluename("ETID"));
    }

    Snowcover = NewMap(0);
    if (SwitchSnowmelt && !SwitchSnowmeltSatellite)
    {
        SnowmeltZone = ReadMap(LDD,getvaluename("SnowID"));
        FOR_ROW_COL_MV
        {
            Snowcover->Drc = (SnowmeltZone->Drc == 0 ? 0 : 1.0);
        }
    }
}
//---------------------------------------------------------------------------
//## landuse and surface data
void TWorld::InitLULCInput(void)
{
    N = ReadMap(LDD,getvaluename("manning"));
    Norg = NewMap(0);
    calcValue(*N, nCalibration, MUL); //VJ 110112 moved
    copy(*Norg, *N); //ed in sed trap... if trap is full loose resistance
    RR = ReadMap(LDD,getvaluename("RR"));
    LAI = ReadMap(LDD,getvaluename("lai"));
    Cover = ReadMap(LDD,getvaluename("cover"));

    if (SwitchLitter)
    {
        Litter = ReadMap(LDD,getvaluename("litter"));

        checkMap(*Litter, LARGER, 1.0, "vegetation litter/herb cover fraction cannot be more than 1");
        checkMap(*Litter, SMALLER, 0.0, "Litter cover fraction must be >= 0");
        checkMap(*Litter, LARGER, 1.0, "Litter cover fraction must be <= 1.0");
    }
    else
        Litter = NewMap(0);
    LitterSmax = getvaluedouble("Litter interception storage");
    checkMap(*RR, SMALLER, 0.0, "Raindom roughness RR must be >= 0");
    checkMap(*N, SMALLER, 1e-6, "Manning's N must be > 0.000001");
    checkMap(*LAI, SMALLER, 0.0, "LAI must be >= 0");
    checkMap(*Cover, SMALLER, 0.0, "Cover fraction must be >= 0");
    checkMap(*Cover, LARGER, 1.0, "Cover fraction must be <= 1.0");

    GrassFraction = NewMap(0);
    if (SwitchGrassStrip)
    {
        KsatGrass = ReadMap(LDD,getvaluename("ksatgras"));
        PoreGrass = ReadMap(LDD,getvaluename("poregras"));
        CohGrass = ReadMap(LDD,getvaluename("cohgras"));
        GrassWidthDX = ReadMap(LDD,getvaluename("grasswidth"));
        copy(*GrassFraction, *GrassWidthDX);
        calcValue(*GrassFraction, _dx, DIV);
        StripN = getvaluedouble("Grassstrip Mannings n");
        FOR_ROW_COL_MV
        {
            if (GrassWidthDX->Drc != 0)
            {
                N->Drc = N->Drc*(1-GrassFraction->Drc)+StripN*GrassFraction->Drc;
                Cover->Drc = Cover->Drc*(1-GrassFraction->Drc) + 0.95*GrassFraction->Drc;
                LAI->Drc = LAI->Drc*(1-GrassFraction->Drc) + 5.0*LAI->Drc;
            }
            //adjust mann N Cover and height
        }
    } else {
        KsatGrass = NewMap(0);
        PoreGrass = NewMap(0);
        CohGrass = NewMap(0);
    }

    if (SwitchRoadsystem)
    {
        RoadWidthDX  = ReadMap(LDD,getvaluename("road"));
        checkMap(*RoadWidthDX, LARGER, _dx, "road width cannot be larger than gridcell size");
    }
    else
        RoadWidthDX = NewMap(0);

    if (SwitchHardsurface)
    {
        HardSurface = ReadMap(LDD,getvaluename("hardsurf"));
        calcValue(*HardSurface, 1.0, MIN);
        calcValue(*HardSurface, 0.0, MAX);
    }
    else
        HardSurface = NewMap(0);

    RoadWidthHSDX = NewMap(0);
    FOR_ROW_COL_MV {
        double frac = std::min(1.0,(HardSurface->Drc*_dx + RoadWidthDX->Drc)/_dx);
        RoadWidthHSDX->Drc = std::min(_dx, RoadWidthDX->Drc + HardSurface->Drc*_dx);
        N->Drc = N->Drc * (1-frac) + 0.015*frac;
    }

}
//---------------------------------------------------------------------------
void TWorld::InitSoilInput(void)
{

    //## infiltration data
    if(InfilMethod != INFIL_NONE && InfilMethod != INFIL_SWATRE)
    {
        Ksat1 = ReadMap(LDD,getvaluename("ksat1"));
        bca1 = NewMap(0);
        FOR_ROW_COL_MV_L {
            bca1->Drc = 5.55*qPow(Ksat1->Drc,-0.114);
        }}

        calcValue(*Ksat1, ksatCalibration, MUL);

        SoilDepth1 = ReadMap(LDD,getvaluename("soildep1"));
        calcValue(*SoilDepth1, 1000, DIV);
        SoilDepth1init = NewMap(0);
        copy(*SoilDepth1init, *SoilDepth1);

        ThetaS1 = ReadMap(LDD,getvaluename("thetas1"));
        ThetaI1 = ReadMap(LDD,getvaluename("thetai1"));
        ThetaI1a = NewMap(0);
        calcValue(*ThetaI1, thetaCalibration, MUL); //VJ 110712 calibration of theta
        calcMap(*ThetaI1, *ThetaS1, MIN); //VJ 110712 cannot be more than porosity
        Psi1 = ReadMap(LDD,getvaluename("psi1"));
        calcValue(*Psi1, psiCalibration, MUL); //VJ 110712 calibration of psi
        calcValue(*Psi1, 0.01, MUL); // convert to meter

        ThetaR1 = NewMap(0);
        FOR_ROW_COL_MV_L {
            ThetaR1->Drc = 0.025*ThetaS1->Drc;
        }}

        if (SwitchTwoLayer)
        {
            ThetaS2 = ReadMap(LDD,getvaluename("thetaS2"));
            ThetaI2 = ReadMap(LDD,getvaluename("thetaI2"));
            ThetaI2a = NewMap(0);
            calcValue(*ThetaI2, thetaCalibration, MUL); //VJ 110712 calibration of theta
            calcMap(*ThetaI2, *ThetaS2, MIN); //VJ 110712 cannot be more than porosity
            ThetaR2 = NewMap(0);

            FOR_ROW_COL_MV_L {
                ThetaR2->Drc = 0.025*ThetaS2->Drc;
            }}

            //VJ 101221 all infil maps are needed except psi
            Psi2 = ReadMap(LDD,getvaluename("psi2"));
            calcValue(*Psi2, psiCalibration, MUL); //VJ 110712 calibration of psi
            calcValue(*Psi2, 0.01, MUL);

            Ksat2 = ReadMap(LDD,getvaluename("ksat2"));
            bca2 = NewMap(0);
            FOR_ROW_COL_MV_L {
                bca2->Drc = 5.55*qPow(Ksat2->Drc,-0.114);
            }}

            calcValue(*Ksat2, ksatCalibration2, MUL);

            SoilDepth2 = ReadMap(LDD,getvaluename("soilDep2"));
<<<<<<< HEAD
=======

>>>>>>> 2b6579f8
            calcValue(*SoilDepth2, 1000, DIV);
            SoilDepth2init = NewMap(0);
            copy(*SoilDepth2init, *SoilDepth2);

            FOR_ROW_COL_MV
            {
                if (SoilDepth2->Drc < 0)
                {
                    ErrorString = QString("SoilDepth2 values < 0 at row %1, col %2").arg(r).arg(c);
                    throw 1;
                }
            }
        }

        if (SwitchInfilCrust)
        {
            CrustFraction = ReadMap(LDD,getvaluename("crustfrc"));
            checkMap(*CrustFraction, LARGER, 1.0, "crust fraction cannot be more than 1");
            KsatCrust = ReadMap(LDD,getvaluename("ksatcrst"));
            PoreCrust = ReadMap(LDD,getvaluename("porecrst"));
        }
        else
        {
            CrustFraction = NewMap(0);
            KsatCrust = NewMap(0);
            PoreCrust = NewMap(0);
        }

        if (SwitchInfilCompact)
        {
            CompactFraction = ReadMap(LDD,getvaluename("compfrc"));
            checkMap(*CompactFraction, LARGER, 1.0, "compacted area fraction cannot be more than 1");
            KsatCompact = ReadMap(LDD,getvaluename("ksatcomp"));
            PoreCompact = ReadMap(LDD,getvaluename("porecomp"));
        }
        else
        {
            CompactFraction = NewMap(0);
            KsatCompact = NewMap(0);
            PoreCompact = NewMap(0);
        }
        FOR_ROW_COL_MV
        {
            if (CrustFraction->Drc +  CompactFraction->Drc > 1.0)
            {
                CrustFraction->Drc = 1.0-CompactFraction->Drc;
            }
        }
    }

    // SWATRE infiltration read maps and structures
    if (InfilMethod == INFIL_SWATRE)
    {
        // read all Swatre profiles
        ProfileID = ReadMap(LDD,getvaluename("profmap"));
        SwatreOutput = ReadMap(LDD,getvaluename("swatreout"));

        if (SwitchGrassStrip)
            ProfileIDGrass = ReadMap(LDD,getvaluename("profgrass"));

        if (SwitchInfilCrust)
        {
            CrustFraction = ReadMap(LDD,getvaluename("crustfrc"));
            ProfileIDCrust = ReadMap(LDD,getvaluename("profcrst"));
        }
        else
            CrustFraction = NewMap(0);

        RepellencyFraction = NewMap(1.0);
        if (SwitchWaterRepellency)
        {
            RepellencyCell = ReadMap(LDD,getvaluename("repelcell"));
            // values of 1 calculate repellency
        }
        else
            RepellencyCell = NewMap(0); //no repellency anywhere


        // repellency to 1, no effect

        if (SwitchInfilCompact)
        {
            CompactFraction = ReadMap(LDD,getvaluename("compfrc"));
            ProfileIDCompact = ReadMap(LDD,getvaluename("profcomp"));
        }
        else
            CompactFraction = NewMap(0);

        // read the swatre tables and make the information structure ZONE etc
        ReadSwatreInputNew();
    }
}
//---------------------------------------------------------------------------
void TWorld::InitBoundary(void)
{

    BoundaryQ = 0;
    BoundaryQs = 0;

    // make a 1 cell edge around the domain, used to determine flood at the edge
    DomainEdge = NewMap(0);
    for (int r = 1; r < _nrRows-1; r++)
        for (int c = 1; c < _nrCols-1; c++)
            if(!pcr::isMV(LDD->data[r][c]))
            {
                if (DomainEdge->Drc == 0 &&
                        (pcr::isMV(LDD->data[r-1][c  ]) ||
                         pcr::isMV(LDD->data[r-1][c  ]) ||
                         pcr::isMV(LDD->data[r-1][c+1]) ||
                         pcr::isMV(LDD->data[r  ][c-1]) ||
                         pcr::isMV(LDD->data[r  ][c+1]) ||
                         pcr::isMV(LDD->data[r+1][c-1]) ||
                         pcr::isMV(LDD->data[r+1][c  ]) ||
                         pcr::isMV(LDD->data[r+1][c+1]) )
                        )
                    DomainEdge->Drc = 1;
            }
    FOR_ROW_COL_MV
    {
        if(r == 0 || c == 0 || r == _nrRows-1 || c == _nrCols-1)
            if (!pcr::isMV(LDD->Drc))
                DomainEdge->Drc = 1;
    }

    FlowBoundary = NewMap(0);
    if (FlowBoundaryType == 0) // no outflow as flood or overland flow, only pits
    {
        if (!SwitchIncludeChannel) {
            FOR_ROW_COL_MV
            {
                if(LDD->Drc == 5)
                    FlowBoundary->Drc = 1;
            }
        } else {
            FOR_ROW_COL_MV_CH
            {
                if(LDDChannel->Drc == 5)
                    FlowBoundary->Drc = 1;
            }

        }
    }
    else
        if(FlowBoundaryType == 1) // potential outflow everywhere
        {
            // determine dynamically in function K2DDEMA
            // for flood DomainEdge is used
            copy( *FlowBoundary, *DomainEdge);
        }
        else
            if (FlowBoundaryType == 2 ) // user defined outflow (0 close, 1 outflow)
            {
                FlowBoundary = ReadMap(LDD,getvaluename("flowboundary"));
                // use flowboundary for domainedge
            }

    calcMap(*FlowBoundary, *DomainEdge, MUL); // to limit digitized flowboundary to edge cells

    //    report(*FlowBoundary, "bound.map");
    //    report(*DomainEdge, "edge.map");

}
//---------------------------------------------------------------------------
// read and Intiialize all channel variables and maps
void TWorld::InitChannel(void)
{
    // channel vars and maps that must be there even if channel is switched off
    ChannelVolTotmm = 0;
    ChannelSedTot = 0;
    ChannelDepTot = 0;
    ChannelDetTot = 0;
    BaseFlowTotmm = 0;

    if(!SwitchIncludeChannel)
        return;

    //SedToChannel = NewMap(0);
    //ChannelFlowWidth = NewMap(0);
    ChannelWidthMax = NewMap(0);
    ChannelWaterVol = NewMap(0);
    ChannelQ = NewMap(0);
    ChannelQb = NewMap(0); //baseflow
    ChannelQn = NewMap(0);
    ChannelQntot = NewMap(0);
    ChannelSed = NewMap(0);
    ChannelQs = NewMap(0);
    ChannelQsn = NewMap(0);
    ChannelQsr = NewMap(0);
    ChannelV = NewMap(0);//
    ChannelU = NewMap(0);//
    ChannelWH = NewMap(0);
    Channelq = NewMap(0);//
    ChannelAlpha = NewMap(0);//
    ChannelDX = NewMap(0);
    ChannelInfilVol = NewMap(0);

    maxChannelflow = NewMap(0);//
    maxChannelWH = NewMap(0);//

    //## channel maps
    LDDChannel = InitMaskChannel(getvaluename("lddchan"));
    // LDDChannel is the mask for channels

    nrValidCellsCH = 0;
    FOR_ROW_COL_MV_CH {
        nrValidCellsCH++;
    }
    //crch_ = (LDD_COOR*) malloc(sizeof(LDD_COOR)*nrValidCellsCH);
    //long i = 0;
    FOR_ROW_COL_MV_CH {
        LDD_COOR newcr;
        newcr.r = r;
        newcr.c = c;
        crch_ << newcr;

      //  crch_[i].r = r;
      //  crch_[i].c = c;
      //  i++;
    }
    crlinkedlddch_= MakeLinkedList(LDDChannel);


    //qDebug() << "nrcells" << nrValidCellsCH << crlinkedlddch_.size();

//   crlinkedlddch_ = (LDD_COOR*) malloc(sizeof(LDD_COOR)*nrValidCellsCH);
//        QVector <LDD_COOR> temp = MakeLinkedList(LDDChannel);

//        for (long i=0; i < temp.size(); i++) {
//            crlinkedlddch_[i].r = temp[i].r;
//            crlinkedlddch_[i].c = temp[i].c;
//        }
//        temp.clear();

    crlddch5_.clear();
    FOR_ROW_COL_MV_CH {
        if (LDDChannel->Drc == 5) {
            LDD_COOR newcr;
            newcr.r = r;
            newcr.c = c;
            crlddch5_ << newcr;
        }
    }
    nrValidCellsLDDCH5 = crlddch5_.size();


    // for 1D or 2D overland flow: channel outlet points are checked, leading
    FOR_ROW_COL_MV_CH
    {
        if(Outlet->Drc > 0 && LDDChannel->Drc != 5)
        {
            //qDebug() << r << c << LDDChannel->Drc << Outlet->Drc;
            ErrorString = "Outlet points (outlet.map) do not coincide with Channel LDD endpoints.";
            throw 1;
        }
    }

    ChannelWidth = ReadMap(LDDChannel, getvaluename("chanwidth")); // bottom width in m

    //     ChannelWidth->checkMap(LARGER, _dx, "Channel width must be smaller than cell size");
    //ChannelWidth->checkMap(SMALLEREQUAL, 0, "Channel width must be larger than 0 in channel cells");
    ChannelDepth = ReadMap(LDDChannel, getvaluename("chandepth"));
    cover(*ChannelWidth, *LDD,0);
    cover(*ChannelDepth, *LDD,0);

    ChannelWidthO = NewMap(0);
    ChannelDepthO = NewMap(0);

    FOR_ROW_COL_MV_CH
    {
        ChannelWidthO->Drc = ChannelWidth->Drc;
        ChannelDepthO->Drc = ChannelDepth->Drc;

        SwitchChannelAdjustCHW = true;
        if (SwitchChannelAdjustCHW && ChannelWidth->Drc  > 0.95* _dx) {
            ChannelWidth->Drc = 0.95*_dx;
            ChannelDepth->Drc *= ChannelWidth->Drc /(0.95*_dx);
        }

        if (ChannelWidth->Drc <= 0)
        {
            ErrorString = QString("Map %1 contains channel cells with width = 0").arg(getvaluename("chanwidth"));
            throw 1;
        }
    }

    ChannelSide = ReadMap(LDDChannel, getvaluename("chanside"));
    ChannelGrad = ReadMap(LDDChannel, getvaluename("changrad"));
    checkMap(*ChannelGrad, LARGER, 1.0, "Channel Gradient must be SINE of slope angle (not tangent)");
    //calcValue(*ChannelGrad, 0.001, MAX);
    //VJ 171002 better to check and set Q to 0 in the code
    ChannelN = ReadMap(LDDChannel, getvaluename("chanman"));

    cover(*ChannelGrad, *LDD, 0);
    cover(*ChannelSide, *LDD, 0);
    cover(*ChannelN, *LDD, 0);

    ChannelNcul = NewMap(0);

    calcValue(*ChannelN, ChnCalibration, MUL);
    copy(*ChannelNcul, *ChannelN);

    if (SwitchChannelInfil)
    {
        ChannelKsat = ReadMap(LDDChannel, getvaluename("chanksat"));
        cover(*ChannelKsat, *LDD, 0);
        calcValue(*ChannelKsat, ChKsatCalibration, MUL);
        // ChannelStore = NewMap(0.050); // 10 cm deep * 0.5 porosity
        // store not used?
    }

    if (SwitchCulverts) {
        ChannelMaxQ = ReadMap(LDDChannel, getvaluename("chanmaxq"));
        cover(*ChannelMaxQ, *LDD,0);

        for (int i = 0; i < crlinkedlddch_.size(); i++) {
            int c = crlinkedlddch_.at(i).c;
            int r = crlinkedlddch_.at(i).r;
            if (ChannelMaxQ->Drc > 0) {
                LDD_COORIN hoi = crlinkedlddch_.at(i);
                hoi.ldd *= -1;
                crlinkedlddch_.replace(i, hoi) ;
                ChannelGrad->Drc = 0.001;
            }
        }
    } else
        ChannelMaxQ = NewMap(0);



    FOR_ROW_COL_MV_CH
    {
        ChannelWidthMax->Drc = ChannelWidth->Drc; // not used!
        // make always a rectangular channel
        ChannelDX->Drc = _dx/cos(asin(Grad->Drc)); // same as DX else mass balance problems
    }

    if (SwitchChannelBaseflow) {

        LDDbaseflow = ReadMap(LDD, getvaluename("lddbase"));
        crlinkedlddbase_= MakeLinkedList(LDDbaseflow);

        BaseflowL = ReadMap(LDDChannel, getvaluename("basereach")); // bottom width in m
        FOR_ROW_COL_MV_L {
            BaseflowL->Drc = pow(_dx/BaseflowL->Drc,GW_slope);
        }}

        GWVol = NewMap(0); //ReadMap(LDD, getvaluename("gwlevel")); // bottom width in m
        Qbin = NewMap(0);
        Qbase = NewMap(0);
        //Qbaseprev = NewMap(0);
        GWWH = NewMap(0.001);
        GWWHmax = NewMap(0);
        GWdeep = NewMap(0);
        GWrecharge = NewMap(0);
        GWout = NewMap(0);
        GWbp = NewMap(0);


        FOR_ROW_COL_MV_L {
          //  GWWH->Drc = 0.1*SoilDepth2->Drc;
            GWVol->Drc = GWWH->Drc*_dx*_dx;
//            GWVol->Drc = (GW_initlevel+0.001)*_dx*_dx;
        }}

    }

    if(SwitchErosion) {
        TotalChanDetMap = NewMap(0);
        TotalChanDepMap = NewMap(0);
        ChannelDetFlow = NewMap(0);
        ChannelDep = NewMap(0);
        ChannelSSSed = NewMap(0);
        ChannelSSConc = NewMap(0);
        ChannelSSTC = NewMap(0);
        ChannelSSDepth = NewMap(0);
        ChannelQSSs = NewMap(0);
        ChannelQSSsn = NewMap(0);
        if (SwitchUse2Phase) {
            ChannelBLSed = NewMap(0);
            ChannelBLConc = NewMap(0);
            ChannelBLTC = NewMap(0);
            ChannelBLDepth = NewMap(0);
            ChannelQBLs = NewMap(0);
            ChannelQBLsn = NewMap(0);
        }

        ChannelConc = NewMap(0);
        ChannelTC = NewMap(0);
        ChannelY = NewMap(0);

        D50CH = NewMap(0);
        SwitchD50CHavg = false;
        if(SwitchD50CHavg) {
            double D50ch = mapAverage(*D50);
            FOR_ROW_COL_MV_CHL {
                D50CH->Drc = D50ch;
            }}
        } else {
            FOR_ROW_COL_MV_CHL {
                D50CH->Drc = D50->Drc;
            }}
        }

        if (SwitchUse2Phase) {
            D90CH = NewMap(0);
            if(SwitchD50CHavg) {
                double D90ch = mapAverage(*D90);
                FOR_ROW_COL_MV_CHL {
                    D90CH->Drc = D90ch;
                }}
            } else {
                FOR_ROW_COL_MV_CHL {
                    D90CH->Drc = D90->Drc;
                }}
            }
        }

        COHCHCalibration = 1.0;
        UcrCHCalibration = 1.0;

        ChannelCohesion = ReadMap(LDDChannel, getvaluename("chancoh"));
        COHCHCalibration = getvaluedouble("Cohesion Channel calibration");
        UcrCHCalibration = getvaluedouble("Ucr Channel calibration");
        DirectEfficiency = getvaluedouble("Direct efficiency channel");

//qDebug() << COHCHCalibration << UcrCHCalibration << SVCHCalibration;
        //qDebug() << "SwitchEfficiencyDETCH"<< SwitchEfficiencyDETCH;
        FOR_ROW_COL_MV_CHL {
            ChannelCohesion->Drc *= COHCHCalibration;

            if (ChannelCohesion->Drc < 0)
                ChannelY->Drc = 0;

            if (ChannelCohesion->Drc == 0) {
                ChannelY->Drc = 1.0;
            } else {
                if (SwitchEfficiencyDETCH == 1)
                    ChannelY->Drc = std::min(1.0, 1.0/(0.89+0.56*fabs(ChannelCohesion->Drc)));
                else
                    if (SwitchEfficiencyDETCH == 2)
                        ChannelY->Drc = std::min(1.0, 0.79*exp(-0.85*fabs(ChannelCohesion->Drc)));
                    else
                        if (SwitchEfficiencyDETCH == 3)
                            ChannelY->Drc = std::min(1.0, 1.0/(2.0*fabs(ChannelCohesion->Drc)));
                        else
                            if (SwitchEfficiencyDETCH == 4)
                                ChannelY->Drc = DirectEfficiency;
               }
        }}
    }
    // OBSOLETE
   // SwitchChannelExtended = ExtendChannelNew();
    //   ExtendChannel();

    ChannelPAngle = NewMap(0);
    FindChannelAngles();
}
//---------------------------------------------------------------------------
void TWorld::InitFlood(void)
{
    FloodSedTot = 0;
    FloodDepTot = 0;
    FloodDetTot = 0;

    prepareFlood = true;
    //   iro = NewMap(0);
    Qflood = NewMap(0);
    hmxWH = NewMap(0);
    FloodWaterVol = NewMap(0);
    RunoffWaterVol = NewMap(0);
    floodTimeStart = NewMap(0);
    hs = NewMap(0);
    vs = NewMap(0);
    us = NewMap(0);
    vxs = NewMap(0);
    vys = NewMap(0);
    Uflood = NewMap(0);
    Vflood = NewMap(0);
    hmx = NewMap(0);
    hmxflood = NewMap(0);
    FloodDomain = NewMap(0);
    ChannelAdj = NewMap(_dx);
    CHAdjDX = NewMap(0);

    floodHmxMax = NewMap(0);//
    floodVMax = NewMap(0);//
    floodVHMax = NewMap(0);//
    floodTime = NewMap(0);//
    FloodDT = NewMap(0);
    FloodT = NewMap(0);

    iter_n = 0;

    dcr_.clear();
    if (Switch2DDiagonalFlow)
        DiagonalFlowDEM();

    if (!SwitchSWOFopen) {
        //hsa = NewMap(0);
        //vsa = NewMap(0);
       // usa = NewMap(0);
        z1r = NewMap(0);
        z1l = NewMap(0);
        z2r = NewMap(0);
        z2l = NewMap(0);
        h1r = NewMap(0);
        h1l = NewMap(0);
        h2r = NewMap(0);
        h2l = NewMap(0);
        v1r = NewMap(0);
        v1l = NewMap(0);
        v2r = NewMap(0);
        v2l = NewMap(0);
        u1r = NewMap(0);
        u1l = NewMap(0);
        u2r = NewMap(0);
        u2l = NewMap(0);

        delzc1 = NewMap(0);
        delzc2 = NewMap(0);

        f1 = NewMap(0);
        f2 = NewMap(0);
        f3 = NewMap(0);
        cflx = NewMap(0);
        cfly = NewMap(0);
        g1 = NewMap(0);
        g2 = NewMap(0);
        g3 = NewMap(0);
        f1o = NewMap(0);
        f2o = NewMap(0);
        f3o = NewMap(0);
        g1o = NewMap(0);
        g2o = NewMap(0);
        g3o = NewMap(0);
        h1d = NewMap(0);
        h1g = NewMap(0);
        h2d = NewMap(0);
        h2g = NewMap(0);
        delz1 = NewMap(0);
        delz2 = NewMap(0);
        prepareFloodZ(DEM);
    }

    if (SwitchErosion) {
        BLDepthFlood = NewMap(0);
        SSDepthFlood = NewMap(0);
        BLFlood = NewMap(0);
        BLCFlood = NewMap(0);
        BLTCFlood = NewMap(0);
        BLDetFlood = NewMap(0);

        SSFlood = NewMap(0);
        SSCFlood = NewMap(0);
        SSTCFlood = NewMap(0);
        SSDetFlood = NewMap(0);
        DepFlood = NewMap(0);
    }
}
//---------------------------------------------------------------------------
void TWorld::DiagonalFlowDEM()
{
    fill(*tma,0);
    fill(*tmb,0);
    FOR_ROW_COL_MV_L {
        double Z = DEM->Drc;
        double z_x1 =  c > 0 && !MV(r,c-1)         ? DEM->data[r][c-1] : Z;
        double z_x2 =  c < _nrCols-1 && !MV(r,c+1) ? DEM->data[r][c+1] : Z;
        double z_y1 =  r > 0 && !MV(r-1,c)         ? DEM->data[r-1][c] : Z;
        double z_y2 =  r < _nrRows-1 && !MV(r+1,c) ? DEM->data[r+1][c] : Z;


        double z_x11 =  c > 0 && r > 0 && !MV(r-1,c-1)         ? DEM->data[r-1][c-1] : Z;
        double z_x21 =  c > 0 && r < _nrRows-1 && !MV(r+1,c-1) ? DEM->data[r+1][c-1] : Z;
        double z_y11 =  r > 0 && c < _nrCols-1 && !MV(r-1,c+1)         ? DEM->data[r-1][c+1] : Z;
        double z_y21 =  r < _nrRows-1 && c < _nrCols-1 && !MV(r+1,c+1) ? DEM->data[r+1][c+1] : Z;

/*
        //note: true blockage if the diagonal cells are higher than the centre cell will not be flagged
        // left blockage
        if (z_x1 > Z+F_pitValue && z_y1 > Z+F_pitValue && z_y2 > Z+F_pitValue) {
            bool z1 = z_x11 < Z+F_pitValue;
            bool z2 = z_y11 < Z+F_pitValue;
            if (z1 && z2) {
                if (z_x11 < z_y11)
                    z2 = false;
            }

            if(z1) tma->Drc = 7;
            if(z2) tma->Drc = 1;
        }
        // right blockage
        if (z_x2 > Z+F_pitValue && z_y1 > Z+F_pitValue && z_y2 > Z+F_pitValue) {
            bool z1 = z_y11 < Z+F_pitValue;
            bool z2 = z_y21 < Z+F_pitValue;
            if (z1 && z2) {
                if (z_y11 < z_y21)
                    z2 = false;
            }
            if(z1) tma->Drc = 9;
            if(z2) tma->Drc = 3;
        }
        // upper blockage
        if (z_y1 > Z+F_pitValue && z_x1 > Z+F_pitValue && z_x2 > Z+F_pitValue) {
            bool z1 = z_x11 < Z+F_pitValue;
            bool z2 = z_x21 < Z+F_pitValue;
            if (z1 && z2) {
                if (z_x11 < z_x21)
                    z2 = false;
            }
            if(z1) tma->Drc = 7;
            if(z2) tma->Drc = 9;
        }
        //lower blockage
        if (z_y2 > Z+F_pitValue && z_x1 > Z+F_pitValue && z_x2 > Z+F_pitValue) {
            bool z1 = z_x21 < Z+F_pitValue;
            bool z2 = z_y21 < Z+F_pitValue;
            if (z1 && z2) {
                if (z_x21 < z_y21)
                    z2 = false;
            }
            if(z1) tma->Drc = 1;
            if(z2) tma->Drc = 3;
        }

// ldd map based:
        int ldd = (int) LDD->Drc;
        if (z_x1 > Z+F_pitValue && z_y1 > Z+F_pitValue && z_y2 > Z+F_pitValue) {
            if (ldd == 1 || ldd == 7)
                tmb->Drc = ldd;
        }
        if (z_x2 > Z+F_pitValue && z_y1 > Z+F_pitValue && z_y2 > Z+F_pitValue) {
            if (ldd == 3 || ldd == 9)
                tmb->Drc = ldd;
        }
        if (z_y1 > Z+F_pitValue && z_x1 > Z+F_pitValue && z_x2 > Z+F_pitValue) {
            if (ldd == 7 || ldd == 9)
                tmb->Drc = ldd;
        }
        if (z_y2 > Z+F_pitValue && z_x1 > Z+F_pitValue && z_x2 > Z+F_pitValue) {
            if (ldd == 1 || ldd == 3)
                tmb->Drc = ldd;
        }
*/
        int ldd = (int) LDD->Drc;
        if (z_y1 > Z+F_pitValue && z_y2 > Z+F_pitValue && z_x1 > Z+F_pitValue && z_x2 > Z+F_pitValue) {
            if (ldd == 1 || ldd == 3 || ldd == 7 || ldd == 9)
                tma->Drc = ldd;
        }

//          DEMdz->Drc = tma->Drc;
        // do not include channels, channels will do the outflow
        if(SwitchIncludeChannel && ChannelWidth->Drc > 0) {
            tma->Drc = 0;
            tmb->Drc = 0;
        }

        // make a list of pits
        if (tma->Drc > 0) {
            LDD_COORi dclrc;
            dclrc.r = r;
            dclrc.c = c;
            dclrc.ldd = (int) tma->Drc;
            dcr_ << dclrc;
        }
    }}
    //report(*tma,"diagflow.map");
}
//---------------------------------------------------------------------------
void TWorld::CorrectDEM(cTMap *h, cTMap * g)
{
    QList <double> zmin;
    fill(*tma,-9999);
    fill(*tmb,0);
    FOR_ROW_COL_MV_L {
        double Z = h->Drc;
        double z_x1 =  c > 0 && !MV(r,c-1)         ? h->data[r][c-1] : Z;
        double z_x2 =  c < _nrCols-1 && !MV(r,c+1) ? h->data[r][c+1] : Z;
        double z_y1 =  r > 0 && !MV(r-1,c)         ? h->data[r-1][c] : Z;
        double z_y2 =  r < _nrRows-1 && !MV(r+1,c) ? h->data[r+1][c] : Z;
        double z_x11 =  c > 0 && r > 0 && !MV(r-1,c-1)         ? h->data[r-1][c-1] : Z;
        double z_x21 =  c > 0 && r < _nrRows-1 && !MV(r+1,c-1) ? h->data[r+1][c-1] : Z;
        double z_y11 =  r > 0 && c < _nrCols-1 && !MV(r-1,c+1)         ? h->data[r-1][c+1] : Z;
        double z_y21 =  r < _nrRows-1 && c < _nrCols-1 && !MV(r+1,c+1) ? h->data[r+1][c+1] : Z;

        zmin.clear();
        zmin << z_x1 << z_x2 << z_y1 << z_y2 << z_x11 << z_y11 << z_x21 << z_y21;
        std::sort(zmin.begin(), zmin.end());
        if (Z < zmin.at(0)) {
           tma->Drc = zmin.at(0);
        }
    }}
    FOR_ROW_COL_MV_L {
        if (tma->Drc > -9999) {
            tmb->Drc = tma->Drc - h->Drc + 0.001*_dx;
            h->Drc = tma->Drc-0.001*_dx;
            g->Drc = 0.001;
        }
    }}
    //report(*tmb, "dempits.map");
}
//---------------------------------------------------------------------------
double TWorld::LogNormalDist(double d50,double s, double d)
{
    double dev = log(1.0 + s/d50);
    double dev2 = (log(d)  - log(d50));
    return (1.0/(d *sqrt(2.0*3.14159) * log(1.0 + s/d50)))*exp(-dev2*dev2)/(4*dev*dev);

}
//---------------------------------------------------------------------------
void TWorld::InitErosion(void)
{
//qDebug() << "hoi"; //SwitchSlopeStability ||
//if (SwitchErosion) {
//        COHCalibration = getvaluedouble("Cohesion calibration");
//        Cohesion = ReadMap(LDD,getvaluename("coh"));
//        RootCohesion = ReadMap(LDD,getvaluename("cohadd"));
//        FOR_ROW_COL_MV_L {
//            if (RootCohesion->Drc < 0) // root cohesion can be used to avoid surface erosion base don land use
//                CohesionSoil->Drc = -1;
//            else
//                CohesionSoil->Drc = COHCalibration*(Cohesion->Drc + Cover->Drc*RootCohesion->Drc);
//            if (SwitchGrassStrip)
//                CohesionSoil->Drc = CohesionSoil->Drc  *(1-GrassFraction->Drc) + GrassFraction->Drc * CohGrass->Drc;
//        }}
//    }


    if (!SwitchErosion)
        return;

    PlantHeight = ReadMap(LDD,getvaluename("CH"));
    checkMap(*PlantHeight, SMALLER, 0.0, "Cover fraction must be >= 0");

    StoneFraction  = ReadMap(LDD,getvaluename("stonefrc"));

    LandUnit = ReadMap(LDD,getvaluename("landunit"));  //VJ 110107 added

    COHCalibration = getvaluedouble("Cohesion calibration");
    Cohesion = ReadMap(LDD,getvaluename("coh"));

    RootCohesion = ReadMap(LDD,getvaluename("cohadd"));

    ASCalibration = getvaluedouble("Aggregate stability calibration");
    AggrStab = ReadMap(LDD,getvaluename("AggrStab"));

    D50 = ReadMap(LDD,getvaluename("D50"));
    //SwitchNeedD90 = SwitchErosion && (SwitchChannelFlood || (SwitchUse2Phase && !R_BL_Method == RGOVERS) || (SwitchEstimateGrainSizeDistribution && SwitchUseGrainSizeDistribution);
    if(SwitchUse2Phase && !SwitchUseGrainSizeDistribution)
    {
        D90 = ReadMap(LDD,getvaluename("D90"));
    }

    FOR_ROW_COL_MV
    {
        D50->Drc = D50->Drc *gsizeCalibrationD50;
        if(SwitchUse2Phase && !SwitchUseGrainSizeDistribution)
        {
            D90->Drc = D90->Drc * gsizeCalibrationD90;
        }
    }

    cgovers = NewMap(0);
    dgovers = NewMap(0);
    FOR_ROW_COL_MV {
        cgovers->Drc = pow((D50->Drc+5)/0.32, -0.6);
        dgovers->Drc = pow((D50->Drc+5)/300, 0.25);
    }

    SedimentFilter = NewMap(0);
    if (SwitchSedtrap)
    {
        SedMaxVolume = ReadMap(LDD,getvaluename("sedretmax"));
        SedTrapN = getvaluedouble("Sediment Trap Mannings n");
        FOR_ROW_COL_MV {
            if (SedMaxVolume->Drc > 0)
                N->Drc = SedTrapN;
        }
    }
    else {
        SedTrapN = 0;
        SedMaxVolume = NewMap(0);
    }

    //default
    R_BL_Method = FSRIJN;
    R_SS_Method = FSRIJN;
    FS_BL_Method = FSRIJN;
    FS_SS_Method = FSGOVERS;

    FS_SS_Method = getvalueint("Flooding SS method")-1;
    FS_BL_Method = getvalueint("Flooding BL method")-1;
    R_SS_Method  = getvalueint("River SS method")-1;
    R_BL_Method  = getvalueint("River BL method")-1;

    FS_SigmaDiffusion = getvaluedouble("Sigma diffusion");
    R_SigmaDiffusion = getvaluedouble("Sigma diffusion"); // same diffusion for river and OF

    SVCHCalibration = 1.0;
    SVCHCalibration = getvaluedouble("SV calibration");


//    if (SwitchUse2Phase && SwitchUseGrainSizeDistribution) {
//        R_BL_Method = FSWUWANGJIA;
//        R_SS_Method = FSWUWANGJIA;  // ignore because it has to be 3 when 2 layer and graisizedist
//        FS_BL_Method = FSWUWANGJIA;
//        FS_SS_Method = FSWUWANGJIA;
//    }
//    else
//        if(!SwitchUse2Phase && !SwitchUseGrainSizeDistribution) {
//            R_BL_Method = FSRIJN;     // if single layer and no grainsize = simple erosion, then govers
//            R_SS_Method = FSGOVERS;
//            FS_BL_Method = FSRIJN;
//            FS_SS_Method = FSGOVERS;
//        }

    unity = NewMap(1.0);

    Qs = NewMap(0);
    Qsn = NewMap(0);

    DetSplashTot = 0;
    DetFlowTot = 0;
    DepTot = 0;
    DetTot = 0;
    SoilLossTot = 0;
    SoilLossTot_dt = 0;
    SedTot = 0;

    TotalDetMap = NewMap(0);
    TotalDepMap = NewMap(0);
    TotalSoillossMap = NewMap(0);
    TotalSed = NewMap(0);
    TotalConc = NewMap(0);

    DETFlow = NewMap(0);
    DETSplash = NewMap(0);
    DETSplashCum = NewMap(0);
    DETFlowCum = NewMap(0);
    DEP = NewMap(0);
    DEPCum = NewMap(0);
    //DEPBLCum = NewMap(0);
    Sed = NewMap(0);
    TC = NewMap(0);
    Conc = NewMap(0);

    SettlingVelocitySS = NewMap(0);
    SettlingVelocityBL = NewMap(0);
    CohesionSoil = NewMap(0);
    Y = NewMap(0);
    //splashb = NewMap(0);

    SplashStrength = NewMap(0);

   // qDebug() << "SwitchEfficiencyDET" <<SwitchEfficiencyDET;

    FOR_ROW_COL_MV
    {
        if (RootCohesion->Drc < 0) // root cohesion can be used to avoid surface erosion base don land use
            CohesionSoil->Drc = -1;
        else
            CohesionSoil->Drc = COHCalibration*(Cohesion->Drc + Cover->Drc*RootCohesion->Drc);

        // soil cohesion everywhere, plantcohesion only where plants
        if (SwitchGrassStrip)
            CohesionSoil->Drc = CohesionSoil->Drc  *(1-GrassFraction->Drc) + GrassFraction->Drc * CohGrass->Drc;

        if (CohesionSoil->Drc == 0)
            Y->Drc = 1.0;
        else {
            if (SwitchEfficiencyDET == 1)
                Y->Drc = std::min(1.0, 1.0/(0.89+0.56*fabs(CohesionSoil->Drc)));
            else
                if (SwitchEfficiencyDET == 2)
                    Y->Drc = std::min(1.0, 0.79*exp(-0.85*fabs(CohesionSoil->Drc)));
                else
                    if (SwitchEfficiencyDET == 3)
                        Y->Drc = std::min(1.0, 1.0/(2.0*fabs(CohesionSoil->Drc)));
        }
        if (CohesionSoil->Drc < 0)
            Y->Drc = 0; // to force max strength

        // empirical analysis based on Limburg data, dating 1989
        // aggr stab is Lowe test median drops to halve an aggregate
        if (SwitchSplashEQ == 1) {
            if (AggrStab->Drc > 0)
                SplashStrength->Drc = 5.331*pow(std::max(ASCalibration*AggrStab->Drc, 1.0),-0.238);
                //SplashStrength->Drc = 2.82/std::max(ASCalibration*AggrStab->Drc, 1.0);
                //splashb = 2.96;
                //redone as y = 5.3361x^-0.238  excell
        }

        // Eurosem method, aggr stab is not strength but sed delivery so the opposite
        if (SwitchSplashEQ == 2) {                      
           SplashStrength->Drc = (1/ASCalibration)*AggrStab->Drc;
        }
        if (AggrStab->Drc < 0 || RootCohesion->Drc < 0)
                SplashStrength->Drc = -1;
        // negative values give no splash
    }


    FOR_ROW_COL_MV
    {
        SettlingVelocitySS->Drc = GetSV(D50->Drc/gsizeCalibrationD50);
        if (SwitchUse2Phase)
            SettlingVelocityBL->Drc = GetSV(D90->Drc/gsizeCalibrationD90);
    }

    if(SwitchMulticlass)
    {
        graindiameters.clear();
        settlingvelocities.clear();
        Tempa_D.clear();
        Tempb_D.clear();
        Tempc_D.clear();
        Tempd_D.clear();

        BL_D.clear();
        SS_D.clear();
        BLC_D.clear();
        SSC_D.clear();
        BLTC_D.clear();
        SSTC_D.clear();
        BLD_D.clear();
        SSD_D.clear();

        RBL_D.clear();
        RSS_D.clear();
        RBLC_D.clear();
        RSSC_D.clear();
        RBLTC_D.clear();
        RSSTC_D.clear();
        RBLD_D.clear();
        RSSD_D.clear();

        Sed_D.clear();
        TC_D.clear();
        Conc_D.clear();

        StorageDep_D.clear();
        Storage_D.clear();
        RStorageDep_D.clear();
        RStorage_D.clear();

        OF_Advect.clear();

        R_Advect.clear();
        F_Advect.clear();
    }


    //    if(SwitchUseGrainSizeDistribution)
    //    {

    //        if(SwitchEstimateGrainSizeDistribution)
    //        {
    //            if(numgrainclasses == 0)
    //            {
    //                ErrorString = "Could not simulate 0 grain classes" +QString("\n")
    //                        + "Please provide a positive number";
    //                throw 1;

    //            }


    //            distD50 = 0;
    //            distD90 = 0;
    //            int count = 0;
    //            FOR_ROW_COL_MV
    //            {
    //                distD50 += D50->Drc;
    //                distD90 += D90->Drc;
    //                count++;
    //            }
    //            distD50 = distD50/count;
    //            distD90 = distD90/count;

    //            double s = distD90- distD50;
    //            double s2l = std::max(distD50 - 2*s,distD50);
    //            double s2r = 2 * s;

    //            int classesleft = numgrainclasses;
    //            int mod2 = classesleft % 2;
    //            if(mod2 == 1)
    //            {
    //                classesleft -= 1;
    //            }

    //            for(int i = 1; i < classesleft/2 + 1 ; i++)
    //            {
    //                double d = (distD50 - s2l) + ((double)i) * s2l/(1.0 + double(classesleft/2.0) );
    //                graindiameters.append(d);
    //                W_D.append(NewMap(s2l/(1.0 + double(classesleft/2.0) )));
    //            }
    //            if(mod2 == 1)
    //            {
    //                graindiameters.append(distD50);
    //                W_D.append(NewMap(0.5 *s2l/(1.0 + double(classesleft/2.0) ) + 0.5 * s2r/(1.0 + double(classesleft/2.0))));
    //            }

    //            for(int i = 1; i < classesleft/2 + 1; i++)
    //            {
    //                double d = (distD50) + ((double)i) *s2r/(1.0 + double(classesleft/2.0) );
    //                graindiameters.append(d);
    //                W_D.append(NewMap(s2r/(1.0 + double(classesleft/2.0))));
    //            }

    //            FOR_GRAIN_CLASSES
    //            {

    //                settlingvelocities.append(GetSV(graindiameters.at(d)));

    //                FOR_ROW_COL_MV
    //                {
    //                    W_D.Drcd = W_D.Drcd*LogNormalDist(D50->Drc,D90->Drc -D50->Drc,graindiameters.at(d));
    //                }
    //                Tempa_D.append(NewMap(0.0));
    //                Tempb_D.append(NewMap(0.0));
    //                Tempc_D.append(NewMap(0.0));
    //                Tempd_D.append(NewMap(0.0));

    //                BL_D.append(NewMap(0.0));
    //                SS_D.append(NewMap(0.0));
    //                BLC_D.append(NewMap(0.0));
    //                SSC_D.append(NewMap(0.0));
    //                BLTC_D.append(NewMap(0.0));
    //                SSTC_D.append(NewMap(0.0));
    //                BLD_D.append(NewMap(0.0));
    //                SSD_D.append(NewMap(0.0));

    //                RBL_D.append(NewMap(0.0));
    //                RSS_D.append(NewMap(0.0));
    //                RBLC_D.append(NewMap(0.0));
    //                RSSC_D.append(NewMap(0.0));
    //                RBLTC_D.append(NewMap(0.0));
    //                RSSTC_D.append(NewMap(0.0));
    //                RBLD_D.append(NewMap(0.0));
    //                RSSD_D.append(NewMap(0.0));

    //                Sed_D.append(NewMap(0.0));
    //                TC_D.append(NewMap(0.0));
    //                Conc_D.append(NewMap(0.0));

    //                StorageDep_D.append(NewMap(0.0));
    //                Storage_D.append(NewMap(0.0));
    //                RStorageDep_D.append(NewMap(0.0));
    //                RStorage_D.append(NewMap(0.0));
    //            }

    //            FOR_ROW_COL_MV
    //            {
    //                double wtotal = 0;
    //                FOR_GRAIN_CLASSES
    //                {
    //                    wtotal += (W_D).Drcd;
    //                }

    //                if(wtotal != 0)
    //                {
    //                    FOR_GRAIN_CLASSES
    //                    {
    //                        (W_D).Drcd = (W_D).Drcd/wtotal;
    //                    }
    //                }
    //            }

    //        }

    //        //        if(SwitchReadGrainSizeDistribution)
    //        //        {

    //        //            numgrainclasses = 0;
    //        //            QStringList diamlist = getvaluename("Grain size class maps").split(";", Qt::SkipEmptyParts);

    //        //            for(int i = 0; i < diamlist.count(); i++)
    //        //            {
    //        //                double diam = gsizeCalibration*diamlist.at(i).toDouble();
    //        //                ///gsizeCalibration ?? added later?
    //        //                if( diam > 0.0)
    //        //                {
    //        //                    numgrainclasses++;
    //        //                    graindiameters.append(diam);

    //        //                    settlingvelocities.append(GetSV(diam));

    //        //                    W_D.append(ReadMap(LDD,"GSD_"+diamlist.at(i)));

    //        //                    graindiameters.clear();

    //        //                    Tempa_D.append(NewMap(0.0));
    //        //                    Tempb_D.append(NewMap(0.0));
    //        //                    Tempc_D.append(NewMap(0.0));
    //        //                    Tempd_D.append(NewMap(0.0));

    //        //                    BL_D.append(NewMap(0.0));
    //        //                    SS_D.append(NewMap(0.0));
    //        //                    BLC_D.append(NewMap(0.0));
    //        //                    SSC_D.append(NewMap(0.0));
    //        //                    BLTC_D.append(NewMap(0.0));
    //        //                    SSTC_D.append(NewMap(0.0));
    //        //                    BLD_D.append(NewMap(0.0));
    //        //                    SSD_D.append(NewMap(0.0));

    //        //                    RBL_D.append(NewMap(0.0));
    //        //                    RSS_D.append(NewMap(0.0));
    //        //                    RBLC_D.append(NewMap(0.0));
    //        //                    RSSC_D.append(NewMap(0.0));
    //        //                    RBLTC_D.append(NewMap(0.0));
    //        //                    RSSTC_D.append(NewMap(0.0));
    //        //                    RBLD_D.append(NewMap(0.0));
    //        //                    RSSD_D.append(NewMap(0.0));

    //        //                    Sed_D.append(NewMap(0.0));
    //        //                    TC_D.append(NewMap(0.0));
    //        //                    Conc_D.append(NewMap(0.0));

    //        //                    StorageDep_D.append(NewMap(0.0));
    //        //                    Storage_D.append(NewMap(0.0));
    //        //                    RStorageDep_D.append(NewMap(0.0));
    //        //                    RStorage_D.append(NewMap(0.0));
    //        //                }
    //        //            }

    //        //            if(numgrainclasses == 0)
    //        //            {
    //        //                ErrorString = "Could not interpret grain classes from the string: \n"
    //        //                        +  getvaluename("Grain size class maps") + "\n"
    //        //                        + "Please provide positive values seperated by commas.";
    //        //                throw 1;
    //        //            }
    //        //        }
    //    }
}


//---------------------------------------------------------------------------
/// called after get input data, initializes non-input maps and variables
void TWorld::IntializeData(void)
{
    //TO DO add units and descriptions --> TMmapVariables.h

    //totals for mass balance
    MB = 0;
    MBs = 0;
    nrCells = 0;
    FOR_ROW_COL_MV {
        nrCells+=1;
    }

    DX = NewMap(0);
    CellArea = NewMap(0);
    FOR_ROW_COL_MV
    {
        DX->Drc = _dx/cos(asin(Grad->Drc));
        CellArea->Drc = DX->Drc * _dx;
    }
    CatchmentArea = mapTotal(*CellArea);

    SoilWidthDX = NewMap(0);

    // surface storage
    MDS = NewMap(0);
    FOR_ROW_COL_MV {
        double RRmm = 10 * RR->Drc;
        MDS->Drc = std::max(0.0, 0.243*RRmm + 0.010*RRmm*RRmm - 0.012*RRmm*tan(asin(Grad->Drc))*100);
        MDS->Drc /= 1000; // convert to m
    }

    //combination display
    COMBO_QOFCH = NewMap(0);
    COMBO_VOFCH = NewMap(0);
    COMBO_SED = NewMap(0);
    COMBO_SS = NewMap(0);
    COMBO_BL = NewMap(0);
    COMBO_TC = NewMap(0);
    extQCH = NewMap(0);
    extVCH = NewMap(0);
    extWHCH = NewMap(0);

    //### rainfall and interception maps
    BaseFlowTot = 0;
    BaseFlowInit = 0;
    RainTot = 0;
    RainTotmm = 0;
    Rainpeak = 0;
    RainpeakTime = 0;
    RainstartTime = -1;
    rainStarted = false;
    ETStarted = false;
    RainAvgmm = 0;
    SnowAvgmm = 0;
    SnowTot = 0;
    SnowTotmm = 0;
    Snowpeak = 0;
    SnowpeakTime = 0;
    Rain = NewMap(0);
    //IDIw = NewMap(0);
    Rainc = NewMap(0);
    RainCum = NewMap(0);
    RainCumFlat = NewMap(0);
    RainNet = NewMap(0);
    LeafDrain = NewMap(0);

    CStor = NewMap(0);
    Interc = NewMap(0);
    IntercETa = NewMap(0);
    // litter
    LCStor = NewMap(0);
    LInterc = NewMap(0);

    InterceptionmmCum = NewMap(0);
    //houses
    HStor = NewMap(0);
    IntercHouse = NewMap(0);
    DStor = NewMap(0);

    if (SwitchIncludeET) {
        ETa = NewMap(0);
        ETaCum = NewMap(0);
        ETp = NewMap(0);
        ETpCum = NewMap(0);
    }

    Snowmelt = NewMap(0);
    Snowmeltc = NewMap(0);
    SnowmeltCum = NewMap(0);

    InterceptionLAIType = getvalueint("Canopy storage equation");
    SwitchInterceptionLAI = InterceptionLAIType < 8;

    if (SwitchInterceptionLAI)
    {
        CanopyStorage = NewMap(0); //in m !!!
        FOR_ROW_COL_MV
        {
            switch (InterceptionLAIType)
            {
            case 0: CanopyStorage->Drc = 0.4376 * LAI->Drc + 1.0356;break; // gives identical results
                        //0.935+0.498*LAI->Drc-0.00575*(LAI->Drc * LAI->Drc);break;
            case 1: CanopyStorage->Drc = 0.2331 * LAI->Drc; break;
            case 2: CanopyStorage->Drc = 0.3165 * LAI->Drc; break;
            case 3: CanopyStorage->Drc = 1.46 * pow(LAI->Drc,0.56); break;
            case 4: CanopyStorage->Drc = 0.0918 * pow(LAI->Drc,1.04); break;
            case 5: CanopyStorage->Drc = 0.2856 * LAI->Drc; break;
            case 6: CanopyStorage->Drc = 0.1713 * LAI->Drc; break;
            case 7: CanopyStorage->Drc = 0.59 * pow(LAI->Drc,0.88); break;

            }
        }
    }
    else
    {
        CanopyStorage = ReadMap(LDD,getvaluename("smax"));
        //if we have a Smax map directly we need the LAI so we derive it from the cover
        FOR_ROW_COL_MV {
            LAI->Drc = (log(std::max(0.01,1-Cover->Drc))/-0.4);// /std::max(0.1,Cover->Drc);
        }
    }
    calcValue(*CanopyStorage, SmaxCalibration, MUL);

    // openness coefficient k
    kLAI = NewMap(0);
    FOR_ROW_COL_MV {
        kLAI->Drc = 1-exp(-CanopyOpeness*LAI->Drc);
    }


    calcValue(*CanopyStorage, 0.001, MUL); // from mm to m
    //NOTE: LAI is still needed for canopy openness, can be circumvented with cover
    if (SwitchHouses)
    {
        //houses info:
        //housecover.map;Fraction of hard roof surface per cell (-);housecover");
        //roofstore.map;Size of interception storage of rainwater on roofs (mm);roofstore");
        //drumstore.map;Size of storage of rainwater drums (m3);drumstore");
        HouseCover = ReadMap(LDD,getvaluename("housecover"));
        if (SwitchGrassStrip) {
            FOR_ROW_COL_MV {
                if (GrassWidthDX->Drc != 0)
                    HouseCover->Drc = HouseCover->Drc*(1-GrassFraction->Drc);
            }
        }
        RoofStore = ReadMap(LDD,getvaluename("roofstore"));
        calcValue(*RoofStore, 0.001, MUL);
        // from mm to m
        DrumStore = ReadMap(LDD,getvaluename("drumstore"));
        if (SwitchHardsurface) {
            FOR_ROW_COL_MV {
                if (HouseCover->Drc == 1)
                    HardSurface->Drc = 0;
            }
        }

        if (SwitchAddBuildingsDEM) {
            FOR_ROW_COL_MV {
                DEM->Drc += HouseCover->Drc*10;
            }
            InitShade();
        }

    }
    else
        HouseCover = NewMap(0);

    HouseWidthDX = NewMap(0);
    FOR_ROW_COL_MV
    {
        HouseWidthDX->Drc = std::min(_dx,  HouseCover->Drc *_dx);
        // assume there is always space next to house
        //N->Drc = N->Drc * (1-HouseCover->Drc) + 0.25*HouseCover->Drc;
        // moved to cell
    }

    SoilETMBcorrection = 0;
    //### infiltration maps
    InfilTot = 0;
    InfilTotmm = 0;
    InfilKWTot = 0;
    IntercTot = 0;
    IntercETaTot = 0;
    IntercTotmm = 0;
    IntercETaTotmm = 0;
    ETaTot = 0;
    ETaTotmm = 0;
    ETaTotVol = 0;
    GWlevel = 0;
    theta1tot = 0;
    theta2tot = 0;
    thetai1tot = 0;
    thetai2tot = 0;
    thetai1cur = 0;
    thetai2cur = 0;

    //houses
    IntercHouseTot = 0;
    IntercHouseTotmm = 0;
    IntercLitterTot = 0;
    IntercLitterTotmm = 0;
    WaterVolTot = 0;
    WaterVolSoilTileTot = 0;
    WaterVolTotmm = 0;
    WaterVolRunoffmm = 0;
    StormDrainTotmm = 0;
    WaterVolRunoffmm_F = 0;
    ChannelVolTot = 0;
    StormDrainVolTot = 0;
    ChannelVolTotmm = 0;
    floodVolTotmm= 0;
    floodVolTot = 0;
    //floodVolTotInit = 0;
    floodVolTotMax = 0;
    floodAreaMax = 0;
    floodBoundaryTot = 0;
    floodBoundarySedTot = 0;

    InfilVolFlood = NewMap(0);
    InfilVolKinWave = NewMap(0);
    InfilVol = NewMap(0);
    InfilmmCum = NewMap(0);
    InfilVolCum = NewMap(0);
    fact = NewMap(0);
    fpot = NewMap(0);
  //  factgr = NewMap(0);
  //  fpotgr = NewMap(0);
    Ksateff = NewMap(0);
    Poreeff = NewMap(0);
    Thetaeff = NewMap(0);
    FSurplus = NewMap(0);
    FFull = NewMap(0);
    Perc = NewMap(0);
    PercmmCum = NewMap(0);
    runoffTotalCell = NewMap(0);
    Fcum = NewMap(0);
  //  L1 = NewMap(0);
  //  L2 = NewMap(0);
    Lw = NewMap(0);

    if (SwitchInfilCompact) {
        double cnt = 0;
        FOR_ROW_COL_MV {
            if(PoreCompact->Drc*CompactFraction->Drc+(1-CompactFraction->Drc)*ThetaS1->Drc < ThetaI1->Drc)
                cnt+=1.0;
        }
        if (cnt > 0) {
            ErrorString = QString("WARNING: Compacted porosity is smaller than initial moisture content in %1% of the cells, these cells will be seen as impermeable.").arg(cnt/nrCells*100);
            DEBUG(ErrorString);
            // throw 1;
        }
    }

    //### runoff maps
    Qtot = 0;
    Qtot_dt = 0;
    QTiletot = 0;
    QfloodoutTot = 0;
    Qfloodout = 0;
    Qtotmm = 0;
    FloodBoundarymm = 0;
    Qpeak = 0;
    QpeakTime = 0;
    WH = NewMap(0);
    WHbef = NewMap(0);
    WHrunoff = NewMap(0);
    WHmax = NewMap(0);
    WHstore = NewMap(0);
    WHroad = NewMap(0);
    //WHGrass = NewMap(0);
    FlowWidth = NewMap(0);
    //fpa = NewMap(0);
    V = NewMap(0);
    VH = NewMap(0);
    Alpha = NewMap(0);
    Q = NewMap(0);
    Qn = NewMap(0);

    flowmask = NewMap(0);
    K2DOutlets = NewMap(0);
    //K2DQ = NewMap(0);

    if(SwitchPesticide)
    {
        K2DQP = NewMap(0);
        K2DQPX = NewMap(0);
        K2DQPY = NewMap(0);
        K2DP = NewMap(0);
        K2DPC = NewMap(0);
        K2DPCN = NewMap(0);
    }

    QinKW = NewMap(0);
    //    QKW = NewMap(0);
    Qoutput = NewMap(0);
    Qsoutput = NewMap(0);
    q = NewMap(0);

    WaterVolin = NewMap(0);
    WaterVolall = NewMap(0);

    WHinitVolTot = 0;
    if (SwitchFloodInitial) {
        hmxInit = ReadMap(LDD, getvaluename("whinit"));
        report(*hmxInit,"whi.map");
    }

    SwatreSoilModel = nullptr;
    SwatreSoilModelCrust = nullptr;
    SwatreSoilModelCompact = nullptr;
    SwatreSoilModelGrass = nullptr;
    // swatre get input data is called before, ReadSwatreInput
    if (InfilMethod == INFIL_SWATRE)
    {
        thetaTop = NewMap(0);

        precision = 5.0;
        // note "5" is a precision factor dewtermining next timestep, set to 5 in old lisem

        // VJ 110420 added tiledrain depth for all profiles, is all used in infiltration
        SwatreSoilModel = InitSwatre(ProfileID);//, initheadName, TileDepth, swatreDT);
        if (SwatreSoilModel == nullptr)
            throw 3;

        if (SwitchInfilCrust)// || SwitchWaterRepellency)
        {
            SwatreSoilModelCrust = InitSwatre(ProfileIDCrust);//, initheadName, TileDepth, swatreDT);
            if (SwatreSoilModelCrust == nullptr)
                throw 3;
        }
        if (SwitchInfilCompact)
        {
            SwatreSoilModelCompact = InitSwatre(ProfileIDCompact);//, initheadName, TileDepth, swatreDT);
            if (SwatreSoilModelCompact == nullptr)
                throw 3;
        }
        if (SwitchGrassStrip)
        {
            SwatreSoilModelGrass = InitSwatre(ProfileIDGrass);//, initheadName, TileDepth, swatreDT);
            if (SwatreSoilModelGrass == nullptr)
                throw 3;
        }
        initSwatreStructure = true;
        // flag: structure is created and can be destroyed in function destroydata
    }

    if (SwitchPesticide)
    {
        //### pesticides maps
        PestMassApplied = 0.0;
        PestLossTotOutlet = 0.0;
        PestFluxTotOutlet = 0.0;
        PestRunoffSpatial = 0.0;
        PestDisMixing = 0.0;
        PestSorMixing = 0.0;
        PestInfilt = 0.0;
        PestStorage = 0.0;
        MaxVup = 0.0;
        PestRunoffSpatialex = 0.0;
        PestDisMixingex = 0.0;
        PestSorMixingex = 0.0;
        PestInfiltex = 0.0;
        PestLossTotOutletex = 0.0;
        Maxsolubility=530e-3; // max solubility kg/m3 metolachlor
        Pestdetach = 0.0;
        PestCinfilt=0.0;
        PestCfilmexit=0.0;

        KD=NewMap(0);
        kr=NewMap(0);
        rhob=NewMap(0);
        pestiinf=NewMap(0);
        pestiinfold=NewMap(0);
        poro=NewMap(0);
        PCA=NewMap(0);
        epsil=NewMap(0);
        Kfilm=NewMap(0);
        K1=NewMap(0);
        AX=NewMap(0);

        C=NewMap(0);
        C_Kn=NewMap(0);
        CS=NewMap(0);
        CM=NewMap(0);
        Qp=NewMap(0);
        Qpn=NewMap(0);
        Pest=NewMap(0);
        PCinfilt=NewMap(0);
        PCfilmexit=NewMap(0);

        C_N=NewMap(0);
        CM_N=NewMap(0);
        CS_N=NewMap(0);

        C_K=NewMap(0);
        C_Kold=NewMap(0);
        CM_K=NewMap(0);
        CS_K=NewMap(0);

        Fkold=NewMap(0);
        Fk=NewMap(0);
        Fmk=NewMap(0);
        flagpest=NewMap(0);

        PMassApplied=NewMap(0);
        PRunoffSpatial=NewMap(0);
        PDisMixing=NewMap(0);
        PSorMixing=NewMap(0);
        PInfilt=NewMap(0);
        PStorage=NewMap(0);

        PRunoffSpatialex=NewMap(0);
        PDisMixingex=NewMap(0);
        PSorMixingex=NewMap(0);
        PInfiltex=NewMap(0);

        Pdetach=NewMap(0);
    }
    if (SwitchPesticide)
    {
        N_SPK=1;

        //test Joyce papier
        //PCA=NewMap(0.000180); //kg/m²
        //epsil=NewMap(0.25E-2); //m
        //KD=NewMap(0.00941);//m3/kg
        //kr=NewMap(0.000833333); // /s
        //poro=NewMap(0.47);
        //Kfilm=NewMap(1.16667E-5); // m/s

        // test 5-22
        PCA=NewMap(0.0000174); //kg/m²
        epsil=NewMap(0.001); //m
        KD=NewMap(0.00617);//m3/kg
        //KD=NewMap(0.0);//m3/kg
        kr=NewMap(0.0012); // /s
        poro=NewMap(0.37);
        Kfilm=NewMap(1.16667E-5); // m/s

        // qDebug()<< "initial " ;

        FOR_ROW_COL_MV
        {
            PMassApplied->Drc = PCA->Drc*_dx*_dx*1000*1000*1000; //*SnowmeltZone->Drc; //µg for partial appli //DX
            rhob->Drc=2.65E3*(1.0-poro->Drc);// soil bulk density g/m3 rhob=NewMap(1404.5); // kg/m3
            C_N->Drc= 0.0; // initialisation for t=0 kg/m3
            // partial application
            //            CM_N->Drc= (PCA->Drc*SnowmeltZone->Drc)/(epsil->Drc*poro->Drc + rhob->Drc*epsil->Drc*KD->Drc); // initialisation for t=0 kg/kg

            //VJ             CM_N->Drc= PCA->Drc*poro->Drc/epsil->Drc + (1-poro->Drc)*PCA->Drc/epsil->Drc*KD->Drc*rhob->Drc; // initialisation for t=0 kg/kg
            CM_N->Drc= (PCA->Drc)/(epsil->Drc*poro->Drc + rhob->Drc*epsil->Drc*KD->Drc); // initialisation for t=0 kg/kg
            CS_N->Drc = CM_N->Drc*KD->Drc; // ! initialisation for t=0 kg/m3
            //     qDebug()<< "initial C:"<< C->Drc << "cm"<< CM->Drc << "CS"<< CS->Drc;

            // no sorption
            // CS_N->Drc=0.0;
            // CM_N->Drc=(PCA->Drc)/(epsil->Drc*poro->Drc);

            PDisMixing->Drc = CM_N->Drc*epsil->Drc*poro->Drc*_dx*_dx*1000*1000*1000; //µg
            PSorMixing->Drc = CS_N->Drc*epsil->Drc*rhob->Drc*_dx*_dx*1000*1000*1000; //µg
        }

        PestMassApplied = mapTotal(*PMassApplied);
        PestDisMixing = mapTotal(*PDisMixing);
        PestSorMixing = mapTotal(*PSorMixing);

        if(Switchheaderpest)
        {
            Switchheaderpest=false;
            QFile fout("massbalancenew.txt");
            fout.open(QIODevice::WriteOnly | QIODevice::Text);
            QTextStream out(&fout);
            out.setRealNumberPrecision(3);
            out.setFieldWidth(0);
            out.setRealNumberNotation(QTextStream::FixedNotation);
            out << "time" << " " << "PestMassApplied" << " " << "PestDisMixing" << " " << "PestSorMixing" << " " << "PestLossTotOutlet" << " " << "PestRunoffSpatial"
                << " " << "PestInfilt" << " " << "MBp" << " "
                << "RainTot" << " " << "WaterVolSoilTot" << " " << "IntercTot" << " " << "InfilTot" << " " << "Qtot*1000*1000" << " "
                << "flux1" << " " << "flux2" << " "<< "flux3" << " "<< "flux4" << " "<< "flux5" << " "<< "flux6" <<" "<< "pestiinf*pow(10.0,9)"<<" "<<"CM*pow(10.0,6)"<<" "
                << "CS*pow(10.0,6"<<" "<< "fact*1000"<< " "<< "InfilVol*1000*1000"<<" "<<"Qn*pow(10.0,6)" << " "<< "PDisMixing" << " "<< "poro"
                << " "<< "epsil"<< " "<< "DX" << " "<< "switchrunoff" << " "<< "K1"<< " "<< "Q*pow(10.0,6)"<< " "<< "C*pow(10.0,10)"<< " "<< "iterconv"
                << " "<< "WHoutavg" << " "<< "WHoutavgold"<< " " << "MBpex" << " " << "InfilVol"<< " " << "InfilVolold";
            out << "\n";

            out << "EI" << " " << PestMassApplied << " " << PestDisMixing << " " << PestSorMixing << " " << "PestLossTotOutlet" << " " << "PestRunoffSpatial"
                << " " << "PestInfilt" << " " << PestMassApplied-PestDisMixing-PestSorMixing << " "
                << "RainTot" << " " << "WaterVolSoilTot" << " " << "IntercTot" << " " << "InfilTot" << " " << "Qtot*1000*1000" << " "
                << "flux1" << " " << "flux2" << " "<< "flux3" << " "<< "flux4" << " "<< "flux5" << " "<< "flux6" <<" "<< "pestiinf"<< " "<<"CM"<<" "
                << "CS"<<" "<< "fact"<< " "<< "InfilVol"<<" "<<"Qn" << " "<< "PDisMixing" << " "<< "poro"
                << " "<< "epsil"<< " "<< "DX" << " "<< "switchrunoff" << " "<< "K1"<< " "<< "Q*pow(10.0,6)"<< " "<< "C*pow(10.0,10)" << " "<< "iterconv"
                << " "<< "WHoutavg" << " "<< "WHoutavgold" << " " << "MBpex"<< " " << "InfilVol"<< " " << "InfilVolold"<< " " << "Vup" << " " << "Vup_old" << " "<< "Cold";
            out << "\n";
        }
    }

//    if(SwitchErosion) {
//        maxDetachment = ReadMap(LDD, getvaluename("maxdet"));
//    }
    if(SwitchErosion && SwitchUseMaterialDepth)
    {
        Storage = ReadMap(LDD, getvaluename("detmat"));
        StorageDep = NewMap(0.0);
        SedimentMixingDepth = ReadMap(LDD, getvaluename("sedmixdepth"));
        FOR_ROW_COL_MV
        {
            if(Storage->Drc != -1)
            {
                Storage->Drc = Storage->Drc * ChannelAdj->Drc * DX->Drc;
            }else
            {
                Storage->Drc = -999999;
            }
            SedimentMixingDepth->Drc  = std::max(0.01, SedimentMixingDepth->Drc);
        }

    }

    if(SwitchIncludeChannel)
    {
        if(SwitchErosion && SwitchUseMaterialDepth)
        {
            RStorageDep = NewMap(0.0);
            RSedimentMixingDepth = ReadMap(LDD, getvaluename("chansedmixdepth"));
            RStorage = ReadMap(LDD, getvaluename("chandetmat"));
            FOR_ROW_COL_MV
            {
                if(RStorage->Drc != -1)
                {
                    RStorage->Drc = RStorage->Drc * ChannelWidth->Drc * DX->Drc;
                }else
                {
                    RStorage->Drc = -999999;
                }
                RSedimentMixingDepth->Drc = std::max(RSedimentMixingDepth->Drc, 0.01);
            }
        }

    }

    if (/* SwitchChannelBaseflow && */ SwitchChannelBaseflowStationary)
        FindBaseFlow();

    if (SwitchChannelInflow) {
        Qinflow = NewMap(0);
        QinLocation = ReadMap(LDD, getvaluename("qinpoints"));
    } else {
        QinLocation = NewMap(0);
    }

}
//---------------------------------------------------------------------------
void TWorld::IntializeOptions(void)
{
    nrRainfallseries = 0;
    nrSnowmeltseries = 0;

    //dirs and names
    resultDir.clear();
    inputDir.clear();
    resultFileName = QString("totals.csv");
    outflowFileName = QString("outlets.csv");
    totalSeriesFileName = QString("totalseries.csv");
    totalLandunitFileName = QString("totlandunit.csv");
    floodStatsFileName = QString("floodstats.csv");

    totalErosionFileName = QString("erosion.map");
    totalDepositionFileName = QString("deposition.map");
    totalChanErosionFileName = QString("chandet.map");
    totalChanDepositionFileName = QString("chandep.map");
    totalSoillossFileName = QString("soilloss.map");

    rainfallMapFileName = QString("rainfall.map");
    interceptionMapFileName = QString("interception.map");
    infiltrationMapFileName = QString("infiltration.map");
    runoffMapFileName = QString("runoff.map");
    channelDischargeMapFileName = QString("chandism3.map");
    floodMaxQFileName = QString("chanmaxq.map");
    floodMaxChanWHFileName = QString("chanmaxwh.map");

    floodTimeFileName = QString("floodtime.map");
    floodFEWFileName = QString("floodstart.map");
    floodMaxVFileName = QString("Vmax.map");
    floodMaxVHFileName = QString("VHmax.map");
    floodWHmaxFileName= QString("WHmax.map");
    tileWaterVolfilename= QString("drainvol.map");
    tileQmaxfilename= QString("drainqmax.map");

    rainFileName.clear();
    rainFileDir.clear();
    rainSatFileName.clear();
    rainSatFileDir.clear();
    ETFileName.clear();
    ETFileDir.clear();
    ETSatFileName.clear();
    ETSatFileDir.clear();
    snowmeltFileName.clear();
    snowmeltFileDir.clear();
    snowmeltSatFileName.clear();
    snowmeltSatFileDir.clear();
    SwatreTableDir.clear();
    SwatreTableName = QString("profile.inp");//.clear();
    resultFileName.clear();
    outflowFileName.clear();
    totalSeriesFileName.clear();

    SwitchUserCores = false;

    SwitchImage = false;
    SwitchResultDatetime = false;
    SwitchOutputTimestamp = false;
    SwitchVariableTimestep = false;
    SwitchWriteCommaDelimited = true;
    SwitchWritePCRtimeplot = false;
    SwitchOutputTimeStep = false;
    SwitchOutputTimeUser = false;
    SwitchSeparateOutput = false;
    SwitchPCRoutput = false;
    SwitchWriteHeaders = true; // write headers in output files in first timestep
    SwitchEndRun = false;

    SwitchAdvancedOptions = false;

    SwitchRainfall = true;
    SwitchSnowmelt = false;
    SwitchRoadsystem = false;
    SwitchHouses = false;
    SwitchRaindrum = false;

    SwitchInterceptionLAI = false;
    SwitchLitter = false;

    SwitchLinkedList = false;
    SwitchChannelKinWave = true;
    SwitchTimeavgV = true;
    SwitchChannelKinwaveDt = false;
    SwitchChannelMaxV = true;
    Switch2DDiagonalFlow = true;
    SwitchSWOFopen = true;
    SwitchMUSCL = false;
    SwitchFloodInitial = false;
    SwitchFlowBarriers = false;
    SwitchBuffers = false;
    SwitchHeun = false;
    //SwitchFixedAngle = false;
    SwitchErosion = false;
    SwitchUse2Phase = false;
    SwitchUseGrainSizeDistribution = false;
    SwitchReadGrainSizeDistribution = false;
    SwitchSedtrap = false;
    SwitchMulticlass = false;
    SwitchEfficiencyDET = 1;
    SwitchEfficiencyDETCH = 2;
    SwitchKETimebased = false;
    SwitchIncludeDiffusion = false;
    SwitchIncludeRiverDiffusion = false;

    SwitchIncludeChannel = false;
    SwitchChannelBaseflow = false;
    SwitchChannelBaseflowStationary = false;
    SwitchChannelInfil = false;
    SwitchCulverts = false;
    SwitchChannelInflow = false;
    SwitchIncludeTile = false;
    SwitchIncludeStormDrains = false;

    SwitchHardsurface = false;
    SwitchInfilCompact = false;
    SwitchInfilCrust = false;
    SwitchGrassStrip = false;
    SwitchDumphead = false;
    initSwatreStructure = false;  // check to flag when swatre 3D structure is created, needed to clean up data
    SwitchGeometric = true;
    SwitchWaterRepellency = false;
    SwitchImpermeable = false;
    SwitchTwoLayer = false;
    SwitchDumpH = false;
    SwitchDumpTheta = false;
    SwitchDumpK = false;

    SwitchPesticide = false;
    Switchheaderpest = true;

    addedbaseflow = false;
}
//---------------------------------------------------------------------------
void TWorld::FindBaseFlow()
{
    int dx[10] = {0, -1, 0, 1, -1, 0, 1, -1, 0, 1};
    int dy[10] = {0, 1, 1, 1, 0, 0, 0, -1, -1, -1};

    BaseFlowDischarges = ReadMap(LDD, getvaluename("baseflow"));
    BaseFlowInflow = NewMap(0.0);
    BaseFlowInitialVolume = NewMap(0.0);

    FOR_ROW_COL_MV_CH
    {
        pcr::setMV(tma->Drc);
        pcr::setMV(tmb->Drc);
        tmc->Drc = 0;
        tmd->Drc = 0;
    }

    for (int  ro = 0; ro < _nrRows; ro++){
        for (int  co = 0; co < _nrCols; co++){
            if(!pcr::isMV(LDDChannel->data[ro][co]))
            {
                if(LDDChannel->data[ro][co] == 5)
                {

                    int ncells = 0;
                    double inflow = 0;
                    double baseflow = BaseFlowDischarges->data[ro][co];
                    // in m3/s
                    if (BaseFlowDischarges->data[ro][co] == 0)
                        break;
                    qDebug() << BaseFlowDischarges->data[ro][co];


                    LDD_LINKEDLIST *list = nullptr, *temp = nullptr;
                    list = (LDD_LINKEDLIST *)malloc(sizeof(LDD_LINKEDLIST));

                    list->prev = nullptr;
                    list->rowNr = ro;
                    list->colNr = co;

                    while (list != nullptr)
                    {
                        int i = 0;
                        bool  subCachDone = true;
                        int rowNr = list->rowNr;
                        int colNr = list->colNr;

                        for (i=1; i<=9; i++)
                        {
                            int r, c;
                            int ldd = 0;

                            // this is the current cell
                            if (i==5)
                                continue;

                            r = rowNr+dy[i];
                            c = colNr+dx[i];

                            if (INSIDE(r, c) && !pcr::isMV(LDDChannel->Drc))
                                ldd = (int) LDDChannel->Drc;
                            else
                                continue;

                            // check if there are more cells upstream, if not subCatchDone remains true
                            if (pcr::isMV(tma->Drc) &&
                                    FLOWS_TO(ldd, r, c, rowNr, colNr) &&
                                    INSIDE(r, c))
                            {
                                temp = (LDD_LINKEDLIST *)malloc(sizeof(LDD_LINKEDLIST));
                                temp->prev = list;
                                list = temp;
                                list->rowNr = r;
                                list->colNr = c;
                                subCachDone = false;
                            }
                        }

                        // all cells above a cell are linked in a "sub-catchment or branch
                        // continue with water and sed calculations
                        // rowNr and colNr are the last upstream cell linked
                        if (subCachDone)
                        {
                            int r = rowNr;
                            int c = colNr;
                            tma->Drc = 0;
                            ncells ++;

                            temp=list;
                            list=list->prev;
                            free(temp);
                            // go to the previous cell in the list

                        }/* eof subcatchment done */
                    } /* eowhile list != nullptr */


                    inflow = baseflow/ ncells;

                    list = nullptr;
                    temp = nullptr;
                    list = (LDD_LINKEDLIST *)malloc(sizeof(LDD_LINKEDLIST));

                    list->prev = nullptr;
                    // start gridcell: outflow point of area
                    list->rowNr = ro;
                    list->colNr = co;

                    while (list != nullptr)
                    {
                        int i = 0;
                        bool  subCachDone = true; // are sub-catchment cells done ?
                        int rowNr = list->rowNr;
                        int colNr = list->colNr;

                        for (i=1; i<=9; i++)
                        {
                            int r, c;
                            int ldd = 0;

                            // this is the current cell
                            if (i==5)
                                continue;

                            r = rowNr+dy[i];
                            c = colNr+dx[i];

                            if (INSIDE(r, c) && !pcr::isMV(LDDChannel->Drc))
                                ldd = (int) LDDChannel->Drc;
                            else
                                continue;

                            // check if there are more cells upstream, if not subCatchDone remains true
                            if (pcr::isMV(tmb->Drc) &&
                                    FLOWS_TO(ldd, r, c, rowNr, colNr) &&
                                    INSIDE(r, c))
                            {
                                temp = (LDD_LINKEDLIST *)malloc(sizeof(LDD_LINKEDLIST));
                                temp->prev = list;
                                list = temp;
                                list->rowNr = r;
                                list->colNr = c;
                                subCachDone = false;
                            }
                        }

                        // all cells above a cell are linked in a "sub-catchment or branch
                        // continue with water and sed calculations
                        // rowNr and colNr are the last upstreM cell linked
                        if (subCachDone)
                        {
                            int r = list->rowNr;
                            int c = list->colNr;
                            tmb->Drc = 0;
                            BaseFlowInflow->Drc = inflow; // will be added in baseflow every timestep is in m3/s!

                            tmc->Drc += 1;

                            for (i=1;i<=9;i++)
                            {

                                int r, c, ldd = 0;

                                if (i==5)  // Skip current cell
                                    continue;

                                r = rowNr+dy[i];
                                c = colNr+dx[i];

                                if (INSIDE(r, c) && !pcr::isMV(LDDChannel->Drc))
                                    ldd = (int) LDDChannel->Drc;
                                else
                                    continue;

                                if (INSIDE(r, c) &&
                                        FLOWS_TO(ldd, r,c,rowNr, colNr) &&
                                        !pcr::isMV(LDDChannel->Drc) )
                                {
                                    tmc->data[list->rowNr][list->colNr] += tmc->Drc;
                                    tmd->data[list->rowNr][list->colNr] += tmd->Drc;
                                }
                            }

                            r = list->rowNr;
                            c = list->colNr;

                            double q = (tmc->Drc * inflow - tmd->Drc);

                            double h, h1;
                            h = 1;
                            // first guess new h with old alpha
                            h1 = h;
                            double A = 0;

                            // newton raphson iteration
                            if (q > 0)
                            {
                                double F, dF;
                                int count = 0;

                                do{
                                    h = h1;
                                    if (h < 1e-10)
                                        break;

                                    double P,R;
                                    double FW = ChannelWidth->Drc;
                                    P = FW + 2.0*h;
                                    A = FW*h;
                                    F = std::max(0.0, 1.0 - q/(sqrt(ChannelGrad->Drc)/ChannelN->Drc*A*pow(A/P,2.0/3.0)));
                                    dF = (5.0*FW+6.0*h)/(3.0*h*P);
                                    h1 = h - F/dF;
                                    // function divided by derivative
                                    count++;
                                }while(fabs(h1-h) > 1e-10 && count < 20);
                            }

                            if (h > ChannelDepth->data[list->rowNr][list->colNr]) {
                                h = ChannelDepth->data[list->rowNr][list->colNr];
                                A = ChannelWidth->Drc*h;
                            }
                            BaseFlowInitialVolume->data[list->rowNr][list->colNr] = A*DX->Drc;

                            temp=list;
                            list=list->prev;
                            free(temp);
                            // go to the previous cell in the list

                        }/* eof subcatchment done */
                    } /* eowhile list != nullptr */
                }
            }
        }
    }

    FOR_ROW_COL_MV_CH
    {
        tmc->Drc = 0;
        tmd->Drc = 0;
    }
    report(*BaseFlowInitialVolume,"baseflowinitm3s.map");
    report(*BaseFlowInflow,"baseinflow.map");


    BaseFlowInit = MapTotal(*BaseFlowInitialVolume);

}



//---------------------------------------------------------------------------
void TWorld::FindChannelAngles()
{
    if(!SwitchIncludeChannel)
        return;
    int dx[10] = {0, -1, 0, 1, -1, 0, 1, -1, 0, 1};
    int dy[10] = {0, 1, 1, 1, 0, 0, 0, -1, -1, -1};

    fill(*tma, -1);

    //    QList <double> aa;

    for (int rr = 0; rr < _nrRows; rr++)
        for (int cr = 0; cr < _nrCols; cr++) {
            if(LDDChannel->Drcr == 5) {
                // aa << 0;

                LDD_LINKEDLIST *list = nullptr;
                LDD_LINKEDLIST *temp = nullptr;
                list = (LDD_LINKEDLIST *)malloc(sizeof(LDD_LINKEDLIST));

                list->prev = nullptr;
                list->rowNr = rr;
                list->colNr = cr;
                double nn = 0;

                while (list != nullptr)
                {
                    int i = 0;
                    bool  subCachDone = true;
                    int rowNr = list->rowNr;
                    int colNr = list->colNr;

                    for (i=1; i<=9; i++)
                    {
                        int r, c;
                        int ldd = 0;

                        // this is the current cell
                        if (i==5)
                            continue;

                        r = rowNr+dy[i];
                        c = colNr+dx[i];

                        if (INSIDE(r, c) && !pcr::isMV(LDDChannel->Drc))
                            ldd = (int) LDDChannel->Drc;
                        else
                            continue;

                        // check if there are more cells upstream, if not subCatchDone remains true
                        if (tma->Drc < 0 &&
                                FLOWS_TO(ldd, r, c, rowNr, colNr) &&
                                INSIDE(r, c))
                        {
                            temp = (LDD_LINKEDLIST *)malloc(sizeof(LDD_LINKEDLIST));
                            temp->prev = list;
                            list = temp;
                            list->rowNr = r;
                            list->colNr = c;
                            subCachDone = false;
                            nn += 1.0;
                        }
                    }

                    if (subCachDone)
                    {
                        double grad = 0;
                        double n = 0;

                        for (i=1;i<=9;i++)
                        {
                            int r, c, ldd = 0;

                            if (i==5)
                                continue;

                            r = rowNr+dy[i];
                            c = colNr+dx[i];

                            if (INSIDE(r, c) && !pcr::isMV(LDD->Drc)) {
                                ldd = (int) LDD->Drc;
                            }

                            if(ldd > 0 && FLOWS_TO(ldd, r,c,rowNr, colNr)) {
                                double dist = ldd % 2 == 0? _dx : _dx*1.4242;
                                grad += sin(atan((DEM->Drc-DEM->data[rowNr][colNr])/dist));
                                n += 1.0;
                            }
                            //                            if (nn != aa.last()) {
                            //                                aa << nn;
                            //                            }
                        }

                        ChannelPAngle->data[rowNr][colNr] =  n > 0 ? std::max(0.01,std::min(0.1,grad/n)) : 0.01;
                        tma->data[rowNr][colNr] = 1;

                        temp=list;
                        list=list->prev;
                        free(temp);
                    }
                }
            }
        }

    double avggrad = 0;
    double nn = 0;
    FOR_ROW_COL_MV_CH {
        avggrad += ChannelPAngle->Drc;
        nn+=1.0;
    }
    avggrad /= nn;

    FOR_ROW_COL_MV_CH {
//        if (SwitchFixedAngle)
//            ChannelPAngle->Drc = F_Angle;
//        else
            ChannelPAngle->Drc = 0.5*ChannelPAngle->Drc + 0.5*avggrad;
        //std::min(ChannelPAngle->Drc, F_Angle);
    }
  //  report(*ChannelPAngle,"cpa.map");
}
//---------------------------------------------------------------------------
void TWorld::InitImages()
{
    if(SwitchImage && QFileInfo(satImageFileName).exists())

    {
        DEBUG("Reading background satellite inage");
        cTRGBMap *image = readRasterImage(satImageFileName);
        //        qDebug() << "sat image" <<  image->cellSize()  << image->nrCols() << image->nrRows();
        this->RGB_Image = image;
    }
}
//---------------------------------------------------------------------------
// read and Intiialize all Tile drain variables and maps
void TWorld::InitTiledrains(void)
{
    if (SwitchIncludeTile || SwitchIncludeStormDrains)
    {
    // channel vars and maps that must be there even if channel is switched off
    TileVolTot = 0;
    TileWaterVol = NewMap(0);
    TileWaterVolSoil = NewMap(0);
    RunoffVolinToTile = NewMap(0);
    TileQ = NewMap(0);
    TileQn = NewMap(0);
    TileQs = NewMap(0);
    TileQsn = NewMap(0);
    TileWH = NewMap(0);
    Tileq = NewMap(0);
    TileAlpha = NewMap(0);
    TileDrainSoil = NewMap(0);
    TileV = NewMap(0);
    TileDX = NewMap(_dx);
    TileMaxQ = NewMap(0);
    TileQmax = NewMap(0);

    // maybe needed later for erosion in tiledrain
    //TileSedTot = 0;
    //TileDepTot = 0;
    //TileDetTot = 0;
    //TileQsoutflow = NewMap(0);
    //TileDetFlow = NewMap(0);
    //TileDep = NewMap(0);
    //TileSed = NewMap(0);
    //TileConc = NewMap(0);
    //TileTC = NewMap(0);
    //TileY = NewMap(0);
    //SedToTile = NewMap(0);

  //  if (SwitchIncludeTile || SwitchIncludeStormDrains)
    //{
        //## Tile maps
        LDDTile = InitMaskTiledrain(getvaluename("lddtile"));
        // must be first" LDDTile is the mask for tile drains


        TileSinkhole = ReadMap(LDDTile, getvaluename("tilesink"));
        if (SwitchIncludeStormDrains)
            TileDiameter = ReadMap(LDDTile, getvaluename("tilediameter"));
        if (SwitchIncludeTile) {
            TileWidth = ReadMap(LDDTile, getvaluename("tilewidth"));
            TileHeight = ReadMap(LDDTile, getvaluename("tileheight"));
            TileDepth = ReadMap(LDDTile, getvaluename("tiledepth"));
        }

        TileGrad = ReadMap(LDDTile, getvaluename("tilegrad"));
        checkMap(*TileGrad, LARGER, 1.0, "Tile drain gradient must be SINE of slope angle (not tangent)");
        calcValue(*TileGrad, 0.001, MAX);
        TileN = ReadMap(LDDTile, getvaluename("tileman"));
        //TileCohesion = ReadMap(LDDTile, getvaluename("chancoh"));

        cover(*TileGrad, *LDD, 0);
        if (SwitchIncludeStormDrains)
            cover(*TileDiameter, *LDD, 0);
        if (SwitchIncludeTile){
            cover(*TileWidth, *LDD, 0);
            cover(*TileHeight, *LDD, 0);
            cover(*TileDepth, *LDD, -1); //VJ non tile cells flaaged by -1 value, needed in swatre init
        }
        cover(*TileN, *LDD, 0);
        cover(*TileSinkhole, *LDD, 0);

        /* TODO ? */

        FOR_ROW_COL_MV_TILE
        {
            TileDX->Drc = _dx/cos(asin(TileGrad->Drc));
            TileSinkhole->Drc = std::min(TileSinkhole->Drc, 0.9*_dx*_dx);
            if (SwitchIncludeStormDrains)
                TileMaxQ->Drc = pow(4.0/TileDiameter->Drc, 2.0/3.0) * sqrt(TileGrad->Drc)/TileN->Drc;
            // estimate maxq with full tube and manning, overestimate because long tubes do not stay full
        }

    }

}
//---------------------------------------------------------------------------
// Make a shaded relief map from the DEM for map display
//shade=cos(I)sin(S)cos(A-D)+sin(I)cos(S)
//barriers should be added to the DEM already

void TWorld::InitShade(void)
{
    Shade = NewMap(0);
    ShadeBW = NewMap(0);

    double maxDem = -1e9;
    double minDem = 1e9;

    FOR_ROW_COL_MV
    {
        //        double Incl = 15.0/180.0*PI;
        //        double Decl = 300/180.0*PI;
        double mat[9];
        double dx, dy;//, aspect;
        double factor = 1.0;

        minDem = std::min(DEM->Drc, minDem);
        maxDem = std::max(DEM->Drc, maxDem);

        for (int i = 0; i < 9; i++)
            mat[i] = DEM->Drc;
        if (r > 0 && r < _nrRows-1 && c > 0 && c < _nrCols-1)
        {
            if(!pcr::isMV(LDD->data[r-1][c-1]))
                mat[0] = DEM->data[r-1][c-1];
            if(!pcr::isMV(LDD->data[r-1][c  ]))
                mat[1] = DEM->data[r-1][c  ];
            if(!pcr::isMV(LDD->data[r-1][c+1]))
                mat[2] = DEM->data[r-1][c+1];
            if(!pcr::isMV(LDD->data[r  ][c-1]))
                mat[3] = DEM->data[r  ][c-1];

            if(!pcr::isMV(LDD->data[r  ][c+1]))
                mat[5] = DEM->data[r  ][c+1];
            if(!pcr::isMV(LDD->data[r+1][c-1]))
                mat[6] = DEM->data[r+1][c-1];
            if(!pcr::isMV(LDD->data[r+1][c  ]))
                mat[7] = DEM->data[r+1][c  ];
            if(!pcr::isMV(LDD->data[r+1][c+1]))
                mat[8] = DEM->data[r+1][c+1];
        }
        for (int i = 0; i < 9; i++)
            mat[i] *= factor;

        dx = (mat[2] + 2*mat[5] + mat[8] - mat[0] -2*mat[3] - mat[6])/(8*_dx);
        dy = (mat[0] + 2*mat[1] + mat[2] - mat[6] -2*mat[7] - mat[8])/(8*_dx);

        //        if (dy < 0)
        //            aspect = atan(dx/dy)+2*PI;
        //        else
        //            if (dy > 0)
        //                aspect = atan(dx/dy)+PI;
        //            else
        //                aspect = 0;
        //Shade->Drc = cos(Incl)*Grad->Drc*cos(aspect-Decl) + sin(Incl)*cos(asin(Grad->Drc));


        //http://edndoc.esri.com/arcobjects/9.2/net/shared/geoprocessing/spatial_analyst_tools/how_hillshade_works.htm
        //Burrough, P. A. and McDonell, R.A., 1998. Principles of Geographical Information Systems (Oxford University Press, New York), p. 190.
        double z_factor = 2.0;
        double Slope_rad = atan( z_factor * sqrt ( dx*dx+dy*dy) );
        double Aspect_rad = 0;
        if( dx != 0)
        {
            Aspect_rad = atan2(dy, -dx);
            if (Aspect_rad < 0)
                Aspect_rad = 2*PI + Aspect_rad;
        }
        else
        {
            if(dy > 0)
                Aspect_rad = PI/2.0;
            else
                Aspect_rad = 2*PI - PI/2.0;
        }
        double Zenith_rad = 70.0 * PI / 180.0;
        double Azimuth_rad = 240 * PI / 180.0;
        Shade->Drc = 255.0 * ( ( cos(Zenith_rad) * cos(Slope_rad) ) + ( sin(Zenith_rad) * sin(Slope_rad) * cos(Azimuth_rad - Aspect_rad) ) );
    }
    double MaxV = mapMaximum(*Shade);
    double MinV = mapMinimum(*Shade);

    FOR_ROW_COL_MV
    {
        Shade->Drc = (Shade->Drc-MinV)/(MaxV-MinV);
        // VJ add a bit of elevation for enhanced effect
        Shade->Drc = 0.8*Shade->Drc+0.2*(DEM->Drc - minDem)/(maxDem-minDem);
        //ShadeBW->Drc = Shade->Drc;
    }
    MaxV = mapMaximum(*Shade);
    MinV = mapMinimum(*Shade);
    FOR_ROW_COL_MV
    {
        Shade->Drc = (Shade->Drc-MinV)/(MaxV-MinV);
        // VJ add a bit of elevation for enhanced effect
        ShadeBW->Drc = Shade->Drc;
    }

}
//---------------------------------------------------------------------------
// for drawing onscreen
void TWorld::InitScreenChanNetwork()
{
    if(!SwitchIncludeChannel)
        return;

    op.lddch_.clear();
    op.lddch_.append(crlinkedlddch_);

 //   op.CulvertX.clear();
 //   op.CulvertY.clear();
    op.EndPointX.clear();
    op.EndPointY.clear();
    op.ObsPointX.clear();
    op.ObsPointY.clear();

    FOR_ROW_COL_MV_CH {
        if (LDDChannel->Drc == 5){
            op.EndPointX << _llx + c*_dx + 0.5*_dx;
            op.EndPointY << _lly + (_nrRows-r-1)*_dx + 0.5*_dx;
        }
    }
    FOR_ROW_COL_MV_CH {
        if (PointMap->Drc > 0){
            op.ObsPointX << _llx + c*_dx + 0.5*_dx;
            op.ObsPointY << _lly + (_nrRows-r-1)*_dx + 0.5*_dx;

        }
    }
}

//---------------------------------------------------------------------------
<|MERGE_RESOLUTION|>--- conflicted
+++ resolved
@@ -716,10 +716,6 @@
             calcValue(*Ksat2, ksatCalibration2, MUL);
 
             SoilDepth2 = ReadMap(LDD,getvaluename("soilDep2"));
-<<<<<<< HEAD
-=======
-
->>>>>>> 2b6579f8
             calcValue(*SoilDepth2, 1000, DIV);
             SoilDepth2init = NewMap(0);
             copy(*SoilDepth2init, *SoilDepth2);
