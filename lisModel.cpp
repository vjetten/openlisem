--- conflicted
+++ resolved
@@ -90,12 +90,8 @@
 // the actual model with the main loop
 void TWorld::DoModel()
 {
-<<<<<<< HEAD
-    op.nrRunsDone++;
-    qDebug() << op.nrRunsDone;
-=======
+
     //DestroyData(); // clear all structures in ccase this is not the first run.
->>>>>>> 518a097b
 
     if (!op.doBatchmode)
         temprunname = QString(op.LisemDir+"openlisemtmp.run");
@@ -353,22 +349,11 @@
             ReportMaps();
 
         //DEBUG("Free data structure memory");
-<<<<<<< HEAD
-        op.hasrunonce = true;
-
-        // CopyComboMap(0,Qoutput);
-        // CopyComboMap(1,hmxWH);
-        // CopyComboMap(2,COMBO_V);
-        // CopyComboMap(3,VH);
-        // CopyComboMap(4,Qototal);
-
-        //op.nrMapsCreated = maplistnr;
-      //  DestroyData();  // destroy all maps automatically
-=======
+
     //    op.hasrunonce = true;
      //   DestroyData();  // destroy all maps automatically
      //   op.nrMapsCreated = maplistnr;
->>>>>>> 518a097b
+
         emit done("finished");
 
         if (op.doBatchmode)
@@ -380,19 +365,9 @@
     }
     catch(...)  // if an error occurred
     {
-<<<<<<< HEAD
-        // CopyComboMap(0,Qoutput);
-        // CopyComboMap(1,hmxWH);
-        // CopyComboMap(2,COMBO_V);
-        // CopyComboMap(3,VH);
-        // CopyComboMap(4,Qototal);
-
-        //op.nrMapsCreated = maplistnr;
-        //DestroyData();
-=======
+
       //  op.nrMapsCreated = maplistnr;
       //  DestroyData();
->>>>>>> 518a097b
 
         emit done("ERROR STOP: "+ErrorString);
         if (op.doBatchmode) {qDebug() << "ERROR STOP "<< ErrorString;
