--- conflicted
+++ resolved
@@ -69,12 +69,6 @@
         efout.open(QIODevice::WriteOnly | QIODevice::Text);
         QTextStream eout(&efout);
         eout << "#mass balance error (%)\n";
-<<<<<<< HEAD
-=======
-
->>>>>>> 396a6e41
-        efout.flush();
-        efout.close();
 
         if (SwitchPest) {
             QFile efout(resultDir+errorPestFileName);
