--- conflicted
+++ resolved
@@ -68,25 +68,25 @@
         QFile efout(resultDir+errorFileName);
         efout.open(QIODevice::WriteOnly | QIODevice::Text);
         QTextStream eout(&efout);
-<<<<<<< HEAD
-        eout << "#water mass balance error (%)\n";
-        eout << "2\n";
-        eout << "run step\n";
-        eout << "error\n";
+        eout << "#mass balance error (%)\n";
+      //  eout << "2\n";
+      //  eout << "run step\n";
+      //  eout << "error\n";
         //eout << "runtime\n";
+
+//        if (SwitchErosion) {
+//            QFile esfout(resultDir+errorSedFileName);
+//            esfout.open(QIODevice::WriteOnly | QIODevice::Text);
+//            QTextStream esout(&esfout);
+//            esout << "#sediment mass balance error (%)\n";
+//            esout << "2\n";
+//            esout << "run step\n";
+//            esout << "MBs error\n";
+//            esfout.flush();
+//            esfout.close();
+//        }
         efout.flush();
         efout.close();
-
-        if (SwitchErosion) {
-            QFile esfout(resultDir+errorSedFileName);
-            esfout.open(QIODevice::WriteOnly | QIODevice::Text);
-            QTextStream esout(&esfout);
-            esout << "#sediment mass balance error (%)\n";
-            esout << "2\n";
-            esout << "run step\n";
-            esout << "MBs error\n";
-            esfout.flush();
-            esfout.close();
         }
 
         if (SwitchPest) {
@@ -107,27 +107,6 @@
             efout.close();
 
         }
-=======
-        eout << "#mass balance error (%)\n";
-      //  eout << "2\n";
-      //  eout << "run step\n";
-      //  eout << "error\n";
-        //  eout << "runtime\n";
-
-//        if (SwitchErosion) {
-//            QFile esfout(resultDir+errorSedFileName);
-//            esfout.open(QIODevice::WriteOnly | QIODevice::Text);
-//            QTextStream esout(&esfout);
-//            esout << "#sediment mass balance error (%)\n";
-//            esout << "2\n";
-//            esout << "run step\n";
-//            esout << "MBs error\n";
-//            esfout.flush();
-//            esfout.close();
-//        }
-        efout.flush();
-        efout.close();
->>>>>>> 8fa61764
     }
 
 
@@ -135,18 +114,9 @@
         QFile efout(resultDir+errorFileName);
         efout.open(QIODevice::Append | QIODevice::Text);
         QTextStream eout(&efout);
-<<<<<<< HEAD
-        eout << " " << runstep << " " << MB << " " << op.t << "\n";
+        eout << " " << runstep << "," << MB << "," << (SwitchErosion ? MBs : 0.0) << "\n";
         efout.flush();
         efout.close();
-
-        if (SwitchErosion) {
-            QFile esfout(resultDir+errorSedFileName);
-            esfout.open(QIODevice::Append | QIODevice::Text);
-            QTextStream esout(&esfout);
-            esout << " " << runstep << " " << MBs <<  "\n";
-            esfout.flush();
-            esfout.close();
         }
 
         if (SwitchPest) {
@@ -161,11 +131,6 @@
             efout.flush();
             efout.close();
         }
-=======
-        eout << " " << runstep << "," << MB << "," << (SwitchErosion ? MBs : 0.0) << "\n";
-        efout.flush();
-        efout.close();
->>>>>>> 8fa61764
     }
 
 }
@@ -181,14 +146,9 @@
 
     mapFormat = "PCRaster";
 
-<<<<<<< HEAD
-    errorFileName = QString(resultDir + "error-"+ op.timeStartRun +".txt");
-    errorSedFileName = QString(resultDir + "errorsed-"+ op.timeStartRun +".txt");
-    errorPestFileName = QString(resultDir + "error_pest.txt");
-=======
     errorFileName = QString(resultDir + "error-"+ op.timeStartRun +".csv");
     //errorSedFileName = QString(resultDir + "errorsed-"+ op.timeStartRun +".txt");
->>>>>>> 8fa61764
+    errorPestFileName = QString(resultDir + "error_pest.txt");
     time_ms.start();
     // get time to calc run length
     startTime=omp_get_wtime()/60.0;
